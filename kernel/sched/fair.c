--- conflicted
+++ resolved
@@ -6065,11 +6065,7 @@
 
 	for_each_cpu_wrap(cpu, cpus, target) {
 		if (!--nr)
-<<<<<<< HEAD
 			return -1;
-=======
-			return si_cpu;
->>>>>>> 0070b55b
 		if (cpu_isolated(cpu))
 			continue;
 		if (available_idle_cpu(cpu) || sched_idle_cpu(cpu))
@@ -6966,99 +6962,6 @@
 							prev_cpu)) {
 				best_delta = cur_energy;
 				best_energy_cpu = cpu;
-<<<<<<< HEAD
-			} else if (cur_energy == best_delta) {
-				if (select_cpu_same_energy(cpu, best_energy_cpu,
-								prev_cpu)) {
-					best_delta = cur_energy;
-					best_energy_cpu = cpu;
-				}
-			}
-		}
-	} else {
-		latency_sensitive = uclamp_latency_sensitive(p);
-		boosted = uclamp_boosted(p);
-		target_cap = boosted ? 0 : ULONG_MAX;
-
-		for (; pd; pd = pd->next) {
-			unsigned long cur_delta, spare_cap, max_spare_cap = 0;
-			unsigned long base_energy_pd;
-			int max_spare_cap_cpu = -1;
-
-			/* Compute the 'base' energy of the pd, without @p */
-			base_energy_pd = compute_energy(p, -1, pd);
-			base_energy += base_energy_pd;
-
-			for_each_cpu_and(cpu, perf_domain_span(pd), sched_domain_span(sd)) {
-				if (!cpumask_test_cpu(cpu, p->cpus_ptr))
-					continue;
-
-				util = cpu_util_next(cpu, p, cpu);
-				cpu_cap = capacity_of(cpu);
-				spare_cap = cpu_cap - util;
-
-				/*
-				 * Skip CPUs that cannot satisfy the capacity request.
-				 * IOW, placing the task there would make the CPU
-				 * overutilized. Take uclamp into account to see how
-				 * much capacity we can get out of the CPU; this is
-				 * aligned with schedutil_cpu_util().
-				 */
-				util = uclamp_rq_util_with(cpu_rq(cpu), util, p);
-				if (!fits_capacity(util, cpu_cap))
-					continue;
-
-				/* Always use prev_cpu as a candidate. */
-				if (!latency_sensitive && cpu == prev_cpu) {
-					prev_delta = compute_energy(p, prev_cpu, pd);
-					prev_delta -= base_energy_pd;
-					best_delta = min(best_delta, prev_delta);
-				}
-
-				/*
-				 * Find the CPU with the maximum spare capacity in
-				 * the performance domain
-				 */
-				if (spare_cap > max_spare_cap) {
-					max_spare_cap = spare_cap;
-					max_spare_cap_cpu = cpu;
-				}
-
-				if (!latency_sensitive)
-					continue;
-
-				if (idle_cpu(cpu)) {
-					cpu_cap = capacity_orig_of(cpu);
-					if (boosted && cpu_cap < target_cap)
-						continue;
-					if (!boosted && cpu_cap > target_cap)
-						continue;
-					idle = idle_get_state(cpu_rq(cpu));
-					if (idle && idle->exit_latency > min_exit_lat &&
-							cpu_cap == target_cap)
-						continue;
-
-					if (idle)
-						min_exit_lat = idle->exit_latency;
-					target_cap = cpu_cap;
-					best_idle_cpu = cpu;
-				} else if (spare_cap > max_spare_cap_ls) {
-					max_spare_cap_ls = spare_cap;
-					max_spare_cap_cpu_ls = cpu;
-				}
-			}
-
-			/* Evaluate the energy impact of using this CPU. */
-			if (!latency_sensitive && max_spare_cap_cpu >= 0 &&
-							max_spare_cap_cpu != prev_cpu) {
-				cur_delta = compute_energy(p, max_spare_cap_cpu, pd);
-				cur_delta -= base_energy_pd;
-				if (cur_delta < best_delta) {
-					best_delta = cur_delta;
-					best_energy_cpu = max_spare_cap_cpu;
-				}
-=======
->>>>>>> 0070b55b
 			}
 		}
 	}
@@ -8305,7 +8208,6 @@
 			    load < 16 && !env->sd->nr_balance_failed)
 				goto next;
 
-<<<<<<< HEAD
 			/*
 			 * Make sure that we don't migrate too much load.
 			 * Nevertheless, let relax the constraint if
@@ -8340,24 +8242,6 @@
 			env->imbalance = 0;
 			break;
 		}
-=======
-		/*
-		 * p is not running task when we goes until here, so if p is one
-		 * of the 2 task in src cpu rq and not the running one,
-		 * that means it is the only task that can be balanced.
-		 * So only when there is other tasks can be balanced or
-		 * there is situation to ignore big task, it is needed
-		 * to skip the task load bigger than 2*imbalance.
-		 *
-		 * And load based checks are skipped for prefer_spread in
-		 * finding busiest group, ignore the task's h_load.
-		 */
-		if (!env->prefer_spread &&
-			((cpu_rq(env->src_cpu)->nr_running > 2) ||
-			(env->flags & LBF_IGNORE_BIG_TASKS)) &&
-			((load / 2) > env->imbalance))
-			goto next;
->>>>>>> 0070b55b
 
 		detach_task(p, env);
 		list_add(&p->se.group_node, &env->tasks);
@@ -8659,23 +8543,6 @@
 	bool decayed = false, done = true;
 	struct rq *rq = cpu_rq(cpu);
 	struct rq_flags rf;
-<<<<<<< HEAD
-=======
-
-	rq_lock_irqsave(rq, &rf);
-	update_rq_clock(rq);
-
-	decayed |= __update_blocked_others(rq, &done);
-	decayed |= __update_blocked_fair(rq, &done);
-
-	update_blocked_load_status(rq, !done);
-	if (decayed)
-		cpufreq_update_util(rq, 0);
-	rq_unlock_irqrestore(rq, &rf);
-}
-
-/********** Helpers for find_busiest_group ************************/
->>>>>>> 0070b55b
 
 	rq_lock_irqsave(rq, &rf);
 	update_rq_clock(rq);
@@ -9193,20 +9060,6 @@
 	if (sgs->group_type < busiest->group_type)
 		return false;
 
-<<<<<<< HEAD
-=======
-	if (env->prefer_spread && env->idle != CPU_NOT_IDLE &&
-		(sgs->sum_nr_running > busiest->sum_nr_running) &&
-		(sgs->group_util > busiest->group_util))
-		return true;
-
-	if (sgs->avg_load <= busiest->avg_load)
-		return false;
-
-	if (!(env->sd->flags & SD_ASYM_CPUCAPACITY))
-		goto asym_packing;
-
->>>>>>> 0070b55b
 	/*
 	 * The candidate and the current busiest group are the same type of
 	 * group. Let check which one is the busiest according to the type.
@@ -9226,23 +9079,11 @@
 		 */
 		return false;
 
-<<<<<<< HEAD
 	case group_asym_packing:
 		/* Prefer to move from lowest priority CPU's work */
 		if (sched_asym_prefer(sg->asym_prefer_cpu, sds->busiest->asym_prefer_cpu))
 			return false;
 		break;
-=======
-asym_packing:
-
-	if (env->prefer_spread &&
-		(sgs->sum_nr_running < busiest->sum_nr_running))
-		return false;
-
-	/* This is the busiest node in its class. */
-	if (!(env->sd->flags & SD_ASYM_PACKING))
-		return true;
->>>>>>> 0070b55b
 
 	case group_misfit_task:
 		/*
@@ -9916,40 +9757,10 @@
 	 * reduce the group load below the group capacity. Thus we look for
 	 * the minimum possible imbalance.
 	 */
-<<<<<<< HEAD
-	env->migration_type = migrate_load;
 	env->imbalance = min(
 		(busiest->avg_load - sds->avg_load) * busiest->group_capacity,
 		(sds->avg_load - local->avg_load) * local->group_capacity
 	) / SCHED_CAPACITY_SCALE;
-=======
-	if (env->imbalance < busiest->load_per_task) {
-		/*
-		 * The busiest group is overloaded so it could use help
-		 * from the other groups. If the local group has idle CPUs
-		 * and it is not overloaded and has no imbalance with in
-		 * the group, allow the load balance by bumping the
-		 * imbalance.
-		 */
-		if (busiest->group_type == group_overloaded &&
-			local->group_type <= group_misfit_task &&
-			env->idle != CPU_NOT_IDLE) {
-			env->imbalance = busiest->load_per_task;
-			return;
-		}
-
-		return fix_small_imbalance(env, sds);
-	}
-
-	/*
-	 * If we couldn't find any imbalance, then boost the imbalance
-	 * with the group util.
-	 */
-	if (env->prefer_spread && !env->imbalance &&
-		env->idle != CPU_NOT_IDLE &&
-		busiest->sum_nr_running > busiest->group_weight)
-		env->imbalance = busiest->group_util;
->>>>>>> 0070b55b
 }
 
 /******* find_busiest_group() helpers end here *********************/
