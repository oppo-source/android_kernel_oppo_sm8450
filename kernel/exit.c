// SPDX-License-Identifier: GPL-2.0-only
/*
 *  linux/kernel/exit.c
 *
 *  Copyright (C) 1991, 1992  Linus Torvalds
 */

#include <linux/mm.h>
#include <linux/slab.h>
#include <linux/sched/autogroup.h>
#include <linux/sched/mm.h>
#include <linux/sched/stat.h>
#include <linux/sched/task.h>
#include <linux/sched/task_stack.h>
#include <linux/sched/cputime.h>
#include <linux/interrupt.h>
#include <linux/module.h>
#include <linux/capability.h>
#include <linux/completion.h>
#include <linux/personality.h>
#include <linux/tty.h>
#include <linux/iocontext.h>
#include <linux/key.h>
#include <linux/cpu.h>
#include <linux/acct.h>
#include <linux/tsacct_kern.h>
#include <linux/file.h>
#include <linux/fdtable.h>
#include <linux/freezer.h>
#include <linux/binfmts.h>
#include <linux/nsproxy.h>
#include <linux/pid_namespace.h>
#include <linux/ptrace.h>
#include <linux/profile.h>
#include <linux/mount.h>
#include <linux/proc_fs.h>
#include <linux/kthread.h>
#include <linux/mempolicy.h>
#include <linux/taskstats_kern.h>
#include <linux/delayacct.h>
#include <linux/cgroup.h>
#include <linux/syscalls.h>
#include <linux/signal.h>
#include <linux/posix-timers.h>
#include <linux/cn_proc.h>
#include <linux/mutex.h>
#include <linux/futex.h>
#include <linux/pipe_fs_i.h>
#include <linux/audit.h> /* for audit_free() */
#include <linux/resource.h>
#include <linux/blkdev.h>
#include <linux/task_io_accounting_ops.h>
#include <linux/tracehook.h>
#include <linux/fs_struct.h>
#include <linux/init_task.h>
#include <linux/perf_event.h>
#include <trace/events/sched.h>
#include <linux/hw_breakpoint.h>
#include <linux/oom.h>
#include <linux/writeback.h>
#include <linux/shm.h>
#include <linux/kcov.h>
#include <linux/random.h>
#include <linux/rcuwait.h>
#include <linux/compat.h>

#include <linux/uaccess.h>
#include <asm/unistd.h>
#include <asm/pgtable.h>
#include <asm/mmu_context.h>

static void __unhash_process(struct task_struct *p, bool group_dead)
{
	nr_threads--;
	detach_pid(p, PIDTYPE_PID);
	if (group_dead) {
		detach_pid(p, PIDTYPE_TGID);
		detach_pid(p, PIDTYPE_PGID);
		detach_pid(p, PIDTYPE_SID);

		list_del_rcu(&p->tasks);
		list_del_init(&p->sibling);
		__this_cpu_dec(process_counts);
	}
	list_del_rcu(&p->thread_group);
	list_del_rcu(&p->thread_node);
}

/*
 * This function expects the tasklist_lock write-locked.
 */
static void __exit_signal(struct task_struct *tsk)
{
	struct signal_struct *sig = tsk->signal;
	bool group_dead = thread_group_leader(tsk);
	struct sighand_struct *sighand;
	struct tty_struct *uninitialized_var(tty);
	u64 utime, stime;

	sighand = rcu_dereference_check(tsk->sighand,
					lockdep_tasklist_lock_is_held());
	spin_lock(&sighand->siglock);

#ifdef CONFIG_POSIX_TIMERS
	posix_cpu_timers_exit(tsk);
	if (group_dead) {
		posix_cpu_timers_exit_group(tsk);
	} else {
		/*
		 * This can only happen if the caller is de_thread().
		 * FIXME: this is the temporary hack, we should teach
		 * posix-cpu-timers to handle this case correctly.
		 */
		if (unlikely(has_group_leader_pid(tsk)))
			posix_cpu_timers_exit_group(tsk);
	}
#endif

	if (group_dead) {
		tty = sig->tty;
		sig->tty = NULL;
	} else {
		/*
		 * If there is any task waiting for the group exit
		 * then notify it:
		 */
		if (sig->notify_count > 0 && !--sig->notify_count)
			wake_up_process(sig->group_exit_task);

		if (tsk == sig->curr_target)
			sig->curr_target = next_thread(tsk);
	}

	add_device_randomness((const void*) &tsk->se.sum_exec_runtime,
			      sizeof(unsigned long long));

	/*
	 * Accumulate here the counters for all threads as they die. We could
	 * skip the group leader because it is the last user of signal_struct,
	 * but we want to avoid the race with thread_group_cputime() which can
	 * see the empty ->thread_head list.
	 */
	task_cputime(tsk, &utime, &stime);
	write_seqlock(&sig->stats_lock);
	sig->utime += utime;
	sig->stime += stime;
	sig->gtime += task_gtime(tsk);
	sig->min_flt += tsk->min_flt;
	sig->maj_flt += tsk->maj_flt;
	sig->nvcsw += tsk->nvcsw;
	sig->nivcsw += tsk->nivcsw;
	sig->inblock += task_io_get_inblock(tsk);
	sig->oublock += task_io_get_oublock(tsk);
	task_io_accounting_add(&sig->ioac, &tsk->ioac);
	sig->sum_sched_runtime += tsk->se.sum_exec_runtime;
	sig->nr_threads--;
	__unhash_process(tsk, group_dead);
	write_sequnlock(&sig->stats_lock);

	/*
	 * Do this under ->siglock, we can race with another thread
	 * doing sigqueue_free() if we have SIGQUEUE_PREALLOC signals.
	 */
	flush_sigqueue(&tsk->pending);
	tsk->sighand = NULL;
	spin_unlock(&sighand->siglock);

	__cleanup_sighand(sighand);
	clear_tsk_thread_flag(tsk, TIF_SIGPENDING);
	if (group_dead) {
		flush_sigqueue(&sig->shared_pending);
		tty_kref_put(tty);
	}
}

static void delayed_put_task_struct(struct rcu_head *rhp)
{
	struct task_struct *tsk = container_of(rhp, struct task_struct, rcu);

	perf_event_delayed_put(tsk);
	trace_sched_process_free(tsk);
	put_task_struct(tsk);
}

void put_task_struct_rcu_user(struct task_struct *task)
{
	if (refcount_dec_and_test(&task->rcu_users))
		call_rcu(&task->rcu, delayed_put_task_struct);
}

void release_task(struct task_struct *p)
{
	struct task_struct *leader;
	int zap_leader;
repeat:
	/* don't need to get the RCU readlock here - the process is dead and
	 * can't be modifying its own credentials. But shut RCU-lockdep up */
	rcu_read_lock();
	atomic_dec(&__task_cred(p)->user->processes);
	rcu_read_unlock();

	proc_flush_task(p);
	cgroup_release(p);

	write_lock_irq(&tasklist_lock);
	ptrace_release_task(p);
	__exit_signal(p);

	/*
	 * If we are the last non-leader member of the thread
	 * group, and the leader is zombie, then notify the
	 * group leader's parent process. (if it wants notification.)
	 */
	zap_leader = 0;
	leader = p->group_leader;
	if (leader != p && thread_group_empty(leader)
			&& leader->exit_state == EXIT_ZOMBIE) {
		/*
		 * If we were the last child thread and the leader has
		 * exited already, and the leader's parent ignores SIGCHLD,
		 * then we are the one who should release the leader.
		 */
		zap_leader = do_notify_parent(leader, leader->exit_signal);
		if (zap_leader)
			leader->exit_state = EXIT_DEAD;
	}

	write_unlock_irq(&tasklist_lock);
	release_thread(p);
	put_task_struct_rcu_user(p);

	p = leader;
	if (unlikely(zap_leader))
		goto repeat;
}

void rcuwait_wake_up(struct rcuwait *w)
{
	struct task_struct *task;

	rcu_read_lock();

	/*
	 * Order condition vs @task, such that everything prior to the load
	 * of @task is visible. This is the condition as to why the user called
	 * rcuwait_trywake() in the first place. Pairs with set_current_state()
	 * barrier (A) in rcuwait_wait_event().
	 *
	 *    WAIT                WAKE
	 *    [S] tsk = current	  [S] cond = true
	 *        MB (A)	      MB (B)
	 *    [L] cond		  [L] tsk
	 */
	smp_mb(); /* (B) */

	task = rcu_dereference(w->task);
	if (task)
		wake_up_process(task);
	rcu_read_unlock();
}

/*
 * Determine if a process group is "orphaned", according to the POSIX
 * definition in 2.2.2.52.  Orphaned process groups are not to be affected
 * by terminal-generated stop signals.  Newly orphaned process groups are
 * to receive a SIGHUP and a SIGCONT.
 *
 * "I ask you, have you ever known what it is to be an orphan?"
 */
static int will_become_orphaned_pgrp(struct pid *pgrp,
					struct task_struct *ignored_task)
{
	struct task_struct *p;

	do_each_pid_task(pgrp, PIDTYPE_PGID, p) {
		if ((p == ignored_task) ||
		    (p->exit_state && thread_group_empty(p)) ||
		    is_global_init(p->real_parent))
			continue;

		if (task_pgrp(p->real_parent) != pgrp &&
		    task_session(p->real_parent) == task_session(p))
			return 0;
	} while_each_pid_task(pgrp, PIDTYPE_PGID, p);

	return 1;
}

int is_current_pgrp_orphaned(void)
{
	int retval;

	read_lock(&tasklist_lock);
	retval = will_become_orphaned_pgrp(task_pgrp(current), NULL);
	read_unlock(&tasklist_lock);

	return retval;
}

static bool has_stopped_jobs(struct pid *pgrp)
{
	struct task_struct *p;

	do_each_pid_task(pgrp, PIDTYPE_PGID, p) {
		if (p->signal->flags & SIGNAL_STOP_STOPPED)
			return true;
	} while_each_pid_task(pgrp, PIDTYPE_PGID, p);

	return false;
}

/*
 * Check to see if any process groups have become orphaned as
 * a result of our exiting, and if they have any stopped jobs,
 * send them a SIGHUP and then a SIGCONT. (POSIX 3.2.2.2)
 */
static void
kill_orphaned_pgrp(struct task_struct *tsk, struct task_struct *parent)
{
	struct pid *pgrp = task_pgrp(tsk);
	struct task_struct *ignored_task = tsk;

	if (!parent)
		/* exit: our father is in a different pgrp than
		 * we are and we were the only connection outside.
		 */
		parent = tsk->real_parent;
	else
		/* reparent: our child is in a different pgrp than
		 * we are, and it was the only connection outside.
		 */
		ignored_task = NULL;

	if (task_pgrp(parent) != pgrp &&
	    task_session(parent) == task_session(tsk) &&
	    will_become_orphaned_pgrp(pgrp, ignored_task) &&
	    has_stopped_jobs(pgrp)) {
		__kill_pgrp_info(SIGHUP, SEND_SIG_PRIV, pgrp);
		__kill_pgrp_info(SIGCONT, SEND_SIG_PRIV, pgrp);
	}
}

#ifdef CONFIG_MEMCG
/*
 * A task is exiting.   If it owned this mm, find a new owner for the mm.
 */
void mm_update_next_owner(struct mm_struct *mm)
{
	struct task_struct *c, *g, *p = current;

retry:
	/*
	 * If the exiting or execing task is not the owner, it's
	 * someone else's problem.
	 */
	if (mm->owner != p)
		return;
	/*
	 * The current owner is exiting/execing and there are no other
	 * candidates.  Do not leave the mm pointing to a possibly
	 * freed task structure.
	 */
	if (atomic_read(&mm->mm_users) <= 1) {
		WRITE_ONCE(mm->owner, NULL);
		return;
	}

	read_lock(&tasklist_lock);
	/*
	 * Search in the children
	 */
	list_for_each_entry(c, &p->children, sibling) {
		if (c->mm == mm)
			goto assign_new_owner;
	}

	/*
	 * Search in the siblings
	 */
	list_for_each_entry(c, &p->real_parent->children, sibling) {
		if (c->mm == mm)
			goto assign_new_owner;
	}

	/*
	 * Search through everything else, we should not get here often.
	 */
	for_each_process(g) {
		if (g->flags & PF_KTHREAD)
			continue;
		for_each_thread(g, c) {
			if (c->mm == mm)
				goto assign_new_owner;
			if (c->mm)
				break;
		}
	}
	read_unlock(&tasklist_lock);
	/*
	 * We found no owner yet mm_users > 1: this implies that we are
	 * most likely racing with swapoff (try_to_unuse()) or /proc or
	 * ptrace or page migration (get_task_mm()).  Mark owner as NULL.
	 */
	WRITE_ONCE(mm->owner, NULL);
	return;

assign_new_owner:
	BUG_ON(c == p);
	get_task_struct(c);
	/*
	 * The task_lock protects c->mm from changing.
	 * We always want mm->owner->mm == mm
	 */
	task_lock(c);
	/*
	 * Delay read_unlock() till we have the task_lock()
	 * to ensure that c does not slip away underneath us
	 */
	read_unlock(&tasklist_lock);
	if (c->mm != mm) {
		task_unlock(c);
		put_task_struct(c);
		goto retry;
	}
	WRITE_ONCE(mm->owner, c);
	task_unlock(c);
	put_task_struct(c);
}
#endif /* CONFIG_MEMCG */

/*
 * Turn us into a lazy TLB process if we
 * aren't already..
 */
static void exit_mm(void)
{
	struct mm_struct *mm = current->mm;
	struct core_state *core_state;

	exit_mm_release(current, mm);
	if (!mm)
		return;
	sync_mm_rss(mm);
	/*
	 * Serialize with any possible pending coredump.
	 * We must hold mmap_sem around checking core_state
	 * and clearing tsk->mm.  The core-inducing thread
	 * will increment ->nr_threads for each thread in the
	 * group with ->mm != NULL.
	 */
	down_read(&mm->mmap_sem);
	core_state = mm->core_state;
	if (core_state) {
		struct core_thread self;

		up_read(&mm->mmap_sem);

		self.task = current;
		self.next = xchg(&core_state->dumper.next, &self);
		/*
		 * Implies mb(), the result of xchg() must be visible
		 * to core_state->dumper.
		 */
		if (atomic_dec_and_test(&core_state->nr_threads))
			complete(&core_state->startup);

		for (;;) {
			set_current_state(TASK_UNINTERRUPTIBLE);
			if (!self.task) /* see coredump_finish() */
				break;
			freezable_schedule();
		}
		__set_current_state(TASK_RUNNING);
		down_read(&mm->mmap_sem);
	}
	mmgrab(mm);
	BUG_ON(mm != current->active_mm);
	/* more a memory barrier than a real lock */
	task_lock(current);
	current->mm = NULL;
	up_read(&mm->mmap_sem);
	enter_lazy_tlb(mm, current);
	task_unlock(current);
	mm_update_next_owner(mm);
	mmput(mm);
	if (test_thread_flag(TIF_MEMDIE))
		exit_oom_victim();
}

static struct task_struct *find_alive_thread(struct task_struct *p)
{
	struct task_struct *t;

	for_each_thread(p, t) {
		if (!(t->flags & PF_EXITING))
			return t;
	}
	return NULL;
}

static struct task_struct *find_child_reaper(struct task_struct *father,
						struct list_head *dead)
	__releases(&tasklist_lock)
	__acquires(&tasklist_lock)
{
	struct pid_namespace *pid_ns = task_active_pid_ns(father);
	struct task_struct *reaper = pid_ns->child_reaper;
	struct task_struct *p, *n;

	if (likely(reaper != father))
		return reaper;

	reaper = find_alive_thread(father);
	if (reaper) {
		pid_ns->child_reaper = reaper;
		return reaper;
	}

	write_unlock_irq(&tasklist_lock);
	if (unlikely(pid_ns == &init_pid_ns)) {
		panic("Attempted to kill init! exitcode=0x%08x\n",
			father->signal->group_exit_code ?: father->exit_code);
	}

	list_for_each_entry_safe(p, n, dead, ptrace_entry) {
		list_del_init(&p->ptrace_entry);
		release_task(p);
	}

	zap_pid_ns_processes(pid_ns);
	write_lock_irq(&tasklist_lock);

	return father;
}

/*
 * When we die, we re-parent all our children, and try to:
 * 1. give them to another thread in our thread group, if such a member exists
 * 2. give it to the first ancestor process which prctl'd itself as a
 *    child_subreaper for its children (like a service manager)
 * 3. give it to the init process (PID 1) in our pid namespace
 */
static struct task_struct *find_new_reaper(struct task_struct *father,
					   struct task_struct *child_reaper)
{
	struct task_struct *thread, *reaper;

	thread = find_alive_thread(father);
	if (thread)
		return thread;

	if (father->signal->has_child_subreaper) {
		unsigned int ns_level = task_pid(father)->level;
		/*
		 * Find the first ->is_child_subreaper ancestor in our pid_ns.
		 * We can't check reaper != child_reaper to ensure we do not
		 * cross the namespaces, the exiting parent could be injected
		 * by setns() + fork().
		 * We check pid->level, this is slightly more efficient than
		 * task_active_pid_ns(reaper) != task_active_pid_ns(father).
		 */
		for (reaper = father->real_parent;
		     task_pid(reaper)->level == ns_level;
		     reaper = reaper->real_parent) {
			if (reaper == &init_task)
				break;
			if (!reaper->signal->is_child_subreaper)
				continue;
			thread = find_alive_thread(reaper);
			if (thread)
				return thread;
		}
	}

	return child_reaper;
}

/*
* Any that need to be release_task'd are put on the @dead list.
 */
static void reparent_leader(struct task_struct *father, struct task_struct *p,
				struct list_head *dead)
{
	if (unlikely(p->exit_state == EXIT_DEAD))
		return;

	/* We don't want people slaying init. */
	p->exit_signal = SIGCHLD;

	/* If it has exited notify the new parent about this child's death. */
	if (!p->ptrace &&
	    p->exit_state == EXIT_ZOMBIE && thread_group_empty(p)) {
		if (do_notify_parent(p, p->exit_signal)) {
			p->exit_state = EXIT_DEAD;
			list_add(&p->ptrace_entry, dead);
		}
	}

	kill_orphaned_pgrp(p, father);
}

/*
 * This does two things:
 *
 * A.  Make init inherit all the child processes
 * B.  Check to see if any process groups have become orphaned
 *	as a result of our exiting, and if they have any stopped
 *	jobs, send them a SIGHUP and then a SIGCONT.  (POSIX 3.2.2.2)
 */
static void forget_original_parent(struct task_struct *father,
					struct list_head *dead)
{
	struct task_struct *p, *t, *reaper;

	if (unlikely(!list_empty(&father->ptraced)))
		exit_ptrace(father, dead);

	/* Can drop and reacquire tasklist_lock */
	reaper = find_child_reaper(father, dead);
	if (list_empty(&father->children))
		return;

	reaper = find_new_reaper(father, reaper);
	list_for_each_entry(p, &father->children, sibling) {
		for_each_thread(p, t) {
			t->real_parent = reaper;
			BUG_ON((!t->ptrace) != (t->parent == father));
			if (likely(!t->ptrace))
				t->parent = t->real_parent;
			if (t->pdeath_signal)
				group_send_sig_info(t->pdeath_signal,
						    SEND_SIG_NOINFO, t,
						    PIDTYPE_TGID);
		}
		/*
		 * If this is a threaded reparent there is no need to
		 * notify anyone anything has happened.
		 */
		if (!same_thread_group(reaper, father))
			reparent_leader(father, p, dead);
	}
	list_splice_tail_init(&father->children, &reaper->children);
}

/*
 * Send signals to all our closest relatives so that they know
 * to properly mourn us..
 */
static void exit_notify(struct task_struct *tsk, int group_dead)
{
	bool autoreap;
	struct task_struct *p, *n;
	LIST_HEAD(dead);

	write_lock_irq(&tasklist_lock);
	forget_original_parent(tsk, &dead);

	if (group_dead)
		kill_orphaned_pgrp(tsk->group_leader, NULL);

	tsk->exit_state = EXIT_ZOMBIE;
	if (unlikely(tsk->ptrace)) {
		int sig = thread_group_leader(tsk) &&
				thread_group_empty(tsk) &&
				!ptrace_reparented(tsk) ?
			tsk->exit_signal : SIGCHLD;
		autoreap = do_notify_parent(tsk, sig);
	} else if (thread_group_leader(tsk)) {
		autoreap = thread_group_empty(tsk) &&
			do_notify_parent(tsk, tsk->exit_signal);
	} else {
		autoreap = true;
	}

	if (autoreap) {
		tsk->exit_state = EXIT_DEAD;
		list_add(&tsk->ptrace_entry, &dead);
	}

	/* mt-exec, de_thread() is waiting for group leader */
	if (unlikely(tsk->signal->notify_count < 0))
		wake_up_process(tsk->signal->group_exit_task);
	write_unlock_irq(&tasklist_lock);

	list_for_each_entry_safe(p, n, &dead, ptrace_entry) {
		list_del_init(&p->ptrace_entry);
		release_task(p);
	}
}

#ifdef CONFIG_DEBUG_STACK_USAGE
static void check_stack_usage(void)
{
	static DEFINE_SPINLOCK(low_water_lock);
	static int lowest_to_date = THREAD_SIZE;
	unsigned long free;

	free = stack_not_used(current);

	if (free >= lowest_to_date)
		return;

	spin_lock(&low_water_lock);
	if (free < lowest_to_date) {
		pr_info("%s (%d) used greatest stack depth: %lu bytes left\n",
			current->comm, task_pid_nr(current), free);
		lowest_to_date = free;
	}
	spin_unlock(&low_water_lock);
}
#else
static inline void check_stack_usage(void) {}
#endif

void __noreturn do_exit(long code)
{
	struct task_struct *tsk = current;
	int group_dead;

	profile_task_exit(tsk);
	kcov_task_exit(tsk);

	WARN_ON(blk_needs_flush_plug(tsk));

	if (unlikely(in_interrupt()))
		panic("Aiee, killing interrupt handler!");
	if (unlikely(!tsk->pid))
		panic("Attempted to kill the idle task!");

	/*
	 * If do_exit is called because this processes oopsed, it's possible
	 * that get_fs() was left as KERNEL_DS, so reset it to USER_DS before
	 * continuing. Amongst other possible reasons, this is to prevent
	 * mm_release()->clear_child_tid() from writing to a user-controlled
	 * kernel address.
	 */
	set_fs(USER_DS);

	ptrace_event(PTRACE_EVENT_EXIT, code);

	validate_creds_for_do_exit(tsk);

	/*
	 * We're taking recursive faults here in do_exit. Safest is to just
	 * leave this task alone and wait for reboot.
	 */
	if (unlikely(tsk->flags & PF_EXITING)) {
		pr_alert("Fixing recursive fault but reboot is needed!\n");
		futex_exit_recursive(tsk);
		set_current_state(TASK_UNINTERRUPTIBLE);
		schedule();
	}

	exit_signals(tsk);  /* sets PF_EXITING */
<<<<<<< HEAD
	sched_exit(tsk);
	/*
	 * Ensure that all new tsk->pi_lock acquisitions must observe
	 * PF_EXITING. Serializes against futex.c:attach_to_pi_owner().
	 */
	smp_mb();
	/*
	 * Ensure that we must observe the pi_state in exit_mm() ->
	 * mm_release() -> exit_pi_state_list().
	 */
	raw_spin_lock_irq(&tsk->pi_lock);
	raw_spin_unlock_irq(&tsk->pi_lock);
=======
>>>>>>> 796d2c60

	if (unlikely(in_atomic())) {
		pr_info("note: %s[%d] exited with preempt_count %d\n",
			current->comm, task_pid_nr(current),
			preempt_count());
		preempt_count_set(PREEMPT_ENABLED);
	}

	/* sync mm's RSS info before statistics gathering */
	if (tsk->mm)
		sync_mm_rss(tsk->mm);
	acct_update_integrals(tsk);
	group_dead = atomic_dec_and_test(&tsk->signal->live);
	if (group_dead) {
#ifdef CONFIG_POSIX_TIMERS
		hrtimer_cancel(&tsk->signal->real_timer);
		exit_itimers(tsk->signal);
#endif
		if (tsk->mm)
			setmax_mm_hiwater_rss(&tsk->signal->maxrss, tsk->mm);
	}
	acct_collect(code, group_dead);
	if (group_dead)
		tty_audit_exit();
	audit_free(tsk);

	tsk->exit_code = code;
	taskstats_exit(tsk, group_dead);

	exit_mm();

	if (group_dead)
		acct_process();
	trace_sched_process_exit(tsk);

	exit_sem(tsk);
	exit_shm(tsk);
	exit_files(tsk);
	exit_fs(tsk);
	if (group_dead)
		disassociate_ctty(1);
	exit_task_namespaces(tsk);
	exit_task_work(tsk);
	exit_thread(tsk);
	exit_umh(tsk);

	/*
	 * Flush inherited counters to the parent - before the parent
	 * gets woken up by child-exit notifications.
	 *
	 * because of cgroup mode, must be called before cgroup_exit()
	 */
	perf_event_exit_task(tsk);

	sched_autogroup_exit_task(tsk);
	cgroup_exit(tsk);

	/*
	 * FIXME: do that only when needed, using sched_exit tracepoint
	 */
	flush_ptrace_hw_breakpoint(tsk);

	exit_tasks_rcu_start();
	exit_notify(tsk, group_dead);
	proc_exit_connector(tsk);
	mpol_put_task_policy(tsk);
#ifdef CONFIG_FUTEX
	if (unlikely(current->pi_state_cache))
		kfree(current->pi_state_cache);
#endif
	/*
	 * Make sure we are holding no locks:
	 */
	debug_check_no_locks_held();

	if (tsk->io_context)
		exit_io_context(tsk);

	if (tsk->splice_pipe)
		free_pipe_info(tsk->splice_pipe);

	if (tsk->task_frag.page)
		put_page(tsk->task_frag.page);

	validate_creds_for_do_exit(tsk);

	check_stack_usage();
	preempt_disable();
	if (tsk->nr_dirtied)
		__this_cpu_add(dirty_throttle_leaks, tsk->nr_dirtied);
	exit_rcu();
	exit_tasks_rcu_finish();

	lockdep_free_task(tsk);
	do_task_dead();
}
EXPORT_SYMBOL_GPL(do_exit);

void complete_and_exit(struct completion *comp, long code)
{
	if (comp)
		complete(comp);

	do_exit(code);
}
EXPORT_SYMBOL(complete_and_exit);

SYSCALL_DEFINE1(exit, int, error_code)
{
	do_exit((error_code&0xff)<<8);
}

/*
 * Take down every thread in the group.  This is called by fatal signals
 * as well as by sys_exit_group (below).
 */
void
do_group_exit(int exit_code)
{
	struct signal_struct *sig = current->signal;

	BUG_ON(exit_code & 0x80); /* core dumps don't get here */

	if (signal_group_exit(sig))
		exit_code = sig->group_exit_code;
	else if (!thread_group_empty(current)) {
		struct sighand_struct *const sighand = current->sighand;

		spin_lock_irq(&sighand->siglock);
		if (signal_group_exit(sig))
			/* Another thread got here before we took the lock.  */
			exit_code = sig->group_exit_code;
		else {
			sig->group_exit_code = exit_code;
			sig->flags = SIGNAL_GROUP_EXIT;
			zap_other_threads(current);
		}
		spin_unlock_irq(&sighand->siglock);
	}

	do_exit(exit_code);
	/* NOTREACHED */
}

/*
 * this kills every thread in the thread group. Note that any externally
 * wait4()-ing process will get the correct exit code - even if this
 * thread is not the thread group leader.
 */
SYSCALL_DEFINE1(exit_group, int, error_code)
{
	do_group_exit((error_code & 0xff) << 8);
	/* NOTREACHED */
	return 0;
}

struct waitid_info {
	pid_t pid;
	uid_t uid;
	int status;
	int cause;
};

struct wait_opts {
	enum pid_type		wo_type;
	int			wo_flags;
	struct pid		*wo_pid;

	struct waitid_info	*wo_info;
	int			wo_stat;
	struct rusage		*wo_rusage;

	wait_queue_entry_t		child_wait;
	int			notask_error;
};

static int eligible_pid(struct wait_opts *wo, struct task_struct *p)
{
	return	wo->wo_type == PIDTYPE_MAX ||
		task_pid_type(p, wo->wo_type) == wo->wo_pid;
}

static int
eligible_child(struct wait_opts *wo, bool ptrace, struct task_struct *p)
{
	if (!eligible_pid(wo, p))
		return 0;

	/*
	 * Wait for all children (clone and not) if __WALL is set or
	 * if it is traced by us.
	 */
	if (ptrace || (wo->wo_flags & __WALL))
		return 1;

	/*
	 * Otherwise, wait for clone children *only* if __WCLONE is set;
	 * otherwise, wait for non-clone children *only*.
	 *
	 * Note: a "clone" child here is one that reports to its parent
	 * using a signal other than SIGCHLD, or a non-leader thread which
	 * we can only see if it is traced by us.
	 */
	if ((p->exit_signal != SIGCHLD) ^ !!(wo->wo_flags & __WCLONE))
		return 0;

	return 1;
}

/*
 * Handle sys_wait4 work for one task in state EXIT_ZOMBIE.  We hold
 * read_lock(&tasklist_lock) on entry.  If we return zero, we still hold
 * the lock and this task is uninteresting.  If we return nonzero, we have
 * released the lock and the system call should return.
 */
static int wait_task_zombie(struct wait_opts *wo, struct task_struct *p)
{
	int state, status;
	pid_t pid = task_pid_vnr(p);
	uid_t uid = from_kuid_munged(current_user_ns(), task_uid(p));
	struct waitid_info *infop;

	if (!likely(wo->wo_flags & WEXITED))
		return 0;

	if (unlikely(wo->wo_flags & WNOWAIT)) {
		status = p->exit_code;
		get_task_struct(p);
		read_unlock(&tasklist_lock);
		sched_annotate_sleep();
		if (wo->wo_rusage)
			getrusage(p, RUSAGE_BOTH, wo->wo_rusage);
		put_task_struct(p);
		goto out_info;
	}
	/*
	 * Move the task's state to DEAD/TRACE, only one thread can do this.
	 */
	state = (ptrace_reparented(p) && thread_group_leader(p)) ?
		EXIT_TRACE : EXIT_DEAD;
	if (cmpxchg(&p->exit_state, EXIT_ZOMBIE, state) != EXIT_ZOMBIE)
		return 0;
	/*
	 * We own this thread, nobody else can reap it.
	 */
	read_unlock(&tasklist_lock);
	sched_annotate_sleep();

	/*
	 * Check thread_group_leader() to exclude the traced sub-threads.
	 */
	if (state == EXIT_DEAD && thread_group_leader(p)) {
		struct signal_struct *sig = p->signal;
		struct signal_struct *psig = current->signal;
		unsigned long maxrss;
		u64 tgutime, tgstime;

		/*
		 * The resource counters for the group leader are in its
		 * own task_struct.  Those for dead threads in the group
		 * are in its signal_struct, as are those for the child
		 * processes it has previously reaped.  All these
		 * accumulate in the parent's signal_struct c* fields.
		 *
		 * We don't bother to take a lock here to protect these
		 * p->signal fields because the whole thread group is dead
		 * and nobody can change them.
		 *
		 * psig->stats_lock also protects us from our sub-theads
		 * which can reap other children at the same time. Until
		 * we change k_getrusage()-like users to rely on this lock
		 * we have to take ->siglock as well.
		 *
		 * We use thread_group_cputime_adjusted() to get times for
		 * the thread group, which consolidates times for all threads
		 * in the group including the group leader.
		 */
		thread_group_cputime_adjusted(p, &tgutime, &tgstime);
		spin_lock_irq(&current->sighand->siglock);
		write_seqlock(&psig->stats_lock);
		psig->cutime += tgutime + sig->cutime;
		psig->cstime += tgstime + sig->cstime;
		psig->cgtime += task_gtime(p) + sig->gtime + sig->cgtime;
		psig->cmin_flt +=
			p->min_flt + sig->min_flt + sig->cmin_flt;
		psig->cmaj_flt +=
			p->maj_flt + sig->maj_flt + sig->cmaj_flt;
		psig->cnvcsw +=
			p->nvcsw + sig->nvcsw + sig->cnvcsw;
		psig->cnivcsw +=
			p->nivcsw + sig->nivcsw + sig->cnivcsw;
		psig->cinblock +=
			task_io_get_inblock(p) +
			sig->inblock + sig->cinblock;
		psig->coublock +=
			task_io_get_oublock(p) +
			sig->oublock + sig->coublock;
		maxrss = max(sig->maxrss, sig->cmaxrss);
		if (psig->cmaxrss < maxrss)
			psig->cmaxrss = maxrss;
		task_io_accounting_add(&psig->ioac, &p->ioac);
		task_io_accounting_add(&psig->ioac, &sig->ioac);
		write_sequnlock(&psig->stats_lock);
		spin_unlock_irq(&current->sighand->siglock);
	}

	if (wo->wo_rusage)
		getrusage(p, RUSAGE_BOTH, wo->wo_rusage);
	status = (p->signal->flags & SIGNAL_GROUP_EXIT)
		? p->signal->group_exit_code : p->exit_code;
	wo->wo_stat = status;

	if (state == EXIT_TRACE) {
		write_lock_irq(&tasklist_lock);
		/* We dropped tasklist, ptracer could die and untrace */
		ptrace_unlink(p);

		/* If parent wants a zombie, don't release it now */
		state = EXIT_ZOMBIE;
		if (do_notify_parent(p, p->exit_signal))
			state = EXIT_DEAD;
		p->exit_state = state;
		write_unlock_irq(&tasklist_lock);
	}
	if (state == EXIT_DEAD)
		release_task(p);

out_info:
	infop = wo->wo_info;
	if (infop) {
		if ((status & 0x7f) == 0) {
			infop->cause = CLD_EXITED;
			infop->status = status >> 8;
		} else {
			infop->cause = (status & 0x80) ? CLD_DUMPED : CLD_KILLED;
			infop->status = status & 0x7f;
		}
		infop->pid = pid;
		infop->uid = uid;
	}

	return pid;
}

static int *task_stopped_code(struct task_struct *p, bool ptrace)
{
	if (ptrace) {
		if (task_is_traced(p) && !(p->jobctl & JOBCTL_LISTENING))
			return &p->exit_code;
	} else {
		if (p->signal->flags & SIGNAL_STOP_STOPPED)
			return &p->signal->group_exit_code;
	}
	return NULL;
}

/**
 * wait_task_stopped - Wait for %TASK_STOPPED or %TASK_TRACED
 * @wo: wait options
 * @ptrace: is the wait for ptrace
 * @p: task to wait for
 *
 * Handle sys_wait4() work for %p in state %TASK_STOPPED or %TASK_TRACED.
 *
 * CONTEXT:
 * read_lock(&tasklist_lock), which is released if return value is
 * non-zero.  Also, grabs and releases @p->sighand->siglock.
 *
 * RETURNS:
 * 0 if wait condition didn't exist and search for other wait conditions
 * should continue.  Non-zero return, -errno on failure and @p's pid on
 * success, implies that tasklist_lock is released and wait condition
 * search should terminate.
 */
static int wait_task_stopped(struct wait_opts *wo,
				int ptrace, struct task_struct *p)
{
	struct waitid_info *infop;
	int exit_code, *p_code, why;
	uid_t uid = 0; /* unneeded, required by compiler */
	pid_t pid;

	/*
	 * Traditionally we see ptrace'd stopped tasks regardless of options.
	 */
	if (!ptrace && !(wo->wo_flags & WUNTRACED))
		return 0;

	if (!task_stopped_code(p, ptrace))
		return 0;

	exit_code = 0;
	spin_lock_irq(&p->sighand->siglock);

	p_code = task_stopped_code(p, ptrace);
	if (unlikely(!p_code))
		goto unlock_sig;

	exit_code = *p_code;
	if (!exit_code)
		goto unlock_sig;

	if (!unlikely(wo->wo_flags & WNOWAIT))
		*p_code = 0;

	uid = from_kuid_munged(current_user_ns(), task_uid(p));
unlock_sig:
	spin_unlock_irq(&p->sighand->siglock);
	if (!exit_code)
		return 0;

	/*
	 * Now we are pretty sure this task is interesting.
	 * Make sure it doesn't get reaped out from under us while we
	 * give up the lock and then examine it below.  We don't want to
	 * keep holding onto the tasklist_lock while we call getrusage and
	 * possibly take page faults for user memory.
	 */
	get_task_struct(p);
	pid = task_pid_vnr(p);
	why = ptrace ? CLD_TRAPPED : CLD_STOPPED;
	read_unlock(&tasklist_lock);
	sched_annotate_sleep();
	if (wo->wo_rusage)
		getrusage(p, RUSAGE_BOTH, wo->wo_rusage);
	put_task_struct(p);

	if (likely(!(wo->wo_flags & WNOWAIT)))
		wo->wo_stat = (exit_code << 8) | 0x7f;

	infop = wo->wo_info;
	if (infop) {
		infop->cause = why;
		infop->status = exit_code;
		infop->pid = pid;
		infop->uid = uid;
	}
	return pid;
}

/*
 * Handle do_wait work for one task in a live, non-stopped state.
 * read_lock(&tasklist_lock) on entry.  If we return zero, we still hold
 * the lock and this task is uninteresting.  If we return nonzero, we have
 * released the lock and the system call should return.
 */
static int wait_task_continued(struct wait_opts *wo, struct task_struct *p)
{
	struct waitid_info *infop;
	pid_t pid;
	uid_t uid;

	if (!unlikely(wo->wo_flags & WCONTINUED))
		return 0;

	if (!(p->signal->flags & SIGNAL_STOP_CONTINUED))
		return 0;

	spin_lock_irq(&p->sighand->siglock);
	/* Re-check with the lock held.  */
	if (!(p->signal->flags & SIGNAL_STOP_CONTINUED)) {
		spin_unlock_irq(&p->sighand->siglock);
		return 0;
	}
	if (!unlikely(wo->wo_flags & WNOWAIT))
		p->signal->flags &= ~SIGNAL_STOP_CONTINUED;
	uid = from_kuid_munged(current_user_ns(), task_uid(p));
	spin_unlock_irq(&p->sighand->siglock);

	pid = task_pid_vnr(p);
	get_task_struct(p);
	read_unlock(&tasklist_lock);
	sched_annotate_sleep();
	if (wo->wo_rusage)
		getrusage(p, RUSAGE_BOTH, wo->wo_rusage);
	put_task_struct(p);

	infop = wo->wo_info;
	if (!infop) {
		wo->wo_stat = 0xffff;
	} else {
		infop->cause = CLD_CONTINUED;
		infop->pid = pid;
		infop->uid = uid;
		infop->status = SIGCONT;
	}
	return pid;
}

/*
 * Consider @p for a wait by @parent.
 *
 * -ECHILD should be in ->notask_error before the first call.
 * Returns nonzero for a final return, when we have unlocked tasklist_lock.
 * Returns zero if the search for a child should continue;
 * then ->notask_error is 0 if @p is an eligible child,
 * or still -ECHILD.
 */
static int wait_consider_task(struct wait_opts *wo, int ptrace,
				struct task_struct *p)
{
	/*
	 * We can race with wait_task_zombie() from another thread.
	 * Ensure that EXIT_ZOMBIE -> EXIT_DEAD/EXIT_TRACE transition
	 * can't confuse the checks below.
	 */
	int exit_state = READ_ONCE(p->exit_state);
	int ret;

	if (unlikely(exit_state == EXIT_DEAD))
		return 0;

	ret = eligible_child(wo, ptrace, p);
	if (!ret)
		return ret;

	if (unlikely(exit_state == EXIT_TRACE)) {
		/*
		 * ptrace == 0 means we are the natural parent. In this case
		 * we should clear notask_error, debugger will notify us.
		 */
		if (likely(!ptrace))
			wo->notask_error = 0;
		return 0;
	}

	if (likely(!ptrace) && unlikely(p->ptrace)) {
		/*
		 * If it is traced by its real parent's group, just pretend
		 * the caller is ptrace_do_wait() and reap this child if it
		 * is zombie.
		 *
		 * This also hides group stop state from real parent; otherwise
		 * a single stop can be reported twice as group and ptrace stop.
		 * If a ptracer wants to distinguish these two events for its
		 * own children it should create a separate process which takes
		 * the role of real parent.
		 */
		if (!ptrace_reparented(p))
			ptrace = 1;
	}

	/* slay zombie? */
	if (exit_state == EXIT_ZOMBIE) {
		/* we don't reap group leaders with subthreads */
		if (!delay_group_leader(p)) {
			/*
			 * A zombie ptracee is only visible to its ptracer.
			 * Notification and reaping will be cascaded to the
			 * real parent when the ptracer detaches.
			 */
			if (unlikely(ptrace) || likely(!p->ptrace))
				return wait_task_zombie(wo, p);
		}

		/*
		 * Allow access to stopped/continued state via zombie by
		 * falling through.  Clearing of notask_error is complex.
		 *
		 * When !@ptrace:
		 *
		 * If WEXITED is set, notask_error should naturally be
		 * cleared.  If not, subset of WSTOPPED|WCONTINUED is set,
		 * so, if there are live subthreads, there are events to
		 * wait for.  If all subthreads are dead, it's still safe
		 * to clear - this function will be called again in finite
		 * amount time once all the subthreads are released and
		 * will then return without clearing.
		 *
		 * When @ptrace:
		 *
		 * Stopped state is per-task and thus can't change once the
		 * target task dies.  Only continued and exited can happen.
		 * Clear notask_error if WCONTINUED | WEXITED.
		 */
		if (likely(!ptrace) || (wo->wo_flags & (WCONTINUED | WEXITED)))
			wo->notask_error = 0;
	} else {
		/*
		 * @p is alive and it's gonna stop, continue or exit, so
		 * there always is something to wait for.
		 */
		wo->notask_error = 0;
	}

	/*
	 * Wait for stopped.  Depending on @ptrace, different stopped state
	 * is used and the two don't interact with each other.
	 */
	ret = wait_task_stopped(wo, ptrace, p);
	if (ret)
		return ret;

	/*
	 * Wait for continued.  There's only one continued state and the
	 * ptracer can consume it which can confuse the real parent.  Don't
	 * use WCONTINUED from ptracer.  You don't need or want it.
	 */
	return wait_task_continued(wo, p);
}

/*
 * Do the work of do_wait() for one thread in the group, @tsk.
 *
 * -ECHILD should be in ->notask_error before the first call.
 * Returns nonzero for a final return, when we have unlocked tasklist_lock.
 * Returns zero if the search for a child should continue; then
 * ->notask_error is 0 if there were any eligible children,
 * or still -ECHILD.
 */
static int do_wait_thread(struct wait_opts *wo, struct task_struct *tsk)
{
	struct task_struct *p;

	list_for_each_entry(p, &tsk->children, sibling) {
		int ret = wait_consider_task(wo, 0, p);

		if (ret)
			return ret;
	}

	return 0;
}

static int ptrace_do_wait(struct wait_opts *wo, struct task_struct *tsk)
{
	struct task_struct *p;

	list_for_each_entry(p, &tsk->ptraced, ptrace_entry) {
		int ret = wait_consider_task(wo, 1, p);

		if (ret)
			return ret;
	}

	return 0;
}

static int child_wait_callback(wait_queue_entry_t *wait, unsigned mode,
				int sync, void *key)
{
	struct wait_opts *wo = container_of(wait, struct wait_opts,
						child_wait);
	struct task_struct *p = key;

	if (!eligible_pid(wo, p))
		return 0;

	if ((wo->wo_flags & __WNOTHREAD) && wait->private != p->parent)
		return 0;

	return default_wake_function(wait, mode, sync, key);
}

void __wake_up_parent(struct task_struct *p, struct task_struct *parent)
{
	__wake_up_sync_key(&parent->signal->wait_chldexit,
				TASK_INTERRUPTIBLE, 1, p);
}

static long do_wait(struct wait_opts *wo)
{
	struct task_struct *tsk;
	int retval;

	trace_sched_process_wait(wo->wo_pid);

	init_waitqueue_func_entry(&wo->child_wait, child_wait_callback);
	wo->child_wait.private = current;
	add_wait_queue(&current->signal->wait_chldexit, &wo->child_wait);
repeat:
	/*
	 * If there is nothing that can match our criteria, just get out.
	 * We will clear ->notask_error to zero if we see any child that
	 * might later match our criteria, even if we are not able to reap
	 * it yet.
	 */
	wo->notask_error = -ECHILD;
	if ((wo->wo_type < PIDTYPE_MAX) &&
	   (!wo->wo_pid || hlist_empty(&wo->wo_pid->tasks[wo->wo_type])))
		goto notask;

	set_current_state(TASK_INTERRUPTIBLE);
	read_lock(&tasklist_lock);
	tsk = current;
	do {
		retval = do_wait_thread(wo, tsk);
		if (retval)
			goto end;

		retval = ptrace_do_wait(wo, tsk);
		if (retval)
			goto end;

		if (wo->wo_flags & __WNOTHREAD)
			break;
	} while_each_thread(current, tsk);
	read_unlock(&tasklist_lock);

notask:
	retval = wo->notask_error;
	if (!retval && !(wo->wo_flags & WNOHANG)) {
		retval = -ERESTARTSYS;
		if (!signal_pending(current)) {
			schedule();
			goto repeat;
		}
	}
end:
	__set_current_state(TASK_RUNNING);
	remove_wait_queue(&current->signal->wait_chldexit, &wo->child_wait);
	return retval;
}

static struct pid *pidfd_get_pid(unsigned int fd)
{
	struct fd f;
	struct pid *pid;

	f = fdget(fd);
	if (!f.file)
		return ERR_PTR(-EBADF);

	pid = pidfd_pid(f.file);
	if (!IS_ERR(pid))
		get_pid(pid);

	fdput(f);
	return pid;
}

static long kernel_waitid(int which, pid_t upid, struct waitid_info *infop,
			  int options, struct rusage *ru)
{
	struct wait_opts wo;
	struct pid *pid = NULL;
	enum pid_type type;
	long ret;

	if (options & ~(WNOHANG|WNOWAIT|WEXITED|WSTOPPED|WCONTINUED|
			__WNOTHREAD|__WCLONE|__WALL))
		return -EINVAL;
	if (!(options & (WEXITED|WSTOPPED|WCONTINUED)))
		return -EINVAL;

	switch (which) {
	case P_ALL:
		type = PIDTYPE_MAX;
		break;
	case P_PID:
		type = PIDTYPE_PID;
		if (upid <= 0)
			return -EINVAL;

		pid = find_get_pid(upid);
		break;
	case P_PGID:
		type = PIDTYPE_PGID;
		if (upid < 0)
			return -EINVAL;

		if (upid)
			pid = find_get_pid(upid);
		else
			pid = get_task_pid(current, PIDTYPE_PGID);
		break;
	case P_PIDFD:
		type = PIDTYPE_PID;
		if (upid < 0)
			return -EINVAL;

		pid = pidfd_get_pid(upid);
		if (IS_ERR(pid))
			return PTR_ERR(pid);
		break;
	default:
		return -EINVAL;
	}

	wo.wo_type	= type;
	wo.wo_pid	= pid;
	wo.wo_flags	= options;
	wo.wo_info	= infop;
	wo.wo_rusage	= ru;
	ret = do_wait(&wo);

	put_pid(pid);
	return ret;
}

SYSCALL_DEFINE5(waitid, int, which, pid_t, upid, struct siginfo __user *,
		infop, int, options, struct rusage __user *, ru)
{
	struct rusage r;
	struct waitid_info info = {.status = 0};
	long err = kernel_waitid(which, upid, &info, options, ru ? &r : NULL);
	int signo = 0;

	if (err > 0) {
		signo = SIGCHLD;
		err = 0;
		if (ru && copy_to_user(ru, &r, sizeof(struct rusage)))
			return -EFAULT;
	}
	if (!infop)
		return err;

	if (!user_access_begin(infop, sizeof(*infop)))
		return -EFAULT;

	unsafe_put_user(signo, &infop->si_signo, Efault);
	unsafe_put_user(0, &infop->si_errno, Efault);
	unsafe_put_user(info.cause, &infop->si_code, Efault);
	unsafe_put_user(info.pid, &infop->si_pid, Efault);
	unsafe_put_user(info.uid, &infop->si_uid, Efault);
	unsafe_put_user(info.status, &infop->si_status, Efault);
	user_access_end();
	return err;
Efault:
	user_access_end();
	return -EFAULT;
}

long kernel_wait4(pid_t upid, int __user *stat_addr, int options,
		  struct rusage *ru)
{
	struct wait_opts wo;
	struct pid *pid = NULL;
	enum pid_type type;
	long ret;

	if (options & ~(WNOHANG|WUNTRACED|WCONTINUED|
			__WNOTHREAD|__WCLONE|__WALL))
		return -EINVAL;

	/* -INT_MIN is not defined */
	if (upid == INT_MIN)
		return -ESRCH;

	if (upid == -1)
		type = PIDTYPE_MAX;
	else if (upid < 0) {
		type = PIDTYPE_PGID;
		pid = find_get_pid(-upid);
	} else if (upid == 0) {
		type = PIDTYPE_PGID;
		pid = get_task_pid(current, PIDTYPE_PGID);
	} else /* upid > 0 */ {
		type = PIDTYPE_PID;
		pid = find_get_pid(upid);
	}

	wo.wo_type	= type;
	wo.wo_pid	= pid;
	wo.wo_flags	= options | WEXITED;
	wo.wo_info	= NULL;
	wo.wo_stat	= 0;
	wo.wo_rusage	= ru;
	ret = do_wait(&wo);
	put_pid(pid);
	if (ret > 0 && stat_addr && put_user(wo.wo_stat, stat_addr))
		ret = -EFAULT;

	return ret;
}

SYSCALL_DEFINE4(wait4, pid_t, upid, int __user *, stat_addr,
		int, options, struct rusage __user *, ru)
{
	struct rusage r;
	long err = kernel_wait4(upid, stat_addr, options, ru ? &r : NULL);

	if (err > 0) {
		if (ru && copy_to_user(ru, &r, sizeof(struct rusage)))
			return -EFAULT;
	}
	return err;
}

#ifdef __ARCH_WANT_SYS_WAITPID

/*
 * sys_waitpid() remains for compatibility. waitpid() should be
 * implemented by calling sys_wait4() from libc.a.
 */
SYSCALL_DEFINE3(waitpid, pid_t, pid, int __user *, stat_addr, int, options)
{
	return kernel_wait4(pid, stat_addr, options, NULL);
}

#endif

#ifdef CONFIG_COMPAT
COMPAT_SYSCALL_DEFINE4(wait4,
	compat_pid_t, pid,
	compat_uint_t __user *, stat_addr,
	int, options,
	struct compat_rusage __user *, ru)
{
	struct rusage r;
	long err = kernel_wait4(pid, stat_addr, options, ru ? &r : NULL);
	if (err > 0) {
		if (ru && put_compat_rusage(&r, ru))
			return -EFAULT;
	}
	return err;
}

COMPAT_SYSCALL_DEFINE5(waitid,
		int, which, compat_pid_t, pid,
		struct compat_siginfo __user *, infop, int, options,
		struct compat_rusage __user *, uru)
{
	struct rusage ru;
	struct waitid_info info = {.status = 0};
	long err = kernel_waitid(which, pid, &info, options, uru ? &ru : NULL);
	int signo = 0;
	if (err > 0) {
		signo = SIGCHLD;
		err = 0;
		if (uru) {
			/* kernel_waitid() overwrites everything in ru */
			if (COMPAT_USE_64BIT_TIME)
				err = copy_to_user(uru, &ru, sizeof(ru));
			else
				err = put_compat_rusage(&ru, uru);
			if (err)
				return -EFAULT;
		}
	}

	if (!infop)
		return err;

	if (!user_access_begin(infop, sizeof(*infop)))
		return -EFAULT;

	unsafe_put_user(signo, &infop->si_signo, Efault);
	unsafe_put_user(0, &infop->si_errno, Efault);
	unsafe_put_user(info.cause, &infop->si_code, Efault);
	unsafe_put_user(info.pid, &infop->si_pid, Efault);
	unsafe_put_user(info.uid, &infop->si_uid, Efault);
	unsafe_put_user(info.status, &infop->si_status, Efault);
	user_access_end();
	return err;
Efault:
	user_access_end();
	return -EFAULT;
}
#endif

__weak void abort(void)
{
	BUG();

	/* if that doesn't kill us, halt */
	panic("Oops failed to kill thread");
}
EXPORT_SYMBOL(abort);<|MERGE_RESOLUTION|>--- conflicted
+++ resolved
@@ -752,21 +752,7 @@
 	}
 
 	exit_signals(tsk);  /* sets PF_EXITING */
-<<<<<<< HEAD
 	sched_exit(tsk);
-	/*
-	 * Ensure that all new tsk->pi_lock acquisitions must observe
-	 * PF_EXITING. Serializes against futex.c:attach_to_pi_owner().
-	 */
-	smp_mb();
-	/*
-	 * Ensure that we must observe the pi_state in exit_mm() ->
-	 * mm_release() -> exit_pi_state_list().
-	 */
-	raw_spin_lock_irq(&tsk->pi_lock);
-	raw_spin_unlock_irq(&tsk->pi_lock);
-=======
->>>>>>> 796d2c60
 
 	if (unlikely(in_atomic())) {
 		pr_info("note: %s[%d] exited with preempt_count %d\n",
