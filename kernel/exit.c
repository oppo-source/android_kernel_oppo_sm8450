--- conflicted
+++ resolved
@@ -748,10 +748,7 @@
 	}
 
 	exit_signals(tsk);  /* sets PF_EXITING */
-<<<<<<< HEAD
-=======
 	sched_exit(tsk);
->>>>>>> 69e489fe
 
 	if (unlikely(in_atomic())) {
 		pr_info("note: %s[%d] exited with preempt_count %d\n",
