// SPDX-License-Identifier: GPL-2.0
/*
 * preemptoff and irqoff tracepoints
 *
 * Copyright (C) Joel Fernandes (Google) <joel@joelfernandes.org>
 */

#include <linux/kallsyms.h>
#include <linux/uaccess.h>
#include <linux/module.h>
#include <linux/ftrace.h>
#include <linux/kprobes.h>
#include "trace.h"
#include <trace/hooks/restricted_preemptirq.h>
#define CREATE_TRACE_POINTS
#include <trace/events/preemptirq.h>
#undef CREATE_TRACE_POINTS
#include <trace/hooks/preemptirq.h>

#ifdef CONFIG_TRACE_IRQFLAGS
/* Per-cpu variable to prevent redundant calls when IRQs already off */
static DEFINE_PER_CPU(int, tracing_irq_cpu);

/*
 * Like trace_hardirqs_on() but without the lockdep invocation. This is
 * used in the low level entry code where the ordering vs. RCU is important
 * and lockdep uses a staged approach which splits the lockdep hardirq
 * tracking into a RCU on and a RCU off section.
 */
void trace_hardirqs_on_prepare(void)
{
	if (this_cpu_read(tracing_irq_cpu)) {
		if (!in_nmi()) {
			trace_irq_enable(CALLER_ADDR0, CALLER_ADDR1);
			trace_android_rvh_irqs_enable(CALLER_ADDR0,
						      CALLER_ADDR1);
		}
		tracer_hardirqs_on(CALLER_ADDR0, CALLER_ADDR1);
		this_cpu_write(tracing_irq_cpu, 0);
	}
}
EXPORT_SYMBOL(trace_hardirqs_on_prepare);
NOKPROBE_SYMBOL(trace_hardirqs_on_prepare);

void trace_hardirqs_on(void)
{
	if (this_cpu_read(tracing_irq_cpu)) {
		if (!in_nmi()) {
			trace_irq_enable_rcuidle(CALLER_ADDR0, CALLER_ADDR1);
<<<<<<< HEAD
			trace_restricted_irq_enable(CALLER_ADDR0, CALLER_ADDR1);
=======
			trace_android_rvh_irqs_enable(CALLER_ADDR0,
						      CALLER_ADDR1);
>>>>>>> ec1fff1f
		}
		tracer_hardirqs_on(CALLER_ADDR0, CALLER_ADDR1);
		this_cpu_write(tracing_irq_cpu, 0);
	}

	lockdep_hardirqs_on_prepare(CALLER_ADDR0);
	lockdep_hardirqs_on(CALLER_ADDR0);
}
EXPORT_SYMBOL(trace_hardirqs_on);
NOKPROBE_SYMBOL(trace_hardirqs_on);

/*
 * Like trace_hardirqs_off() but without the lockdep invocation. This is
 * used in the low level entry code where the ordering vs. RCU is important
 * and lockdep uses a staged approach which splits the lockdep hardirq
 * tracking into a RCU on and a RCU off section.
 */
void trace_hardirqs_off_finish(void)
{
	if (!this_cpu_read(tracing_irq_cpu)) {
		this_cpu_write(tracing_irq_cpu, 1);
		tracer_hardirqs_off(CALLER_ADDR0, CALLER_ADDR1);
		if (!in_nmi()) {
			trace_irq_disable(CALLER_ADDR0, CALLER_ADDR1);
			trace_android_rvh_irqs_disable(CALLER_ADDR0,
						       CALLER_ADDR1);
		}
	}

}
EXPORT_SYMBOL(trace_hardirqs_off_finish);
NOKPROBE_SYMBOL(trace_hardirqs_off_finish);

void trace_hardirqs_off(void)
{
	lockdep_hardirqs_off(CALLER_ADDR0);

	if (!this_cpu_read(tracing_irq_cpu)) {
		this_cpu_write(tracing_irq_cpu, 1);
		tracer_hardirqs_off(CALLER_ADDR0, CALLER_ADDR1);
		if (!in_nmi()) {
			trace_irq_disable_rcuidle(CALLER_ADDR0, CALLER_ADDR1);
<<<<<<< HEAD
			trace_restricted_irq_disable(CALLER_ADDR0,
						     CALLER_ADDR1);
=======
			trace_android_rvh_irqs_disable(CALLER_ADDR0,
						       CALLER_ADDR1);
>>>>>>> ec1fff1f
		}
	}
}
EXPORT_SYMBOL(trace_hardirqs_off);
NOKPROBE_SYMBOL(trace_hardirqs_off);

__visible void trace_hardirqs_on_caller(unsigned long caller_addr)
{
	if (this_cpu_read(tracing_irq_cpu)) {
		if (!in_nmi()) {
			trace_irq_enable_rcuidle(CALLER_ADDR0, caller_addr);
<<<<<<< HEAD
			trace_restricted_irq_enable(CALLER_ADDR0, caller_addr);
=======
			trace_android_rvh_irqs_enable(CALLER_ADDR0,
						      caller_addr);
>>>>>>> ec1fff1f
		}
		tracer_hardirqs_on(CALLER_ADDR0, caller_addr);
		this_cpu_write(tracing_irq_cpu, 0);
	}

	lockdep_hardirqs_on_prepare(CALLER_ADDR0);
	lockdep_hardirqs_on(CALLER_ADDR0);
}
EXPORT_SYMBOL(trace_hardirqs_on_caller);
NOKPROBE_SYMBOL(trace_hardirqs_on_caller);

__visible void trace_hardirqs_off_caller(unsigned long caller_addr)
{
	lockdep_hardirqs_off(CALLER_ADDR0);

	if (!this_cpu_read(tracing_irq_cpu)) {
		this_cpu_write(tracing_irq_cpu, 1);
		tracer_hardirqs_off(CALLER_ADDR0, caller_addr);
		if (!in_nmi()) {
			trace_irq_disable_rcuidle(CALLER_ADDR0, caller_addr);
<<<<<<< HEAD
			trace_restricted_irq_disable(CALLER_ADDR0, caller_addr);
=======
			trace_android_rvh_irqs_enable(CALLER_ADDR0,
						      caller_addr);
>>>>>>> ec1fff1f
		}
	}
}
EXPORT_SYMBOL(trace_hardirqs_off_caller);
NOKPROBE_SYMBOL(trace_hardirqs_off_caller);
#endif /* CONFIG_TRACE_IRQFLAGS */

#ifdef CONFIG_TRACE_PREEMPT_TOGGLE

void trace_preempt_on(unsigned long a0, unsigned long a1)
{
	if (!in_nmi()) {
		trace_preempt_enable_rcuidle(a0, a1);
<<<<<<< HEAD
		trace_restricted_preempt_enable(a0, a1);
=======
		trace_android_rvh_preempt_enable(a0, a1);
>>>>>>> ec1fff1f
	}
	tracer_preempt_on(a0, a1);
}

void trace_preempt_off(unsigned long a0, unsigned long a1)
{
	if (!in_nmi()) {
		trace_preempt_disable_rcuidle(a0, a1);
<<<<<<< HEAD
		trace_restricted_preempt_disable(a0, a1);
=======
		trace_android_rvh_preempt_disable(a0, a1);
>>>>>>> ec1fff1f
	}
	tracer_preempt_off(a0, a1);
}
#endif<|MERGE_RESOLUTION|>--- conflicted
+++ resolved
@@ -47,12 +47,8 @@
 	if (this_cpu_read(tracing_irq_cpu)) {
 		if (!in_nmi()) {
 			trace_irq_enable_rcuidle(CALLER_ADDR0, CALLER_ADDR1);
-<<<<<<< HEAD
-			trace_restricted_irq_enable(CALLER_ADDR0, CALLER_ADDR1);
-=======
 			trace_android_rvh_irqs_enable(CALLER_ADDR0,
 						      CALLER_ADDR1);
->>>>>>> ec1fff1f
 		}
 		tracer_hardirqs_on(CALLER_ADDR0, CALLER_ADDR1);
 		this_cpu_write(tracing_irq_cpu, 0);
@@ -95,13 +91,8 @@
 		tracer_hardirqs_off(CALLER_ADDR0, CALLER_ADDR1);
 		if (!in_nmi()) {
 			trace_irq_disable_rcuidle(CALLER_ADDR0, CALLER_ADDR1);
-<<<<<<< HEAD
-			trace_restricted_irq_disable(CALLER_ADDR0,
-						     CALLER_ADDR1);
-=======
 			trace_android_rvh_irqs_disable(CALLER_ADDR0,
 						       CALLER_ADDR1);
->>>>>>> ec1fff1f
 		}
 	}
 }
@@ -113,12 +104,8 @@
 	if (this_cpu_read(tracing_irq_cpu)) {
 		if (!in_nmi()) {
 			trace_irq_enable_rcuidle(CALLER_ADDR0, caller_addr);
-<<<<<<< HEAD
-			trace_restricted_irq_enable(CALLER_ADDR0, caller_addr);
-=======
 			trace_android_rvh_irqs_enable(CALLER_ADDR0,
 						      caller_addr);
->>>>>>> ec1fff1f
 		}
 		tracer_hardirqs_on(CALLER_ADDR0, caller_addr);
 		this_cpu_write(tracing_irq_cpu, 0);
@@ -139,12 +126,8 @@
 		tracer_hardirqs_off(CALLER_ADDR0, caller_addr);
 		if (!in_nmi()) {
 			trace_irq_disable_rcuidle(CALLER_ADDR0, caller_addr);
-<<<<<<< HEAD
-			trace_restricted_irq_disable(CALLER_ADDR0, caller_addr);
-=======
 			trace_android_rvh_irqs_enable(CALLER_ADDR0,
 						      caller_addr);
->>>>>>> ec1fff1f
 		}
 	}
 }
@@ -158,11 +141,7 @@
 {
 	if (!in_nmi()) {
 		trace_preempt_enable_rcuidle(a0, a1);
-<<<<<<< HEAD
-		trace_restricted_preempt_enable(a0, a1);
-=======
 		trace_android_rvh_preempt_enable(a0, a1);
->>>>>>> ec1fff1f
 	}
 	tracer_preempt_on(a0, a1);
 }
@@ -171,11 +150,7 @@
 {
 	if (!in_nmi()) {
 		trace_preempt_disable_rcuidle(a0, a1);
-<<<<<<< HEAD
-		trace_restricted_preempt_disable(a0, a1);
-=======
 		trace_android_rvh_preempt_disable(a0, a1);
->>>>>>> ec1fff1f
 	}
 	tracer_preempt_off(a0, a1);
 }
