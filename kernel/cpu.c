/* CPU control.
 * (C) 2001, 2002, 2003, 2004 Rusty Russell
 *
 * This code is licenced under the GPL.
 */
#include <linux/sched/mm.h>
#include <linux/proc_fs.h>
#include <linux/smp.h>
#include <linux/init.h>
#include <linux/notifier.h>
#include <linux/sched/signal.h>
#include <linux/sched/hotplug.h>
#include <linux/sched/isolation.h>
#include <linux/sched/task.h>
#include <linux/sched/smt.h>
#include <linux/unistd.h>
#include <linux/cpu.h>
#include <linux/oom.h>
#include <linux/rcupdate.h>
#include <linux/export.h>
#include <linux/bug.h>
#include <linux/kthread.h>
#include <linux/stop_machine.h>
#include <linux/mutex.h>
#include <linux/gfp.h>
#include <linux/suspend.h>
#include <linux/lockdep.h>
#include <linux/tick.h>
#include <linux/irq.h>
#include <linux/nmi.h>
#include <linux/smpboot.h>
#include <linux/relay.h>
#include <linux/slab.h>
#include <linux/percpu-rwsem.h>
#include <uapi/linux/sched/types.h>
#include <linux/cpuset.h>

#include <trace/events/power.h>
#define CREATE_TRACE_POINTS
#include <trace/events/cpuhp.h>
#include <linux/sched/clock.h>

#include "smpboot.h"

/**
 * cpuhp_cpu_state - Per cpu hotplug state storage
 * @state:	The current cpu state
 * @target:	The target state
 * @thread:	Pointer to the hotplug thread
 * @should_run:	Thread should execute
 * @rollback:	Perform a rollback
 * @single:	Single callback invocation
 * @bringup:	Single callback bringup or teardown selector
 * @cb_state:	The state for a single callback (install/uninstall)
 * @result:	Result of the operation
 * @done_up:	Signal completion to the issuer of the task for cpu-up
 * @done_down:	Signal completion to the issuer of the task for cpu-down
 */
struct cpuhp_cpu_state {
	enum cpuhp_state	state;
	enum cpuhp_state	target;
	enum cpuhp_state	fail;
#ifdef CONFIG_SMP
	struct task_struct	*thread;
	bool			should_run;
	bool			rollback;
	bool			single;
	bool			bringup;
	struct hlist_node	*node;
	struct hlist_node	*last;
	enum cpuhp_state	cb_state;
	int			result;
	struct completion	done_up;
	struct completion	done_down;
#endif
};

static DEFINE_PER_CPU(struct cpuhp_cpu_state, cpuhp_state) = {
	.fail = CPUHP_INVALID,
};

#ifdef CONFIG_SMP
cpumask_t cpus_booted_once_mask;
#endif

#if defined(CONFIG_LOCKDEP) && defined(CONFIG_SMP)
static struct lockdep_map cpuhp_state_up_map =
	STATIC_LOCKDEP_MAP_INIT("cpuhp_state-up", &cpuhp_state_up_map);
static struct lockdep_map cpuhp_state_down_map =
	STATIC_LOCKDEP_MAP_INIT("cpuhp_state-down", &cpuhp_state_down_map);


static inline void cpuhp_lock_acquire(bool bringup)
{
	lock_map_acquire(bringup ? &cpuhp_state_up_map : &cpuhp_state_down_map);
}

static inline void cpuhp_lock_release(bool bringup)
{
	lock_map_release(bringup ? &cpuhp_state_up_map : &cpuhp_state_down_map);
}
#else

static inline void cpuhp_lock_acquire(bool bringup) { }
static inline void cpuhp_lock_release(bool bringup) { }

#endif

/**
 * cpuhp_step - Hotplug state machine step
 * @name:	Name of the step
 * @startup:	Startup function of the step
 * @teardown:	Teardown function of the step
 * @cant_stop:	Bringup/teardown can't be stopped at this step
 */
struct cpuhp_step {
	const char		*name;
	union {
		int		(*single)(unsigned int cpu);
		int		(*multi)(unsigned int cpu,
					 struct hlist_node *node);
	} startup;
	union {
		int		(*single)(unsigned int cpu);
		int		(*multi)(unsigned int cpu,
					 struct hlist_node *node);
	} teardown;
	struct hlist_head	list;
	bool			cant_stop;
	bool			multi_instance;
};

static DEFINE_MUTEX(cpuhp_state_mutex);
static struct cpuhp_step cpuhp_hp_states[];

static struct cpuhp_step *cpuhp_get_step(enum cpuhp_state state)
{
	return cpuhp_hp_states + state;
}

/**
 * cpuhp_invoke_callback _ Invoke the callbacks for a given state
 * @cpu:	The cpu for which the callback should be invoked
 * @state:	The state to do callbacks for
 * @bringup:	True if the bringup callback should be invoked
 * @node:	For multi-instance, do a single entry callback for install/remove
 * @lastp:	For multi-instance rollback, remember how far we got
 *
 * Called from cpu hotplug and from the state register machinery.
 */
static int cpuhp_invoke_callback(unsigned int cpu, enum cpuhp_state state,
				 bool bringup, struct hlist_node *node,
				 struct hlist_node **lastp)
{
	struct cpuhp_cpu_state *st = per_cpu_ptr(&cpuhp_state, cpu);
	struct cpuhp_step *step = cpuhp_get_step(state);
	int (*cbm)(unsigned int cpu, struct hlist_node *node);
	int (*cb)(unsigned int cpu);
	int ret, cnt;

	if (st->fail == state) {
		st->fail = CPUHP_INVALID;

		if (!(bringup ? step->startup.single : step->teardown.single))
			return 0;

		return -EAGAIN;
	}

	if (!step->multi_instance) {
		WARN_ON_ONCE(lastp && *lastp);
		cb = bringup ? step->startup.single : step->teardown.single;
		if (!cb)
			return 0;
		trace_cpuhp_enter(cpu, st->target, state, cb);
		ret = cb(cpu);
		trace_cpuhp_exit(cpu, st->state, state, ret);
		return ret;
	}
	cbm = bringup ? step->startup.multi : step->teardown.multi;
	if (!cbm)
		return 0;

	/* Single invocation for instance add/remove */
	if (node) {
		WARN_ON_ONCE(lastp && *lastp);
		trace_cpuhp_multi_enter(cpu, st->target, state, cbm, node);
		ret = cbm(cpu, node);
		trace_cpuhp_exit(cpu, st->state, state, ret);
		return ret;
	}

	/* State transition. Invoke on all instances */
	cnt = 0;
	hlist_for_each(node, &step->list) {
		if (lastp && node == *lastp)
			break;

		trace_cpuhp_multi_enter(cpu, st->target, state, cbm, node);
		ret = cbm(cpu, node);
		trace_cpuhp_exit(cpu, st->state, state, ret);
		if (ret) {
			if (!lastp)
				goto err;

			*lastp = node;
			return ret;
		}
		cnt++;
	}
	if (lastp)
		*lastp = NULL;
	return 0;
err:
	/* Rollback the instances if one failed */
	cbm = !bringup ? step->startup.multi : step->teardown.multi;
	if (!cbm)
		return ret;

	hlist_for_each(node, &step->list) {
		if (!cnt--)
			break;

		trace_cpuhp_multi_enter(cpu, st->target, state, cbm, node);
		ret = cbm(cpu, node);
		trace_cpuhp_exit(cpu, st->state, state, ret);
		/*
		 * Rollback must not fail,
		 */
		WARN_ON_ONCE(ret);
	}
	return ret;
}

#ifdef CONFIG_SMP
static bool cpuhp_is_ap_state(enum cpuhp_state state)
{
	/*
	 * The extra check for CPUHP_TEARDOWN_CPU is only for documentation
	 * purposes as that state is handled explicitly in cpu_down.
	 */
	return state > CPUHP_BRINGUP_CPU && state != CPUHP_TEARDOWN_CPU;
}

static inline void wait_for_ap_thread(struct cpuhp_cpu_state *st, bool bringup)
{
	struct completion *done = bringup ? &st->done_up : &st->done_down;
	wait_for_completion(done);
}

static inline void complete_ap_thread(struct cpuhp_cpu_state *st, bool bringup)
{
	struct completion *done = bringup ? &st->done_up : &st->done_down;
	complete(done);
}

/*
 * The former STARTING/DYING states, ran with IRQs disabled and must not fail.
 */
static bool cpuhp_is_atomic_state(enum cpuhp_state state)
{
	return CPUHP_AP_IDLE_DEAD <= state && state < CPUHP_AP_ONLINE;
}

/* Serializes the updates to cpu_online_mask, cpu_present_mask */
static DEFINE_MUTEX(cpu_add_remove_lock);
bool cpuhp_tasks_frozen;
EXPORT_SYMBOL_GPL(cpuhp_tasks_frozen);

/*
 * The following two APIs (cpu_maps_update_begin/done) must be used when
 * attempting to serialize the updates to cpu_online_mask & cpu_present_mask.
 */
void cpu_maps_update_begin(void)
{
	mutex_lock(&cpu_add_remove_lock);
}

void cpu_maps_update_done(void)
{
	mutex_unlock(&cpu_add_remove_lock);
}

/*
 * If set, cpu_up and cpu_down will return -EBUSY and do nothing.
 * Should always be manipulated under cpu_add_remove_lock
 */
static int cpu_hotplug_disabled;

#ifdef CONFIG_HOTPLUG_CPU

DEFINE_STATIC_PERCPU_RWSEM(cpu_hotplug_lock);

void cpus_read_lock(void)
{
	percpu_down_read(&cpu_hotplug_lock);
}
EXPORT_SYMBOL_GPL(cpus_read_lock);

int cpus_read_trylock(void)
{
	return percpu_down_read_trylock(&cpu_hotplug_lock);
}
EXPORT_SYMBOL_GPL(cpus_read_trylock);

void cpus_read_unlock(void)
{
	percpu_up_read(&cpu_hotplug_lock);
}
EXPORT_SYMBOL_GPL(cpus_read_unlock);

void cpus_write_lock(void)
{
	percpu_down_write(&cpu_hotplug_lock);
}

void cpus_write_unlock(void)
{
	percpu_up_write(&cpu_hotplug_lock);
}

void lockdep_assert_cpus_held(void)
{
	/*
	 * We can't have hotplug operations before userspace starts running,
	 * and some init codepaths will knowingly not take the hotplug lock.
	 * This is all valid, so mute lockdep until it makes sense to report
	 * unheld locks.
	 */
	if (system_state < SYSTEM_RUNNING)
		return;

	percpu_rwsem_assert_held(&cpu_hotplug_lock);
}

static void lockdep_acquire_cpus_lock(void)
{
	rwsem_acquire(&cpu_hotplug_lock.dep_map, 0, 0, _THIS_IP_);
}

static void lockdep_release_cpus_lock(void)
{
	rwsem_release(&cpu_hotplug_lock.dep_map, _THIS_IP_);
}

/*
 * Wait for currently running CPU hotplug operations to complete (if any) and
 * disable future CPU hotplug (from sysfs). The 'cpu_add_remove_lock' protects
 * the 'cpu_hotplug_disabled' flag. The same lock is also acquired by the
 * hotplug path before performing hotplug operations. So acquiring that lock
 * guarantees mutual exclusion from any currently running hotplug operations.
 */
void cpu_hotplug_disable(void)
{
	cpu_maps_update_begin();
	cpu_hotplug_disabled++;
	cpu_maps_update_done();
}
EXPORT_SYMBOL_GPL(cpu_hotplug_disable);

static void __cpu_hotplug_enable(void)
{
	if (WARN_ONCE(!cpu_hotplug_disabled, "Unbalanced cpu hotplug enable\n"))
		return;
	cpu_hotplug_disabled--;
}

void cpu_hotplug_enable(void)
{
	cpu_maps_update_begin();
	__cpu_hotplug_enable();
	cpu_maps_update_done();
}
EXPORT_SYMBOL_GPL(cpu_hotplug_enable);

#else

static void lockdep_acquire_cpus_lock(void)
{
}

static void lockdep_release_cpus_lock(void)
{
}

#endif	/* CONFIG_HOTPLUG_CPU */

/*
 * Architectures that need SMT-specific errata handling during SMT hotplug
 * should override this.
 */
void __weak arch_smt_update(void) { }

#ifdef CONFIG_HOTPLUG_SMT
enum cpuhp_smt_control cpu_smt_control __read_mostly = CPU_SMT_ENABLED;

void __init cpu_smt_disable(bool force)
{
	if (!cpu_smt_possible())
		return;

	if (force) {
		pr_info("SMT: Force disabled\n");
		cpu_smt_control = CPU_SMT_FORCE_DISABLED;
	} else {
		pr_info("SMT: disabled\n");
		cpu_smt_control = CPU_SMT_DISABLED;
	}
}

/*
 * The decision whether SMT is supported can only be done after the full
 * CPU identification. Called from architecture code.
 */
void __init cpu_smt_check_topology(void)
{
	if (!topology_smt_supported())
		cpu_smt_control = CPU_SMT_NOT_SUPPORTED;
}

static int __init smt_cmdline_disable(char *str)
{
	cpu_smt_disable(str && !strcmp(str, "force"));
	return 0;
}
early_param("nosmt", smt_cmdline_disable);

static inline bool cpu_smt_allowed(unsigned int cpu)
{
	if (cpu_smt_control == CPU_SMT_ENABLED)
		return true;

	if (topology_is_primary_thread(cpu))
		return true;

	/*
	 * On x86 it's required to boot all logical CPUs at least once so
	 * that the init code can get a chance to set CR4.MCE on each
	 * CPU. Otherwise, a broadcasted MCE observing CR4.MCE=0b on any
	 * core will shutdown the machine.
	 */
	return !cpumask_test_cpu(cpu, &cpus_booted_once_mask);
}

/* Returns true if SMT is not supported of forcefully (irreversibly) disabled */
bool cpu_smt_possible(void)
{
	return cpu_smt_control != CPU_SMT_FORCE_DISABLED &&
		cpu_smt_control != CPU_SMT_NOT_SUPPORTED;
}
EXPORT_SYMBOL_GPL(cpu_smt_possible);
#else
static inline bool cpu_smt_allowed(unsigned int cpu) { return true; }
#endif

static inline enum cpuhp_state
cpuhp_set_state(struct cpuhp_cpu_state *st, enum cpuhp_state target)
{
	enum cpuhp_state prev_state = st->state;

	st->rollback = false;
	st->last = NULL;

	st->target = target;
	st->single = false;
	st->bringup = st->state < target;

	return prev_state;
}

static inline void
cpuhp_reset_state(struct cpuhp_cpu_state *st, enum cpuhp_state prev_state)
{
	st->rollback = true;

	/*
	 * If we have st->last we need to undo partial multi_instance of this
	 * state first. Otherwise start undo at the previous state.
	 */
	if (!st->last) {
		if (st->bringup)
			st->state--;
		else
			st->state++;
	}

	st->target = prev_state;
	st->bringup = !st->bringup;
}

/* Regular hotplug invocation of the AP hotplug thread */
static void __cpuhp_kick_ap(struct cpuhp_cpu_state *st)
{
	if (!st->single && st->state == st->target)
		return;

	st->result = 0;
	/*
	 * Make sure the above stores are visible before should_run becomes
	 * true. Paired with the mb() above in cpuhp_thread_fun()
	 */
	smp_mb();
	st->should_run = true;
	wake_up_process(st->thread);
	wait_for_ap_thread(st, st->bringup);
}

static int cpuhp_kick_ap(struct cpuhp_cpu_state *st, enum cpuhp_state target)
{
	enum cpuhp_state prev_state;
	int ret;

	prev_state = cpuhp_set_state(st, target);
	__cpuhp_kick_ap(st);
	if ((ret = st->result)) {
		cpuhp_reset_state(st, prev_state);
		__cpuhp_kick_ap(st);
	}

	return ret;
}

static int bringup_wait_for_ap(unsigned int cpu)
{
	struct cpuhp_cpu_state *st = per_cpu_ptr(&cpuhp_state, cpu);

	/* Wait for the CPU to reach CPUHP_AP_ONLINE_IDLE */
	wait_for_ap_thread(st, true);
	if (WARN_ON_ONCE((!cpu_online(cpu))))
		return -ECANCELED;

	/* Unpark the hotplug thread of the target cpu */
	kthread_unpark(st->thread);

	/*
	 * SMT soft disabling on X86 requires to bring the CPU out of the
	 * BIOS 'wait for SIPI' state in order to set the CR4.MCE bit.  The
	 * CPU marked itself as booted_once in notify_cpu_starting() so the
	 * cpu_smt_allowed() check will now return false if this is not the
	 * primary sibling.
	 */
	if (!cpu_smt_allowed(cpu))
		return -ECANCELED;

	if (st->target <= CPUHP_AP_ONLINE_IDLE)
		return 0;

	return cpuhp_kick_ap(st, st->target);
}

static int bringup_cpu(unsigned int cpu)
{
	struct task_struct *idle = idle_thread_get(cpu);
	int ret;

	/*
	 * Some architectures have to walk the irq descriptors to
	 * setup the vector space for the cpu which comes online.
	 * Prevent irq alloc/free across the bringup.
	 */
	irq_lock_sparse();

	/* Arch-specific enabling code. */
	ret = __cpu_up(cpu, idle);
	irq_unlock_sparse();
	if (ret)
		return ret;
	return bringup_wait_for_ap(cpu);
}

static int finish_cpu(unsigned int cpu)
{
	struct task_struct *idle = idle_thread_get(cpu);
	struct mm_struct *mm = idle->active_mm;

	/*
	 * idle_task_exit() will have switched to &init_mm, now
	 * clean up any remaining active_mm state.
	 */
	if (mm != &init_mm)
		idle->active_mm = &init_mm;
	mmdrop(mm);
	return 0;
}

/*
 * Hotplug state machine related functions
 */

static void undo_cpu_up(unsigned int cpu, struct cpuhp_cpu_state *st)
{
	for (st->state--; st->state > st->target; st->state--)
		cpuhp_invoke_callback(cpu, st->state, false, NULL, NULL);
}

static inline bool can_rollback_cpu(struct cpuhp_cpu_state *st)
{
	if (IS_ENABLED(CONFIG_HOTPLUG_CPU))
		return true;
	/*
	 * When CPU hotplug is disabled, then taking the CPU down is not
	 * possible because takedown_cpu() and the architecture and
	 * subsystem specific mechanisms are not available. So the CPU
	 * which would be completely unplugged again needs to stay around
	 * in the current state.
	 */
	return st->state <= CPUHP_BRINGUP_CPU;
}

static int cpuhp_up_callbacks(unsigned int cpu, struct cpuhp_cpu_state *st,
			      enum cpuhp_state target)
{
	enum cpuhp_state prev_state = st->state;
	int ret = 0;

	while (st->state < target) {
		st->state++;
		ret = cpuhp_invoke_callback(cpu, st->state, true, NULL, NULL);
		if (ret) {
			if (can_rollback_cpu(st)) {
				st->target = prev_state;
				undo_cpu_up(cpu, st);
			}
			break;
		}
	}
	return ret;
}

/*
 * The cpu hotplug threads manage the bringup and teardown of the cpus
 */
static void cpuhp_create(unsigned int cpu)
{
	struct cpuhp_cpu_state *st = per_cpu_ptr(&cpuhp_state, cpu);

	init_completion(&st->done_up);
	init_completion(&st->done_down);
}

static int cpuhp_should_run(unsigned int cpu)
{
	struct cpuhp_cpu_state *st = this_cpu_ptr(&cpuhp_state);

	return st->should_run;
}

/*
 * Execute teardown/startup callbacks on the plugged cpu. Also used to invoke
 * callbacks when a state gets [un]installed at runtime.
 *
 * Each invocation of this function by the smpboot thread does a single AP
 * state callback.
 *
 * It has 3 modes of operation:
 *  - single: runs st->cb_state
 *  - up:     runs ++st->state, while st->state < st->target
 *  - down:   runs st->state--, while st->state > st->target
 *
 * When complete or on error, should_run is cleared and the completion is fired.
 */
static void cpuhp_thread_fun(unsigned int cpu)
{
	struct cpuhp_cpu_state *st = this_cpu_ptr(&cpuhp_state);
	bool bringup = st->bringup;
	enum cpuhp_state state;

	if (WARN_ON_ONCE(!st->should_run))
		return;

	/*
	 * ACQUIRE for the cpuhp_should_run() load of ->should_run. Ensures
	 * that if we see ->should_run we also see the rest of the state.
	 */
	smp_mb();

	/*
	 * The BP holds the hotplug lock, but we're now running on the AP,
	 * ensure that anybody asserting the lock is held, will actually find
	 * it so.
	 */
	lockdep_acquire_cpus_lock();
	cpuhp_lock_acquire(bringup);

	if (st->single) {
		state = st->cb_state;
		st->should_run = false;
	} else {
		if (bringup) {
			st->state++;
			state = st->state;
			st->should_run = (st->state < st->target);
			WARN_ON_ONCE(st->state > st->target);
		} else {
			state = st->state;
			st->state--;
			st->should_run = (st->state > st->target);
			WARN_ON_ONCE(st->state < st->target);
		}
	}

	WARN_ON_ONCE(!cpuhp_is_ap_state(state));

	if (cpuhp_is_atomic_state(state)) {
		local_irq_disable();
		st->result = cpuhp_invoke_callback(cpu, state, bringup, st->node, &st->last);
		local_irq_enable();

		/*
		 * STARTING/DYING must not fail!
		 */
		WARN_ON_ONCE(st->result);
	} else {
		st->result = cpuhp_invoke_callback(cpu, state, bringup, st->node, &st->last);
	}

	if (st->result) {
		/*
		 * If we fail on a rollback, we're up a creek without no
		 * paddle, no way forward, no way back. We loose, thanks for
		 * playing.
		 */
		WARN_ON_ONCE(st->rollback);
		st->should_run = false;
	}

	cpuhp_lock_release(bringup);
	lockdep_release_cpus_lock();

	if (!st->should_run)
		complete_ap_thread(st, bringup);
}

/* Invoke a single callback on a remote cpu */
static int
cpuhp_invoke_ap_callback(int cpu, enum cpuhp_state state, bool bringup,
			 struct hlist_node *node)
{
	struct cpuhp_cpu_state *st = per_cpu_ptr(&cpuhp_state, cpu);
	int ret;

	if (!cpu_online(cpu))
		return 0;

	cpuhp_lock_acquire(false);
	cpuhp_lock_release(false);

	cpuhp_lock_acquire(true);
	cpuhp_lock_release(true);

	/*
	 * If we are up and running, use the hotplug thread. For early calls
	 * we invoke the thread function directly.
	 */
	if (!st->thread)
		return cpuhp_invoke_callback(cpu, state, bringup, node, NULL);

	st->rollback = false;
	st->last = NULL;

	st->node = node;
	st->bringup = bringup;
	st->cb_state = state;
	st->single = true;

	__cpuhp_kick_ap(st);

	/*
	 * If we failed and did a partial, do a rollback.
	 */
	if ((ret = st->result) && st->last) {
		st->rollback = true;
		st->bringup = !bringup;

		__cpuhp_kick_ap(st);
	}

	/*
	 * Clean up the leftovers so the next hotplug operation wont use stale
	 * data.
	 */
	st->node = st->last = NULL;
	return ret;
}

static int cpuhp_kick_ap_work(unsigned int cpu)
{
	struct cpuhp_cpu_state *st = per_cpu_ptr(&cpuhp_state, cpu);
	enum cpuhp_state prev_state = st->state;
	int ret;

	cpuhp_lock_acquire(false);
	cpuhp_lock_release(false);

	cpuhp_lock_acquire(true);
	cpuhp_lock_release(true);

	trace_cpuhp_enter(cpu, st->target, prev_state, cpuhp_kick_ap_work);
	ret = cpuhp_kick_ap(st, st->target);
	trace_cpuhp_exit(cpu, st->state, prev_state, ret);

	return ret;
}

static struct smp_hotplug_thread cpuhp_threads = {
	.store			= &cpuhp_state.thread,
	.create			= &cpuhp_create,
	.thread_should_run	= cpuhp_should_run,
	.thread_fn		= cpuhp_thread_fun,
	.thread_comm		= "cpuhp/%u",
	.selfparking		= true,
};

void __init cpuhp_threads_init(void)
{
	BUG_ON(smpboot_register_percpu_thread(&cpuhp_threads));
	kthread_unpark(this_cpu_read(cpuhp_state.thread));
}

#ifdef CONFIG_HOTPLUG_CPU
/**
 * clear_tasks_mm_cpumask - Safely clear tasks' mm_cpumask for a CPU
 * @cpu: a CPU id
 *
 * This function walks all processes, finds a valid mm struct for each one and
 * then clears a corresponding bit in mm's cpumask.  While this all sounds
 * trivial, there are various non-obvious corner cases, which this function
 * tries to solve in a safe manner.
 *
 * Also note that the function uses a somewhat relaxed locking scheme, so it may
 * be called only for an already offlined CPU.
 */
void clear_tasks_mm_cpumask(int cpu)
{
	struct task_struct *p;

	/*
	 * This function is called after the cpu is taken down and marked
	 * offline, so its not like new tasks will ever get this cpu set in
	 * their mm mask. -- Peter Zijlstra
	 * Thus, we may use rcu_read_lock() here, instead of grabbing
	 * full-fledged tasklist_lock.
	 */
	WARN_ON(cpu_online(cpu));
	rcu_read_lock();
	for_each_process(p) {
		struct task_struct *t;

		/*
		 * Main thread might exit, but other threads may still have
		 * a valid mm. Find one.
		 */
		t = find_lock_task_mm(p);
		if (!t)
			continue;
		cpumask_clear_cpu(cpu, mm_cpumask(t->mm));
		task_unlock(t);
	}
	rcu_read_unlock();
}

/* Take this CPU down. */
static int take_cpu_down(void *_param)
{
	struct cpuhp_cpu_state *st = this_cpu_ptr(&cpuhp_state);
	enum cpuhp_state target = max((int)st->target, CPUHP_AP_OFFLINE);
	int err, cpu = smp_processor_id();
	int ret;

	/* Ensure this CPU doesn't handle any more interrupts. */
	err = __cpu_disable();
	if (err < 0)
		return err;

	/*
	 * We get here while we are in CPUHP_TEARDOWN_CPU state and we must not
	 * do this step again.
	 */
	WARN_ON(st->state != CPUHP_TEARDOWN_CPU);
	st->state--;
	/* Invoke the former CPU_DYING callbacks */
	for (; st->state > target; st->state--) {
		ret = cpuhp_invoke_callback(cpu, st->state, false, NULL, NULL);
		/*
		 * DYING must not fail!
		 */
		WARN_ON_ONCE(ret);
	}

	/* Give up timekeeping duties */
	tick_handover_do_timer();
	/* Remove CPU from timer broadcasting */
	tick_offline_cpu(cpu);
	/* Park the stopper thread */
	stop_machine_park(cpu);
	return 0;
}

static int takedown_cpu(unsigned int cpu)
{
	struct cpuhp_cpu_state *st = per_cpu_ptr(&cpuhp_state, cpu);
	int err;

	/* Park the smpboot threads */
	kthread_park(per_cpu_ptr(&cpuhp_state, cpu)->thread);

	/*
	 * Prevent irq alloc/free while the dying cpu reorganizes the
	 * interrupt affinities.
	 */
	irq_lock_sparse();

	/*
	 * So now all preempt/rcu users must observe !cpu_active().
	 */
	err = stop_machine_cpuslocked(take_cpu_down, NULL, cpumask_of(cpu));
	if (err) {
		/* CPU refused to die */
		irq_unlock_sparse();
		/* Unpark the hotplug thread so we can rollback there */
		kthread_unpark(per_cpu_ptr(&cpuhp_state, cpu)->thread);
		return err;
	}
	BUG_ON(cpu_online(cpu));

	/*
	 * The teardown callback for CPUHP_AP_SCHED_STARTING will have removed
	 * all runnable tasks from the CPU, there's only the idle task left now
	 * that the migration thread is done doing the stop_machine thing.
	 *
	 * Wait for the stop thread to go away.
	 */
	wait_for_ap_thread(st, false);
	BUG_ON(st->state != CPUHP_AP_IDLE_DEAD);

	/* Interrupts are moved away from the dying cpu, reenable alloc/free */
	irq_unlock_sparse();

	hotplug_cpu__broadcast_tick_pull(cpu);
	/* This actually kills the CPU. */
	__cpu_die(cpu);

	tick_cleanup_dead_cpu(cpu);
	rcutree_migrate_callbacks(cpu);
	return 0;
}

static void cpuhp_complete_idle_dead(void *arg)
{
	struct cpuhp_cpu_state *st = arg;

	complete_ap_thread(st, false);
}

void cpuhp_report_idle_dead(void)
{
	struct cpuhp_cpu_state *st = this_cpu_ptr(&cpuhp_state);

	BUG_ON(st->state != CPUHP_AP_OFFLINE);
	rcu_report_dead(smp_processor_id());
	st->state = CPUHP_AP_IDLE_DEAD;
	/*
	 * We cannot call complete after rcu_report_dead() so we delegate it
	 * to an online cpu.
	 */
	smp_call_function_single(cpumask_first(cpu_online_mask),
				 cpuhp_complete_idle_dead, st, 0);
}

static void undo_cpu_down(unsigned int cpu, struct cpuhp_cpu_state *st)
{
	for (st->state++; st->state < st->target; st->state++)
		cpuhp_invoke_callback(cpu, st->state, true, NULL, NULL);
}

static int cpuhp_down_callbacks(unsigned int cpu, struct cpuhp_cpu_state *st,
				enum cpuhp_state target)
{
	enum cpuhp_state prev_state = st->state;
	int ret = 0;

	for (; st->state > target; st->state--) {
		ret = cpuhp_invoke_callback(cpu, st->state, false, NULL, NULL);
		if (ret) {
			st->target = prev_state;
			if (st->state < prev_state)
				undo_cpu_down(cpu, st);
			break;
		}
	}
	return ret;
}

/* Requires cpu_add_remove_lock to be held */
static int __ref _cpu_down(unsigned int cpu, int tasks_frozen,
			   enum cpuhp_state target)
{
	struct cpuhp_cpu_state *st = per_cpu_ptr(&cpuhp_state, cpu);
	int prev_state, ret = 0;
	u64 start_time = 0;

	if (num_online_cpus() == 1)
		return -EBUSY;

	if (!cpu_present(cpu))
		return -EINVAL;

	if (!tasks_frozen && !cpu_isolated(cpu) && num_online_uniso_cpus() == 1)
		return -EBUSY;

	cpus_write_lock();
	if (trace_cpuhp_latency_enabled())
		start_time = sched_clock();

	cpuhp_tasks_frozen = tasks_frozen;

	prev_state = cpuhp_set_state(st, target);
	/*
	 * If the current CPU state is in the range of the AP hotplug thread,
	 * then we need to kick the thread.
	 */
	if (st->state > CPUHP_TEARDOWN_CPU) {
		st->target = max((int)target, CPUHP_TEARDOWN_CPU);
		ret = cpuhp_kick_ap_work(cpu);
		/*
		 * The AP side has done the error rollback already. Just
		 * return the error code..
		 */
		if (ret)
			goto out;

		/*
		 * We might have stopped still in the range of the AP hotplug
		 * thread. Nothing to do anymore.
		 */
		if (st->state > CPUHP_TEARDOWN_CPU)
			goto out;

		st->target = target;
	}
	/*
	 * The AP brought itself down to CPUHP_TEARDOWN_CPU. So we need
	 * to do the further cleanups.
	 */
	ret = cpuhp_down_callbacks(cpu, st, target);
	if (ret && st->state == CPUHP_TEARDOWN_CPU && st->state < prev_state) {
		cpuhp_reset_state(st, prev_state);
		__cpuhp_kick_ap(st);
	}

out:
	trace_cpuhp_latency(cpu, 0, start_time, ret);
	cpus_write_unlock();
	/*
	 * Do post unplug cleanup. This is still protected against
	 * concurrent CPU hotplug via cpu_add_remove_lock.
	 */
	lockup_detector_cleanup();
	arch_smt_update();
	return ret;
}

static int cpu_down_maps_locked(unsigned int cpu, enum cpuhp_state target)
{
	if (cpu_hotplug_disabled)
		return -EBUSY;
	return _cpu_down(cpu, 0, target);
}

static int cpu_down(unsigned int cpu, enum cpuhp_state target)
{
	int err;

	/*
	 * When cpusets are enabled, the rebuilding of the scheduling
	 * domains is deferred to a workqueue context. Make sure
	 * that the work is completed before proceeding to the next
	 * hotplug. Otherwise scheduler observes an inconsistent
	 * view of online and offline CPUs in the root domain. If
	 * the online CPUs are still stuck in the offline (default)
	 * domain, those CPUs would not be visible when scheduling
	 * happens on from other CPUs in the root domain.
	 */
	cpuset_wait_for_hotplug();

	cpu_maps_update_begin();
	err = cpu_down_maps_locked(cpu, target);
	cpu_maps_update_done();
	return err;
}

/**
 * cpu_device_down - Bring down a cpu device
 * @dev: Pointer to the cpu device to offline
 *
 * This function is meant to be used by device core cpu subsystem only.
 *
 * Other subsystems should use remove_cpu() instead.
 */
int cpu_device_down(struct device *dev)
{
	return cpu_down(dev->id, CPUHP_OFFLINE);
}

int remove_cpu(unsigned int cpu)
{
	int ret;

	lock_device_hotplug();
	ret = device_offline(get_cpu_device(cpu));
	unlock_device_hotplug();

	return ret;
}
EXPORT_SYMBOL_GPL(remove_cpu);

void smp_shutdown_nonboot_cpus(unsigned int primary_cpu)
{
	unsigned int cpu;
	int error;

	cpu_maps_update_begin();

	/*
	 * Make certain the cpu I'm about to reboot on is online.
	 *
	 * This is inline to what migrate_to_reboot_cpu() already do.
	 */
	if (!cpu_online(primary_cpu))
		primary_cpu = cpumask_first(cpu_online_mask);

	for_each_online_cpu(cpu) {
		if (cpu == primary_cpu)
			continue;

		error = cpu_down_maps_locked(cpu, CPUHP_OFFLINE);
		if (error) {
			pr_err("Failed to offline CPU%d - error=%d",
				cpu, error);
			break;
		}
	}

	/*
	 * Ensure all but the reboot CPU are offline.
	 */
	BUG_ON(num_online_cpus() > 1);

	/*
	 * Make sure the CPUs won't be enabled by someone else after this
	 * point. Kexec will reboot to a new kernel shortly resetting
	 * everything along the way.
	 */
	cpu_hotplug_disabled++;

	cpu_maps_update_done();
}

#else
#define takedown_cpu		NULL
#endif /*CONFIG_HOTPLUG_CPU*/

/**
 * notify_cpu_starting(cpu) - Invoke the callbacks on the starting CPU
 * @cpu: cpu that just started
 *
 * It must be called by the arch code on the new cpu, before the new cpu
 * enables interrupts and before the "boot" cpu returns from __cpu_up().
 */
void notify_cpu_starting(unsigned int cpu)
{
	struct cpuhp_cpu_state *st = per_cpu_ptr(&cpuhp_state, cpu);
	enum cpuhp_state target = min((int)st->target, CPUHP_AP_ONLINE);
	int ret;

	rcu_cpu_starting(cpu);	/* Enables RCU usage on this CPU. */
	cpumask_set_cpu(cpu, &cpus_booted_once_mask);
	while (st->state < target) {
		st->state++;
		ret = cpuhp_invoke_callback(cpu, st->state, true, NULL, NULL);
		/*
		 * STARTING must not fail!
		 */
		WARN_ON_ONCE(ret);
	}
}

/*
 * Called from the idle task. Wake up the controlling task which brings the
 * hotplug thread of the upcoming CPU up and then delegates the rest of the
 * online bringup to the hotplug thread.
 */
void cpuhp_online_idle(enum cpuhp_state state)
{
	struct cpuhp_cpu_state *st = this_cpu_ptr(&cpuhp_state);

	/* Happens for the boot cpu */
	if (state != CPUHP_AP_ONLINE_IDLE)
		return;

	/*
	 * Unpart the stopper thread before we start the idle loop (and start
	 * scheduling); this ensures the stopper task is always available.
	 */
	stop_machine_unpark(smp_processor_id());

	st->state = CPUHP_AP_ONLINE_IDLE;
	complete_ap_thread(st, true);
}

/* Requires cpu_add_remove_lock to be held */
static int _cpu_up(unsigned int cpu, int tasks_frozen, enum cpuhp_state target)
{
	struct cpuhp_cpu_state *st = per_cpu_ptr(&cpuhp_state, cpu);
	struct task_struct *idle;
	int ret = 0;
	u64 start_time = 0;

	cpus_write_lock();
	if (trace_cpuhp_latency_enabled())
		start_time = sched_clock();

	if (!cpu_present(cpu)) {
		ret = -EINVAL;
		goto out;
	}

	/*
	 * The caller of cpu_up() might have raced with another
	 * caller. Nothing to do.
	 */
	if (st->state >= target)
		goto out;

	if (st->state == CPUHP_OFFLINE) {
		/* Let it fail before we try to bring the cpu up */
		idle = idle_thread_get(cpu);
		if (IS_ERR(idle)) {
			ret = PTR_ERR(idle);
			goto out;
		}
	}

	cpuhp_tasks_frozen = tasks_frozen;

	cpuhp_set_state(st, target);
	/*
	 * If the current CPU state is in the range of the AP hotplug thread,
	 * then we need to kick the thread once more.
	 */
	if (st->state > CPUHP_BRINGUP_CPU) {
		ret = cpuhp_kick_ap_work(cpu);
		/*
		 * The AP side has done the error rollback already. Just
		 * return the error code..
		 */
		if (ret)
			goto out;
	}

	/*
	 * Try to reach the target state. We max out on the BP at
	 * CPUHP_BRINGUP_CPU. After that the AP hotplug thread is
	 * responsible for bringing it up to the target state.
	 */
	target = min((int)target, CPUHP_BRINGUP_CPU);
	ret = cpuhp_up_callbacks(cpu, st, target);
out:
	trace_cpuhp_latency(cpu, 1, start_time, ret);
	cpus_write_unlock();
	arch_smt_update();
	return ret;
}

<<<<<<< HEAD
static int switch_to_rt_policy(void)
{
	struct sched_param param = { .sched_priority = MAX_RT_PRIO - 1 };
	unsigned int policy = current->policy;
	int err;

	/* Nobody should be attempting hotplug from these policy contexts. */
	if (policy == SCHED_BATCH || policy == SCHED_IDLE ||
					policy == SCHED_DEADLINE)
		return -EPERM;

	if (policy == SCHED_FIFO || policy == SCHED_RR)
		return 1;

	/* Only SCHED_NORMAL left. */
	err = sched_setscheduler_nocheck(current, SCHED_FIFO, &param);
	return err;

}

static int switch_to_fair_policy(void)
{
	struct sched_param param = { .sched_priority = 0 };

	return sched_setscheduler_nocheck(current, SCHED_NORMAL, &param);
}

static int do_cpu_up(unsigned int cpu, enum cpuhp_state target)
=======
static int cpu_up(unsigned int cpu, enum cpuhp_state target)
>>>>>>> 86b41f49
{
	int err = 0;
	int switch_err = 0;

	if (!cpu_possible(cpu)) {
		pr_err("can't online cpu %d because it is not configured as may-hotadd at boot time\n",
		       cpu);
#if defined(CONFIG_IA64)
		pr_err("please check additional_cpus= boot parameter\n");
#endif
		return -EINVAL;
	}

	cpuset_wait_for_hotplug();

	switch_err = switch_to_rt_policy();
	if (switch_err < 0)
		return switch_err;

	err = try_online_node(cpu_to_node(cpu));
	if (err)
		return err;

	cpu_maps_update_begin();

	if (cpu_hotplug_disabled) {
		err = -EBUSY;
		goto out;
	}
	if (!cpu_smt_allowed(cpu)) {
		err = -EPERM;
		goto out;
	}

	err = _cpu_up(cpu, 0, target);
out:
	cpu_maps_update_done();

	if (!switch_err) {
		switch_err = switch_to_fair_policy();
		if (switch_err)
			pr_err("Hotplug policy switch err=%d Task %s pid=%d\n",
				switch_err, current->comm, current->pid);
	}

	return err;
}

/**
 * cpu_device_up - Bring up a cpu device
 * @dev: Pointer to the cpu device to online
 *
 * This function is meant to be used by device core cpu subsystem only.
 *
 * Other subsystems should use add_cpu() instead.
 */
int cpu_device_up(struct device *dev)
{
	return cpu_up(dev->id, CPUHP_ONLINE);
}

int add_cpu(unsigned int cpu)
{
	int ret;

	lock_device_hotplug();
	ret = device_online(get_cpu_device(cpu));
	unlock_device_hotplug();

	return ret;
}
EXPORT_SYMBOL_GPL(add_cpu);

/**
 * bringup_hibernate_cpu - Bring up the CPU that we hibernated on
 * @sleep_cpu: The cpu we hibernated on and should be brought up.
 *
 * On some architectures like arm64, we can hibernate on any CPU, but on
 * wake up the CPU we hibernated on might be offline as a side effect of
 * using maxcpus= for example.
 */
int bringup_hibernate_cpu(unsigned int sleep_cpu)
{
	int ret;

	if (!cpu_online(sleep_cpu)) {
		pr_info("Hibernated on a CPU that is offline! Bringing CPU up.\n");
		ret = cpu_up(sleep_cpu, CPUHP_ONLINE);
		if (ret) {
			pr_err("Failed to bring hibernate-CPU up!\n");
			return ret;
		}
	}
	return 0;
}

void bringup_nonboot_cpus(unsigned int setup_max_cpus)
{
	unsigned int cpu;

	for_each_present_cpu(cpu) {
		if (num_online_cpus() >= setup_max_cpus)
			break;
		if (!cpu_online(cpu))
			cpu_up(cpu, CPUHP_ONLINE);
	}
}

#ifdef CONFIG_PM_SLEEP_SMP
static cpumask_var_t frozen_cpus;

int freeze_secondary_cpus(int primary)
{
	int cpu, error = 0;

	cpu_maps_update_begin();
	if (primary == -1) {
		primary = cpumask_first(cpu_online_mask);
		if (!housekeeping_cpu(primary, HK_FLAG_TIMER))
			primary = housekeeping_any_cpu(HK_FLAG_TIMER);
	} else {
		if (!cpu_online(primary))
			primary = cpumask_first(cpu_online_mask);
	}

	/*
	 * We take down all of the non-boot CPUs in one shot to avoid races
	 * with the userspace trying to use the CPU hotplug at the same time
	 */
	cpumask_clear(frozen_cpus);

	pr_info("Disabling non-boot CPUs ...\n");
	for_each_online_cpu(cpu) {
		if (cpu == primary)
			continue;

		if (pm_wakeup_pending()) {
			pr_info("Wakeup pending. Abort CPU freeze\n");
			error = -EBUSY;
			break;
		}

		trace_suspend_resume(TPS("CPU_OFF"), cpu, true);
		error = _cpu_down(cpu, 1, CPUHP_OFFLINE);
		trace_suspend_resume(TPS("CPU_OFF"), cpu, false);
		if (!error)
			cpumask_set_cpu(cpu, frozen_cpus);
		else {
			pr_err("Error taking CPU%d down: %d\n", cpu, error);
			break;
		}
	}

	if (!error)
		BUG_ON(num_online_cpus() > 1);
	else
		pr_err("Non-boot CPUs are not disabled\n");

	/*
	 * Make sure the CPUs won't be enabled by someone else. We need to do
	 * this even in case of failure as all freeze_secondary_cpus() users are
	 * supposed to do thaw_secondary_cpus() on the failure path.
	 */
	cpu_hotplug_disabled++;

	cpu_maps_update_done();
	return error;
}

void __weak arch_thaw_secondary_cpus_begin(void)
{
}

void __weak arch_thaw_secondary_cpus_end(void)
{
}

void thaw_secondary_cpus(void)
{
	int cpu, error;
	struct device *cpu_device;

	/* Allow everyone to use the CPU hotplug again */
	cpu_maps_update_begin();
	__cpu_hotplug_enable();
	if (cpumask_empty(frozen_cpus))
		goto out;

	pr_info("Enabling non-boot CPUs ...\n");

	arch_thaw_secondary_cpus_begin();

	for_each_cpu(cpu, frozen_cpus) {
		trace_suspend_resume(TPS("CPU_ON"), cpu, true);
		error = _cpu_up(cpu, 1, CPUHP_ONLINE);
		trace_suspend_resume(TPS("CPU_ON"), cpu, false);
		if (!error) {
			pr_info("CPU%d is up\n", cpu);
			cpu_device = get_cpu_device(cpu);
			if (!cpu_device)
				pr_err("%s: failed to get cpu%d device\n",
				       __func__, cpu);
			else
				kobject_uevent(&cpu_device->kobj, KOBJ_ONLINE);
			continue;
		}
		pr_warn("Error taking CPU%d up: %d\n", cpu, error);
	}

	arch_thaw_secondary_cpus_end();

	cpumask_clear(frozen_cpus);
out:
	cpu_maps_update_done();
}

static int __init alloc_frozen_cpus(void)
{
	if (!alloc_cpumask_var(&frozen_cpus, GFP_KERNEL|__GFP_ZERO))
		return -ENOMEM;
	return 0;
}
core_initcall(alloc_frozen_cpus);

/*
 * When callbacks for CPU hotplug notifications are being executed, we must
 * ensure that the state of the system with respect to the tasks being frozen
 * or not, as reported by the notification, remains unchanged *throughout the
 * duration* of the execution of the callbacks.
 * Hence we need to prevent the freezer from racing with regular CPU hotplug.
 *
 * This synchronization is implemented by mutually excluding regular CPU
 * hotplug and Suspend/Hibernate call paths by hooking onto the Suspend/
 * Hibernate notifications.
 */
static int
cpu_hotplug_pm_callback(struct notifier_block *nb,
			unsigned long action, void *ptr)
{
	switch (action) {

	case PM_SUSPEND_PREPARE:
	case PM_HIBERNATION_PREPARE:
		cpu_hotplug_disable();
		break;

	case PM_POST_SUSPEND:
	case PM_POST_HIBERNATION:
		cpu_hotplug_enable();
		break;

	default:
		return NOTIFY_DONE;
	}

	return NOTIFY_OK;
}


static int __init cpu_hotplug_pm_sync_init(void)
{
	/*
	 * cpu_hotplug_pm_callback has higher priority than x86
	 * bsp_pm_callback which depends on cpu_hotplug_pm_callback
	 * to disable cpu hotplug to avoid cpu hotplug race.
	 */
	pm_notifier(cpu_hotplug_pm_callback, 0);
	return 0;
}
core_initcall(cpu_hotplug_pm_sync_init);

#endif /* CONFIG_PM_SLEEP_SMP */

int __boot_cpu_id;

#endif /* CONFIG_SMP */

/* Boot processor state steps */
static struct cpuhp_step cpuhp_hp_states[] = {
	[CPUHP_OFFLINE] = {
		.name			= "offline",
		.startup.single		= NULL,
		.teardown.single	= NULL,
	},
#ifdef CONFIG_SMP
	[CPUHP_CREATE_THREADS]= {
		.name			= "threads:prepare",
		.startup.single		= smpboot_create_threads,
		.teardown.single	= NULL,
		.cant_stop		= true,
	},
	[CPUHP_PERF_PREPARE] = {
		.name			= "perf:prepare",
		.startup.single		= perf_event_init_cpu,
		.teardown.single	= perf_event_exit_cpu,
	},
	[CPUHP_WORKQUEUE_PREP] = {
		.name			= "workqueue:prepare",
		.startup.single		= workqueue_prepare_cpu,
		.teardown.single	= NULL,
	},
	[CPUHP_HRTIMERS_PREPARE] = {
		.name			= "hrtimers:prepare",
		.startup.single		= hrtimers_prepare_cpu,
		.teardown.single	= hrtimers_dead_cpu,
	},
	[CPUHP_SMPCFD_PREPARE] = {
		.name			= "smpcfd:prepare",
		.startup.single		= smpcfd_prepare_cpu,
		.teardown.single	= smpcfd_dead_cpu,
	},
	[CPUHP_RELAY_PREPARE] = {
		.name			= "relay:prepare",
		.startup.single		= relay_prepare_cpu,
		.teardown.single	= NULL,
	},
	[CPUHP_SLAB_PREPARE] = {
		.name			= "slab:prepare",
		.startup.single		= slab_prepare_cpu,
		.teardown.single	= slab_dead_cpu,
	},
	[CPUHP_RCUTREE_PREP] = {
		.name			= "RCU/tree:prepare",
		.startup.single		= rcutree_prepare_cpu,
		.teardown.single	= rcutree_dead_cpu,
	},
	/*
	 * On the tear-down path, timers_dead_cpu() must be invoked
	 * before blk_mq_queue_reinit_notify() from notify_dead(),
	 * otherwise a RCU stall occurs.
	 */
	[CPUHP_TIMERS_PREPARE] = {
		.name			= "timers:prepare",
		.startup.single		= timers_prepare_cpu,
		.teardown.single	= timers_dead_cpu,
	},
	/* Kicks the plugged cpu into life */
	[CPUHP_BRINGUP_CPU] = {
		.name			= "cpu:bringup",
		.startup.single		= bringup_cpu,
		.teardown.single	= finish_cpu,
		.cant_stop		= true,
	},
	/* Final state before CPU kills itself */
	[CPUHP_AP_IDLE_DEAD] = {
		.name			= "idle:dead",
	},
	/*
	 * Last state before CPU enters the idle loop to die. Transient state
	 * for synchronization.
	 */
	[CPUHP_AP_OFFLINE] = {
		.name			= "ap:offline",
		.cant_stop		= true,
	},
	/* First state is scheduler control. Interrupts are disabled */
	[CPUHP_AP_SCHED_STARTING] = {
		.name			= "sched:starting",
		.startup.single		= sched_cpu_starting,
		.teardown.single	= sched_cpu_dying,
	},
	[CPUHP_AP_RCUTREE_DYING] = {
		.name			= "RCU/tree:dying",
		.startup.single		= NULL,
		.teardown.single	= rcutree_dying_cpu,
	},
	[CPUHP_AP_SMPCFD_DYING] = {
		.name			= "smpcfd:dying",
		.startup.single		= NULL,
		.teardown.single	= smpcfd_dying_cpu,
	},
	/* Entry state on starting. Interrupts enabled from here on. Transient
	 * state for synchronsization */
	[CPUHP_AP_ONLINE] = {
		.name			= "ap:online",
	},
	/*
	 * Handled on controll processor until the plugged processor manages
	 * this itself.
	 */
	[CPUHP_TEARDOWN_CPU] = {
		.name			= "cpu:teardown",
		.startup.single		= NULL,
		.teardown.single	= takedown_cpu,
		.cant_stop		= true,
	},
	/* Handle smpboot threads park/unpark */
	[CPUHP_AP_SMPBOOT_THREADS] = {
		.name			= "smpboot/threads:online",
		.startup.single		= smpboot_unpark_threads,
		.teardown.single	= smpboot_park_threads,
	},
	[CPUHP_AP_IRQ_AFFINITY_ONLINE] = {
		.name			= "irq/affinity:online",
		.startup.single		= irq_affinity_online_cpu,
		.teardown.single	= NULL,
	},
	[CPUHP_AP_PERF_ONLINE] = {
		.name			= "perf:online",
		.startup.single		= perf_event_init_cpu,
		.teardown.single	= perf_event_exit_cpu,
	},
	[CPUHP_AP_WATCHDOG_ONLINE] = {
		.name			= "lockup_detector:online",
		.startup.single		= lockup_detector_online_cpu,
		.teardown.single	= lockup_detector_offline_cpu,
	},
	[CPUHP_AP_WORKQUEUE_ONLINE] = {
		.name			= "workqueue:online",
		.startup.single		= workqueue_online_cpu,
		.teardown.single	= workqueue_offline_cpu,
	},
	[CPUHP_AP_RCUTREE_ONLINE] = {
		.name			= "RCU/tree:online",
		.startup.single		= rcutree_online_cpu,
		.teardown.single	= rcutree_offline_cpu,
	},
#endif
	/*
	 * The dynamically registered state space is here
	 */

#ifdef CONFIG_SMP
	/* Last state is scheduler control setting the cpu active */
	[CPUHP_AP_ACTIVE] = {
		.name			= "sched:active",
		.startup.single		= sched_cpu_activate,
		.teardown.single	= sched_cpu_deactivate,
	},
#endif

	/* CPU is fully up and running. */
	[CPUHP_ONLINE] = {
		.name			= "online",
		.startup.single		= NULL,
		.teardown.single	= NULL,
	},
};

/* Sanity check for callbacks */
static int cpuhp_cb_check(enum cpuhp_state state)
{
	if (state <= CPUHP_OFFLINE || state >= CPUHP_ONLINE)
		return -EINVAL;
	return 0;
}

/*
 * Returns a free for dynamic slot assignment of the Online state. The states
 * are protected by the cpuhp_slot_states mutex and an empty slot is identified
 * by having no name assigned.
 */
static int cpuhp_reserve_state(enum cpuhp_state state)
{
	enum cpuhp_state i, end;
	struct cpuhp_step *step;

	switch (state) {
	case CPUHP_AP_ONLINE_DYN:
		step = cpuhp_hp_states + CPUHP_AP_ONLINE_DYN;
		end = CPUHP_AP_ONLINE_DYN_END;
		break;
	case CPUHP_BP_PREPARE_DYN:
		step = cpuhp_hp_states + CPUHP_BP_PREPARE_DYN;
		end = CPUHP_BP_PREPARE_DYN_END;
		break;
	default:
		return -EINVAL;
	}

	for (i = state; i <= end; i++, step++) {
		if (!step->name)
			return i;
	}
	WARN(1, "No more dynamic states available for CPU hotplug\n");
	return -ENOSPC;
}

static int cpuhp_store_callbacks(enum cpuhp_state state, const char *name,
				 int (*startup)(unsigned int cpu),
				 int (*teardown)(unsigned int cpu),
				 bool multi_instance)
{
	/* (Un)Install the callbacks for further cpu hotplug operations */
	struct cpuhp_step *sp;
	int ret = 0;

	/*
	 * If name is NULL, then the state gets removed.
	 *
	 * CPUHP_AP_ONLINE_DYN and CPUHP_BP_PREPARE_DYN are handed out on
	 * the first allocation from these dynamic ranges, so the removal
	 * would trigger a new allocation and clear the wrong (already
	 * empty) state, leaving the callbacks of the to be cleared state
	 * dangling, which causes wreckage on the next hotplug operation.
	 */
	if (name && (state == CPUHP_AP_ONLINE_DYN ||
		     state == CPUHP_BP_PREPARE_DYN)) {
		ret = cpuhp_reserve_state(state);
		if (ret < 0)
			return ret;
		state = ret;
	}
	sp = cpuhp_get_step(state);
	if (name && sp->name)
		return -EBUSY;

	sp->startup.single = startup;
	sp->teardown.single = teardown;
	sp->name = name;
	sp->multi_instance = multi_instance;
	INIT_HLIST_HEAD(&sp->list);
	return ret;
}

static void *cpuhp_get_teardown_cb(enum cpuhp_state state)
{
	return cpuhp_get_step(state)->teardown.single;
}

/*
 * Call the startup/teardown function for a step either on the AP or
 * on the current CPU.
 */
static int cpuhp_issue_call(int cpu, enum cpuhp_state state, bool bringup,
			    struct hlist_node *node)
{
	struct cpuhp_step *sp = cpuhp_get_step(state);
	int ret;

	/*
	 * If there's nothing to do, we done.
	 * Relies on the union for multi_instance.
	 */
	if ((bringup && !sp->startup.single) ||
	    (!bringup && !sp->teardown.single))
		return 0;
	/*
	 * The non AP bound callbacks can fail on bringup. On teardown
	 * e.g. module removal we crash for now.
	 */
#ifdef CONFIG_SMP
	if (cpuhp_is_ap_state(state))
		ret = cpuhp_invoke_ap_callback(cpu, state, bringup, node);
	else
		ret = cpuhp_invoke_callback(cpu, state, bringup, node, NULL);
#else
	ret = cpuhp_invoke_callback(cpu, state, bringup, node, NULL);
#endif
	BUG_ON(ret && !bringup);
	return ret;
}

/*
 * Called from __cpuhp_setup_state on a recoverable failure.
 *
 * Note: The teardown callbacks for rollback are not allowed to fail!
 */
static void cpuhp_rollback_install(int failedcpu, enum cpuhp_state state,
				   struct hlist_node *node)
{
	int cpu;

	/* Roll back the already executed steps on the other cpus */
	for_each_present_cpu(cpu) {
		struct cpuhp_cpu_state *st = per_cpu_ptr(&cpuhp_state, cpu);
		int cpustate = st->state;

		if (cpu >= failedcpu)
			break;

		/* Did we invoke the startup call on that cpu ? */
		if (cpustate >= state)
			cpuhp_issue_call(cpu, state, false, node);
	}
}

int __cpuhp_state_add_instance_cpuslocked(enum cpuhp_state state,
					  struct hlist_node *node,
					  bool invoke)
{
	struct cpuhp_step *sp;
	int cpu;
	int ret;

	lockdep_assert_cpus_held();

	sp = cpuhp_get_step(state);
	if (sp->multi_instance == false)
		return -EINVAL;

	mutex_lock(&cpuhp_state_mutex);

	if (!invoke || !sp->startup.multi)
		goto add_node;

	/*
	 * Try to call the startup callback for each present cpu
	 * depending on the hotplug state of the cpu.
	 */
	for_each_present_cpu(cpu) {
		struct cpuhp_cpu_state *st = per_cpu_ptr(&cpuhp_state, cpu);
		int cpustate = st->state;

		if (cpustate < state)
			continue;

		ret = cpuhp_issue_call(cpu, state, true, node);
		if (ret) {
			if (sp->teardown.multi)
				cpuhp_rollback_install(cpu, state, node);
			goto unlock;
		}
	}
add_node:
	ret = 0;
	hlist_add_head(node, &sp->list);
unlock:
	mutex_unlock(&cpuhp_state_mutex);
	return ret;
}

int __cpuhp_state_add_instance(enum cpuhp_state state, struct hlist_node *node,
			       bool invoke)
{
	int ret;

	cpus_read_lock();
	ret = __cpuhp_state_add_instance_cpuslocked(state, node, invoke);
	cpus_read_unlock();
	return ret;
}
EXPORT_SYMBOL_GPL(__cpuhp_state_add_instance);

/**
 * __cpuhp_setup_state_cpuslocked - Setup the callbacks for an hotplug machine state
 * @state:		The state to setup
 * @invoke:		If true, the startup function is invoked for cpus where
 *			cpu state >= @state
 * @startup:		startup callback function
 * @teardown:		teardown callback function
 * @multi_instance:	State is set up for multiple instances which get
 *			added afterwards.
 *
 * The caller needs to hold cpus read locked while calling this function.
 * Returns:
 *   On success:
 *      Positive state number if @state is CPUHP_AP_ONLINE_DYN
 *      0 for all other states
 *   On failure: proper (negative) error code
 */
int __cpuhp_setup_state_cpuslocked(enum cpuhp_state state,
				   const char *name, bool invoke,
				   int (*startup)(unsigned int cpu),
				   int (*teardown)(unsigned int cpu),
				   bool multi_instance)
{
	int cpu, ret = 0;
	bool dynstate;

	lockdep_assert_cpus_held();

	if (cpuhp_cb_check(state) || !name)
		return -EINVAL;

	mutex_lock(&cpuhp_state_mutex);

	ret = cpuhp_store_callbacks(state, name, startup, teardown,
				    multi_instance);

	dynstate = state == CPUHP_AP_ONLINE_DYN;
	if (ret > 0 && dynstate) {
		state = ret;
		ret = 0;
	}

	if (ret || !invoke || !startup)
		goto out;

	/*
	 * Try to call the startup callback for each present cpu
	 * depending on the hotplug state of the cpu.
	 */
	for_each_present_cpu(cpu) {
		struct cpuhp_cpu_state *st = per_cpu_ptr(&cpuhp_state, cpu);
		int cpustate = st->state;

		if (cpustate < state)
			continue;

		ret = cpuhp_issue_call(cpu, state, true, NULL);
		if (ret) {
			if (teardown)
				cpuhp_rollback_install(cpu, state, NULL);
			cpuhp_store_callbacks(state, NULL, NULL, NULL, false);
			goto out;
		}
	}
out:
	mutex_unlock(&cpuhp_state_mutex);
	/*
	 * If the requested state is CPUHP_AP_ONLINE_DYN, return the
	 * dynamically allocated state in case of success.
	 */
	if (!ret && dynstate)
		return state;
	return ret;
}
EXPORT_SYMBOL(__cpuhp_setup_state_cpuslocked);

int __cpuhp_setup_state(enum cpuhp_state state,
			const char *name, bool invoke,
			int (*startup)(unsigned int cpu),
			int (*teardown)(unsigned int cpu),
			bool multi_instance)
{
	int ret;

	cpus_read_lock();
	ret = __cpuhp_setup_state_cpuslocked(state, name, invoke, startup,
					     teardown, multi_instance);
	cpus_read_unlock();
	return ret;
}
EXPORT_SYMBOL(__cpuhp_setup_state);

int __cpuhp_state_remove_instance(enum cpuhp_state state,
				  struct hlist_node *node, bool invoke)
{
	struct cpuhp_step *sp = cpuhp_get_step(state);
	int cpu;

	BUG_ON(cpuhp_cb_check(state));

	if (!sp->multi_instance)
		return -EINVAL;

	cpus_read_lock();
	mutex_lock(&cpuhp_state_mutex);

	if (!invoke || !cpuhp_get_teardown_cb(state))
		goto remove;
	/*
	 * Call the teardown callback for each present cpu depending
	 * on the hotplug state of the cpu. This function is not
	 * allowed to fail currently!
	 */
	for_each_present_cpu(cpu) {
		struct cpuhp_cpu_state *st = per_cpu_ptr(&cpuhp_state, cpu);
		int cpustate = st->state;

		if (cpustate >= state)
			cpuhp_issue_call(cpu, state, false, node);
	}

remove:
	hlist_del(node);
	mutex_unlock(&cpuhp_state_mutex);
	cpus_read_unlock();

	return 0;
}
EXPORT_SYMBOL_GPL(__cpuhp_state_remove_instance);

/**
 * __cpuhp_remove_state_cpuslocked - Remove the callbacks for an hotplug machine state
 * @state:	The state to remove
 * @invoke:	If true, the teardown function is invoked for cpus where
 *		cpu state >= @state
 *
 * The caller needs to hold cpus read locked while calling this function.
 * The teardown callback is currently not allowed to fail. Think
 * about module removal!
 */
void __cpuhp_remove_state_cpuslocked(enum cpuhp_state state, bool invoke)
{
	struct cpuhp_step *sp = cpuhp_get_step(state);
	int cpu;

	BUG_ON(cpuhp_cb_check(state));

	lockdep_assert_cpus_held();

	mutex_lock(&cpuhp_state_mutex);
	if (sp->multi_instance) {
		WARN(!hlist_empty(&sp->list),
		     "Error: Removing state %d which has instances left.\n",
		     state);
		goto remove;
	}

	if (!invoke || !cpuhp_get_teardown_cb(state))
		goto remove;

	/*
	 * Call the teardown callback for each present cpu depending
	 * on the hotplug state of the cpu. This function is not
	 * allowed to fail currently!
	 */
	for_each_present_cpu(cpu) {
		struct cpuhp_cpu_state *st = per_cpu_ptr(&cpuhp_state, cpu);
		int cpustate = st->state;

		if (cpustate >= state)
			cpuhp_issue_call(cpu, state, false, NULL);
	}
remove:
	cpuhp_store_callbacks(state, NULL, NULL, NULL, false);
	mutex_unlock(&cpuhp_state_mutex);
}
EXPORT_SYMBOL(__cpuhp_remove_state_cpuslocked);

void __cpuhp_remove_state(enum cpuhp_state state, bool invoke)
{
	cpus_read_lock();
	__cpuhp_remove_state_cpuslocked(state, invoke);
	cpus_read_unlock();
}
EXPORT_SYMBOL(__cpuhp_remove_state);

#ifdef CONFIG_HOTPLUG_SMT
static void cpuhp_offline_cpu_device(unsigned int cpu)
{
	struct device *dev = get_cpu_device(cpu);

	dev->offline = true;
	/* Tell user space about the state change */
	kobject_uevent(&dev->kobj, KOBJ_OFFLINE);
}

static void cpuhp_online_cpu_device(unsigned int cpu)
{
	struct device *dev = get_cpu_device(cpu);

	dev->offline = false;
	/* Tell user space about the state change */
	kobject_uevent(&dev->kobj, KOBJ_ONLINE);
}

int cpuhp_smt_disable(enum cpuhp_smt_control ctrlval)
{
	int cpu, ret = 0;

	cpu_maps_update_begin();
	for_each_online_cpu(cpu) {
		if (topology_is_primary_thread(cpu))
			continue;
		ret = cpu_down_maps_locked(cpu, CPUHP_OFFLINE);
		if (ret)
			break;
		/*
		 * As this needs to hold the cpu maps lock it's impossible
		 * to call device_offline() because that ends up calling
		 * cpu_down() which takes cpu maps lock. cpu maps lock
		 * needs to be held as this might race against in kernel
		 * abusers of the hotplug machinery (thermal management).
		 *
		 * So nothing would update device:offline state. That would
		 * leave the sysfs entry stale and prevent onlining after
		 * smt control has been changed to 'off' again. This is
		 * called under the sysfs hotplug lock, so it is properly
		 * serialized against the regular offline usage.
		 */
		cpuhp_offline_cpu_device(cpu);
	}
	if (!ret)
		cpu_smt_control = ctrlval;
	cpu_maps_update_done();
	return ret;
}

int cpuhp_smt_enable(void)
{
	int cpu, ret = 0;

	cpu_maps_update_begin();
	cpu_smt_control = CPU_SMT_ENABLED;
	for_each_present_cpu(cpu) {
		/* Skip online CPUs and CPUs on offline nodes */
		if (cpu_online(cpu) || !node_online(cpu_to_node(cpu)))
			continue;
		ret = _cpu_up(cpu, 0, CPUHP_ONLINE);
		if (ret)
			break;
		/* See comment in cpuhp_smt_disable() */
		cpuhp_online_cpu_device(cpu);
	}
	cpu_maps_update_done();
	return ret;
}
#endif

#if defined(CONFIG_SYSFS) && defined(CONFIG_HOTPLUG_CPU)
static ssize_t show_cpuhp_state(struct device *dev,
				struct device_attribute *attr, char *buf)
{
	struct cpuhp_cpu_state *st = per_cpu_ptr(&cpuhp_state, dev->id);

	return sprintf(buf, "%d\n", st->state);
}
static DEVICE_ATTR(state, 0444, show_cpuhp_state, NULL);

static ssize_t write_cpuhp_target(struct device *dev,
				  struct device_attribute *attr,
				  const char *buf, size_t count)
{
	struct cpuhp_cpu_state *st = per_cpu_ptr(&cpuhp_state, dev->id);
	struct cpuhp_step *sp;
	int target, ret;

	ret = kstrtoint(buf, 10, &target);
	if (ret)
		return ret;

#ifdef CONFIG_CPU_HOTPLUG_STATE_CONTROL
	if (target < CPUHP_OFFLINE || target > CPUHP_ONLINE)
		return -EINVAL;
#else
	if (target != CPUHP_OFFLINE && target != CPUHP_ONLINE)
		return -EINVAL;
#endif

	ret = lock_device_hotplug_sysfs();
	if (ret)
		return ret;

	mutex_lock(&cpuhp_state_mutex);
	sp = cpuhp_get_step(target);
	ret = !sp->name || sp->cant_stop ? -EINVAL : 0;
	mutex_unlock(&cpuhp_state_mutex);
	if (ret)
		goto out;

	if (st->state < target)
		ret = cpu_up(dev->id, target);
	else
		ret = cpu_down(dev->id, target);
out:
	unlock_device_hotplug();
	return ret ? ret : count;
}

static ssize_t show_cpuhp_target(struct device *dev,
				 struct device_attribute *attr, char *buf)
{
	struct cpuhp_cpu_state *st = per_cpu_ptr(&cpuhp_state, dev->id);

	return sprintf(buf, "%d\n", st->target);
}
static DEVICE_ATTR(target, 0644, show_cpuhp_target, write_cpuhp_target);


static ssize_t write_cpuhp_fail(struct device *dev,
				struct device_attribute *attr,
				const char *buf, size_t count)
{
	struct cpuhp_cpu_state *st = per_cpu_ptr(&cpuhp_state, dev->id);
	struct cpuhp_step *sp;
	int fail, ret;

	ret = kstrtoint(buf, 10, &fail);
	if (ret)
		return ret;

	if (fail < CPUHP_OFFLINE || fail > CPUHP_ONLINE)
		return -EINVAL;

	/*
	 * Cannot fail STARTING/DYING callbacks.
	 */
	if (cpuhp_is_atomic_state(fail))
		return -EINVAL;

	/*
	 * Cannot fail anything that doesn't have callbacks.
	 */
	mutex_lock(&cpuhp_state_mutex);
	sp = cpuhp_get_step(fail);
	if (!sp->startup.single && !sp->teardown.single)
		ret = -EINVAL;
	mutex_unlock(&cpuhp_state_mutex);
	if (ret)
		return ret;

	st->fail = fail;

	return count;
}

static ssize_t show_cpuhp_fail(struct device *dev,
			       struct device_attribute *attr, char *buf)
{
	struct cpuhp_cpu_state *st = per_cpu_ptr(&cpuhp_state, dev->id);

	return sprintf(buf, "%d\n", st->fail);
}

static DEVICE_ATTR(fail, 0644, show_cpuhp_fail, write_cpuhp_fail);

static struct attribute *cpuhp_cpu_attrs[] = {
	&dev_attr_state.attr,
	&dev_attr_target.attr,
	&dev_attr_fail.attr,
	NULL
};

static const struct attribute_group cpuhp_cpu_attr_group = {
	.attrs = cpuhp_cpu_attrs,
	.name = "hotplug",
	NULL
};

static ssize_t show_cpuhp_states(struct device *dev,
				 struct device_attribute *attr, char *buf)
{
	ssize_t cur, res = 0;
	int i;

	mutex_lock(&cpuhp_state_mutex);
	for (i = CPUHP_OFFLINE; i <= CPUHP_ONLINE; i++) {
		struct cpuhp_step *sp = cpuhp_get_step(i);

		if (sp->name) {
			cur = sprintf(buf, "%3d: %s\n", i, sp->name);
			buf += cur;
			res += cur;
		}
	}
	mutex_unlock(&cpuhp_state_mutex);
	return res;
}
static DEVICE_ATTR(states, 0444, show_cpuhp_states, NULL);

static struct attribute *cpuhp_cpu_root_attrs[] = {
	&dev_attr_states.attr,
	NULL
};

static const struct attribute_group cpuhp_cpu_root_attr_group = {
	.attrs = cpuhp_cpu_root_attrs,
	.name = "hotplug",
	NULL
};

#ifdef CONFIG_HOTPLUG_SMT

static ssize_t
__store_smt_control(struct device *dev, struct device_attribute *attr,
		    const char *buf, size_t count)
{
	int ctrlval, ret;

	if (sysfs_streq(buf, "on"))
		ctrlval = CPU_SMT_ENABLED;
	else if (sysfs_streq(buf, "off"))
		ctrlval = CPU_SMT_DISABLED;
	else if (sysfs_streq(buf, "forceoff"))
		ctrlval = CPU_SMT_FORCE_DISABLED;
	else
		return -EINVAL;

	if (cpu_smt_control == CPU_SMT_FORCE_DISABLED)
		return -EPERM;

	if (cpu_smt_control == CPU_SMT_NOT_SUPPORTED)
		return -ENODEV;

	ret = lock_device_hotplug_sysfs();
	if (ret)
		return ret;

	if (ctrlval != cpu_smt_control) {
		switch (ctrlval) {
		case CPU_SMT_ENABLED:
			ret = cpuhp_smt_enable();
			break;
		case CPU_SMT_DISABLED:
		case CPU_SMT_FORCE_DISABLED:
			ret = cpuhp_smt_disable(ctrlval);
			break;
		}
	}

	unlock_device_hotplug();
	return ret ? ret : count;
}

#else /* !CONFIG_HOTPLUG_SMT */
static ssize_t
__store_smt_control(struct device *dev, struct device_attribute *attr,
		    const char *buf, size_t count)
{
	return -ENODEV;
}
#endif /* CONFIG_HOTPLUG_SMT */

static const char *smt_states[] = {
	[CPU_SMT_ENABLED]		= "on",
	[CPU_SMT_DISABLED]		= "off",
	[CPU_SMT_FORCE_DISABLED]	= "forceoff",
	[CPU_SMT_NOT_SUPPORTED]		= "notsupported",
	[CPU_SMT_NOT_IMPLEMENTED]	= "notimplemented",
};

static ssize_t
show_smt_control(struct device *dev, struct device_attribute *attr, char *buf)
{
	const char *state = smt_states[cpu_smt_control];

	return snprintf(buf, PAGE_SIZE - 2, "%s\n", state);
}

static ssize_t
store_smt_control(struct device *dev, struct device_attribute *attr,
		  const char *buf, size_t count)
{
	return __store_smt_control(dev, attr, buf, count);
}
static DEVICE_ATTR(control, 0644, show_smt_control, store_smt_control);

static ssize_t
show_smt_active(struct device *dev, struct device_attribute *attr, char *buf)
{
	return snprintf(buf, PAGE_SIZE - 2, "%d\n", sched_smt_active());
}
static DEVICE_ATTR(active, 0444, show_smt_active, NULL);

static struct attribute *cpuhp_smt_attrs[] = {
	&dev_attr_control.attr,
	&dev_attr_active.attr,
	NULL
};

static const struct attribute_group cpuhp_smt_attr_group = {
	.attrs = cpuhp_smt_attrs,
	.name = "smt",
	NULL
};

static int __init cpu_smt_sysfs_init(void)
{
	return sysfs_create_group(&cpu_subsys.dev_root->kobj,
				  &cpuhp_smt_attr_group);
}

static int __init cpuhp_sysfs_init(void)
{
	int cpu, ret;

	ret = cpu_smt_sysfs_init();
	if (ret)
		return ret;

	ret = sysfs_create_group(&cpu_subsys.dev_root->kobj,
				 &cpuhp_cpu_root_attr_group);
	if (ret)
		return ret;

	for_each_possible_cpu(cpu) {
		struct device *dev = get_cpu_device(cpu);

		if (!dev)
			continue;
		ret = sysfs_create_group(&dev->kobj, &cpuhp_cpu_attr_group);
		if (ret)
			return ret;
	}
	return 0;
}
device_initcall(cpuhp_sysfs_init);
#endif /* CONFIG_SYSFS && CONFIG_HOTPLUG_CPU */

/*
 * cpu_bit_bitmap[] is a special, "compressed" data structure that
 * represents all NR_CPUS bits binary values of 1<<nr.
 *
 * It is used by cpumask_of() to get a constant address to a CPU
 * mask value that has a single bit set only.
 */

/* cpu_bit_bitmap[0] is empty - so we can back into it */
#define MASK_DECLARE_1(x)	[x+1][0] = (1UL << (x))
#define MASK_DECLARE_2(x)	MASK_DECLARE_1(x), MASK_DECLARE_1(x+1)
#define MASK_DECLARE_4(x)	MASK_DECLARE_2(x), MASK_DECLARE_2(x+2)
#define MASK_DECLARE_8(x)	MASK_DECLARE_4(x), MASK_DECLARE_4(x+4)

const unsigned long cpu_bit_bitmap[BITS_PER_LONG+1][BITS_TO_LONGS(NR_CPUS)] = {

	MASK_DECLARE_8(0),	MASK_DECLARE_8(8),
	MASK_DECLARE_8(16),	MASK_DECLARE_8(24),
#if BITS_PER_LONG > 32
	MASK_DECLARE_8(32),	MASK_DECLARE_8(40),
	MASK_DECLARE_8(48),	MASK_DECLARE_8(56),
#endif
};
EXPORT_SYMBOL_GPL(cpu_bit_bitmap);

const DECLARE_BITMAP(cpu_all_bits, NR_CPUS) = CPU_BITS_ALL;
EXPORT_SYMBOL(cpu_all_bits);

#ifdef CONFIG_INIT_ALL_POSSIBLE
struct cpumask __cpu_possible_mask __read_mostly
	= {CPU_BITS_ALL};
#else
struct cpumask __cpu_possible_mask __read_mostly;
#endif
EXPORT_SYMBOL(__cpu_possible_mask);

struct cpumask __cpu_online_mask __read_mostly;
EXPORT_SYMBOL(__cpu_online_mask);

struct cpumask __cpu_present_mask __read_mostly;
EXPORT_SYMBOL(__cpu_present_mask);

struct cpumask __cpu_active_mask __read_mostly;
EXPORT_SYMBOL(__cpu_active_mask);

struct cpumask __cpu_isolated_mask __read_mostly;
EXPORT_SYMBOL(__cpu_isolated_mask);

atomic_t __num_online_cpus __read_mostly;
EXPORT_SYMBOL(__num_online_cpus);

void init_cpu_present(const struct cpumask *src)
{
	cpumask_copy(&__cpu_present_mask, src);
}

void init_cpu_possible(const struct cpumask *src)
{
	cpumask_copy(&__cpu_possible_mask, src);
}

void init_cpu_online(const struct cpumask *src)
{
	cpumask_copy(&__cpu_online_mask, src);
}

void init_cpu_isolated(const struct cpumask *src)
{
	cpumask_copy(&__cpu_isolated_mask, src);
}

void set_cpu_online(unsigned int cpu, bool online)
{
	/*
	 * atomic_inc/dec() is required to handle the horrid abuse of this
	 * function by the reboot and kexec code which invoke it from
	 * IPI/NMI broadcasts when shutting down CPUs. Invocation from
	 * regular CPU hotplug is properly serialized.
	 *
	 * Note, that the fact that __num_online_cpus is of type atomic_t
	 * does not protect readers which are not serialized against
	 * concurrent hotplug operations.
	 */
	if (online) {
		if (!cpumask_test_and_set_cpu(cpu, &__cpu_online_mask))
			atomic_inc(&__num_online_cpus);
	} else {
		if (cpumask_test_and_clear_cpu(cpu, &__cpu_online_mask))
			atomic_dec(&__num_online_cpus);
	}
}

/*
 * Activate the first processor.
 */
void __init boot_cpu_init(void)
{
	int cpu = smp_processor_id();

	/* Mark the boot cpu "present", "online" etc for SMP and UP case */
	set_cpu_online(cpu, true);
	set_cpu_active(cpu, true);
	set_cpu_present(cpu, true);
	set_cpu_possible(cpu, true);

#ifdef CONFIG_SMP
	__boot_cpu_id = cpu;
#endif
}

/*
 * Must be called _AFTER_ setting up the per_cpu areas
 */
void __init boot_cpu_hotplug_init(void)
{
#ifdef CONFIG_SMP
	cpumask_set_cpu(smp_processor_id(), &cpus_booted_once_mask);
#endif
	this_cpu_write(cpuhp_state.state, CPUHP_ONLINE);
}

/*
 * These are used for a global "mitigations=" cmdline option for toggling
 * optional CPU mitigations.
 */
enum cpu_mitigations {
	CPU_MITIGATIONS_OFF,
	CPU_MITIGATIONS_AUTO,
	CPU_MITIGATIONS_AUTO_NOSMT,
};

static enum cpu_mitigations cpu_mitigations __ro_after_init =
	CPU_MITIGATIONS_AUTO;

static int __init mitigations_parse_cmdline(char *arg)
{
	if (!strcmp(arg, "off"))
		cpu_mitigations = CPU_MITIGATIONS_OFF;
	else if (!strcmp(arg, "auto"))
		cpu_mitigations = CPU_MITIGATIONS_AUTO;
	else if (!strcmp(arg, "auto,nosmt"))
		cpu_mitigations = CPU_MITIGATIONS_AUTO_NOSMT;
	else
		pr_crit("Unsupported mitigations=%s, system may still be vulnerable\n",
			arg);

	return 0;
}
early_param("mitigations", mitigations_parse_cmdline);

/* mitigations=off */
bool cpu_mitigations_off(void)
{
	return cpu_mitigations == CPU_MITIGATIONS_OFF;
}
EXPORT_SYMBOL_GPL(cpu_mitigations_off);

/* mitigations=auto,nosmt */
bool cpu_mitigations_auto_nosmt(void)
{
	return cpu_mitigations == CPU_MITIGATIONS_AUTO_NOSMT;
}
EXPORT_SYMBOL_GPL(cpu_mitigations_auto_nosmt);<|MERGE_RESOLUTION|>--- conflicted
+++ resolved
@@ -32,8 +32,10 @@
 #include <linux/relay.h>
 #include <linux/slab.h>
 #include <linux/percpu-rwsem.h>
+#ifdef CONFIG_SCHED_WALT
 #include <uapi/linux/sched/types.h>
 #include <linux/cpuset.h>
+#endif
 
 #include <trace/events/power.h>
 #define CREATE_TRACE_POINTS
@@ -1005,8 +1007,10 @@
 	if (!cpu_present(cpu))
 		return -EINVAL;
 
+#ifdef CONFIG_SCHED_WALT
 	if (!tasks_frozen && !cpu_isolated(cpu) && num_online_uniso_cpus() == 1)
 		return -EBUSY;
+#endif
 
 	cpus_write_lock();
 	if (trace_cpuhp_latency_enabled())
@@ -1071,6 +1075,7 @@
 {
 	int err;
 
+#ifdef CONFIG_SCHED_WALT
 	/*
 	 * When cpusets are enabled, the rebuilding of the scheduling
 	 * domains is deferred to a workqueue context. Make sure
@@ -1082,6 +1087,7 @@
 	 * happens on from other CPUs in the root domain.
 	 */
 	cpuset_wait_for_hotplug();
+#endif
 
 	cpu_maps_update_begin();
 	err = cpu_down_maps_locked(cpu, target);
@@ -1272,7 +1278,7 @@
 	return ret;
 }
 
-<<<<<<< HEAD
+#ifdef CONFIG_SCHED_WALT
 static int switch_to_rt_policy(void)
 {
 	struct sched_param param = { .sched_priority = MAX_RT_PRIO - 1 };
@@ -1299,14 +1305,14 @@
 
 	return sched_setscheduler_nocheck(current, SCHED_NORMAL, &param);
 }
-
-static int do_cpu_up(unsigned int cpu, enum cpuhp_state target)
-=======
+#endif /* CONFIG_SCHED_WALT */
+
 static int cpu_up(unsigned int cpu, enum cpuhp_state target)
->>>>>>> 86b41f49
 {
 	int err = 0;
+#ifdef CONFIG_SCHED_WALT
 	int switch_err = 0;
+#endif
 
 	if (!cpu_possible(cpu)) {
 		pr_err("can't online cpu %d because it is not configured as may-hotadd at boot time\n",
@@ -1317,11 +1323,13 @@
 		return -EINVAL;
 	}
 
+#ifdef CONFIG_SCHED_WALT
 	cpuset_wait_for_hotplug();
 
 	switch_err = switch_to_rt_policy();
 	if (switch_err < 0)
 		return switch_err;
+#endif
 
 	err = try_online_node(cpu_to_node(cpu));
 	if (err)
@@ -1342,12 +1350,14 @@
 out:
 	cpu_maps_update_done();
 
+#ifdef CONFIG_SCHED_WALT
 	if (!switch_err) {
 		switch_err = switch_to_fair_policy();
 		if (switch_err)
 			pr_err("Hotplug policy switch err=%d Task %s pid=%d\n",
 				switch_err, current->comm, current->pid);
 	}
+#endif
 
 	return err;
 }
@@ -2521,8 +2531,10 @@
 struct cpumask __cpu_active_mask __read_mostly;
 EXPORT_SYMBOL(__cpu_active_mask);
 
+#ifdef CONFIG_SCHED_WALT
 struct cpumask __cpu_isolated_mask __read_mostly;
 EXPORT_SYMBOL(__cpu_isolated_mask);
+#endif
 
 atomic_t __num_online_cpus __read_mostly;
 EXPORT_SYMBOL(__num_online_cpus);
@@ -2542,10 +2554,12 @@
 	cpumask_copy(&__cpu_online_mask, src);
 }
 
+#ifdef CONFIG_SCHED_WALT
 void init_cpu_isolated(const struct cpumask *src)
 {
 	cpumask_copy(&__cpu_isolated_mask, src);
 }
+#endif
 
 void set_cpu_online(unsigned int cpu, bool online)
 {
