--- conflicted
+++ resolved
@@ -33,12 +33,10 @@
 
 int qrtr_endpoint_post(struct qrtr_endpoint *ep, const void *data, size_t len);
 
-<<<<<<< HEAD
 int qrtr_peek_pkt_size(const void *data);
-=======
+
 void qrtr_ns_init(void);
 
 void qrtr_ns_remove(void);
 
->>>>>>> 86b41f49
 #endif