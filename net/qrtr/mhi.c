// SPDX-License-Identifier: GPL-2.0
/*
 * Copyright (c) 2018-2021, The Linux Foundation. All rights reserved.
 */

#include <linux/mhi.h>
#include <linux/mod_devicetable.h>
#include <linux/module.h>
#include <linux/skbuff.h>
#include <net/sock.h>

#include "qrtr.h"

struct qrtr_mhi_dev {
	struct qrtr_endpoint ep;
	struct mhi_device *mhi_dev;
	struct device *dev;
	struct completion prepared;
};

/* From MHI to QRTR */
static void qcom_mhi_qrtr_dl_callback(struct mhi_device *mhi_dev,
				      struct mhi_result *mhi_res)
{
	struct qrtr_mhi_dev *qdev = dev_get_drvdata(&mhi_dev->dev);
	int rc;

	if (!qdev || mhi_res->transaction_status)
		return;

	rc = qrtr_endpoint_post(&qdev->ep, mhi_res->buf_addr,
				mhi_res->bytes_xferd);
	if (rc == -EINVAL)
		dev_err(qdev->dev, "invalid ipcrouter packet\n");
}

/* From QRTR to MHI */
static void qcom_mhi_qrtr_ul_callback(struct mhi_device *mhi_dev,
				      struct mhi_result *mhi_res)
{
	struct sk_buff *skb = mhi_res->buf_addr;

	if (skb->sk)
		sock_put(skb->sk);
	consume_skb(skb);
}

/* Send data over MHI */
static int qcom_mhi_qrtr_send(struct qrtr_endpoint *ep, struct sk_buff *skb)
{
	struct qrtr_mhi_dev *qdev = container_of(ep, struct qrtr_mhi_dev, ep);
	int rc;

<<<<<<< HEAD
	rc = wait_for_completion_interruptible(&qdev->prepared);
=======
	if (skb->sk)
		sock_hold(skb->sk);

	rc = skb_linearize(skb);
>>>>>>> 97821460
	if (rc)
		goto free_skb;

	rc = skb_linearize(skb);
	if (rc)
		goto free_skb;

<<<<<<< HEAD
	if (skb->sk)
		sock_hold(skb->sk);

	rc = mhi_queue_skb(qdev->mhi_dev, DMA_TO_DEVICE, skb, skb->len,
			   MHI_EOT);
	if (rc) {
		if (skb->sk)
			sock_put(skb->sk);
		goto free_skb;
	}

=======
>>>>>>> 97821460
	return rc;

free_skb:
	if (skb->sk)
		sock_put(skb->sk);
	kfree_skb(skb);

	return rc;
}

static int qcom_mhi_qrtr_probe(struct mhi_device *mhi_dev,
			       const struct mhi_device_id *id)
{
	struct qrtr_mhi_dev *qdev;
	int rc;

	qdev = devm_kzalloc(&mhi_dev->dev, sizeof(*qdev), GFP_KERNEL);
	if (!qdev)
		return -ENOMEM;

	qdev->mhi_dev = mhi_dev;
	qdev->dev = &mhi_dev->dev;
	qdev->ep.xmit = qcom_mhi_qrtr_send;
	init_completion(&qdev->prepared);

	dev_set_drvdata(&mhi_dev->dev, qdev);
	rc = qrtr_endpoint_register(&qdev->ep, QRTR_EP_NET_ID_AUTO, true);
	if (rc)
		return rc;

	/* start channels */
	rc = mhi_prepare_for_transfer(mhi_dev);
	if (rc) {
		qrtr_endpoint_unregister(&qdev->ep);
		dev_set_drvdata(&mhi_dev->dev, NULL);
		return rc;
	}

	complete_all(&qdev->prepared);
	dev_dbg(qdev->dev, "Qualcomm MHI QRTR driver probed\n");

	return 0;
}

static void qcom_mhi_qrtr_remove(struct mhi_device *mhi_dev)
{
	struct qrtr_mhi_dev *qdev = dev_get_drvdata(&mhi_dev->dev);

	qrtr_endpoint_unregister(&qdev->ep);
	mhi_unprepare_from_transfer(mhi_dev);
	dev_set_drvdata(&mhi_dev->dev, NULL);
}

static const struct mhi_device_id qcom_mhi_qrtr_id_table[] = {
	{ .chan = "IPCR" },
	{}
};
MODULE_DEVICE_TABLE(mhi, qcom_mhi_qrtr_id_table);

static struct mhi_driver qcom_mhi_qrtr_driver = {
	.probe = qcom_mhi_qrtr_probe,
	.remove = qcom_mhi_qrtr_remove,
	.dl_xfer_cb = qcom_mhi_qrtr_dl_callback,
	.ul_xfer_cb = qcom_mhi_qrtr_ul_callback,
	.id_table = qcom_mhi_qrtr_id_table,
	.driver = {
		.name = "qcom_mhi_qrtr",
	},
};

module_mhi_driver(qcom_mhi_qrtr_driver);

MODULE_AUTHOR("Chris Lew <clew@codeaurora.org>");
MODULE_AUTHOR("Manivannan Sadhasivam <manivannan.sadhasivam@linaro.org>");
MODULE_DESCRIPTION("Qualcomm IPC-Router MHI interface driver");
MODULE_LICENSE("GPL v2");<|MERGE_RESOLUTION|>--- conflicted
+++ resolved
@@ -51,14 +51,10 @@
 	struct qrtr_mhi_dev *qdev = container_of(ep, struct qrtr_mhi_dev, ep);
 	int rc;
 
-<<<<<<< HEAD
-	rc = wait_for_completion_interruptible(&qdev->prepared);
-=======
 	if (skb->sk)
 		sock_hold(skb->sk);
 
-	rc = skb_linearize(skb);
->>>>>>> 97821460
+	rc = wait_for_completion_interruptible(&qdev->prepared);
 	if (rc)
 		goto free_skb;
 
@@ -66,20 +62,11 @@
 	if (rc)
 		goto free_skb;
 
-<<<<<<< HEAD
-	if (skb->sk)
-		sock_hold(skb->sk);
-
 	rc = mhi_queue_skb(qdev->mhi_dev, DMA_TO_DEVICE, skb, skb->len,
 			   MHI_EOT);
-	if (rc) {
-		if (skb->sk)
-			sock_put(skb->sk);
+	if (rc)
 		goto free_skb;
-	}
 
-=======
->>>>>>> 97821460
 	return rc;
 
 free_skb:
