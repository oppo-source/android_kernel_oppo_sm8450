/* SPDX-License-Identifier: GPL-2.0 */
#undef TRACE_SYSTEM
#define TRACE_SYSTEM power

#if !defined(_TRACE_POWER_H) || defined(TRACE_HEADER_MULTI_READ)
#define _TRACE_POWER_H

#include <linux/cpufreq.h>
#include <linux/ktime.h>
#include <linux/pm_qos.h>
#include <linux/tracepoint.h>
#include <linux/trace_events.h>

#define TPS(x)  tracepoint_string(x)

DECLARE_EVENT_CLASS(cpu,

	TP_PROTO(unsigned int state, unsigned int cpu_id),

	TP_ARGS(state, cpu_id),

	TP_STRUCT__entry(
		__field(	u32,		state		)
		__field(	u32,		cpu_id		)
	),

	TP_fast_assign(
		__entry->state = state;
		__entry->cpu_id = cpu_id;
	),

	TP_printk("state=%lu cpu_id=%lu", (unsigned long)__entry->state,
		  (unsigned long)__entry->cpu_id)
);

DEFINE_EVENT(cpu, cpu_idle,

	TP_PROTO(unsigned int state, unsigned int cpu_id),

	TP_ARGS(state, cpu_id)
);

TRACE_EVENT(powernv_throttle,

	TP_PROTO(int chip_id, const char *reason, int pmax),

	TP_ARGS(chip_id, reason, pmax),

	TP_STRUCT__entry(
		__field(int, chip_id)
		__string(reason, reason)
		__field(int, pmax)
	),

	TP_fast_assign(
		__entry->chip_id = chip_id;
		__assign_str(reason, reason);
		__entry->pmax = pmax;
	),

	TP_printk("Chip %d Pmax %d %s", __entry->chip_id,
		  __entry->pmax, __get_str(reason))
);

TRACE_EVENT(pstate_sample,

	TP_PROTO(u32 core_busy,
		u32 scaled_busy,
		u32 from,
		u32 to,
		u64 mperf,
		u64 aperf,
		u64 tsc,
		u32 freq,
		u32 io_boost
		),

	TP_ARGS(core_busy,
		scaled_busy,
		from,
		to,
		mperf,
		aperf,
		tsc,
		freq,
		io_boost
		),

	TP_STRUCT__entry(
		__field(u32, core_busy)
		__field(u32, scaled_busy)
		__field(u32, from)
		__field(u32, to)
		__field(u64, mperf)
		__field(u64, aperf)
		__field(u64, tsc)
		__field(u32, freq)
		__field(u32, io_boost)
		),

	TP_fast_assign(
		__entry->core_busy = core_busy;
		__entry->scaled_busy = scaled_busy;
		__entry->from = from;
		__entry->to = to;
		__entry->mperf = mperf;
		__entry->aperf = aperf;
		__entry->tsc = tsc;
		__entry->freq = freq;
		__entry->io_boost = io_boost;
		),

	TP_printk("core_busy=%lu scaled=%lu from=%lu to=%lu mperf=%llu aperf=%llu tsc=%llu freq=%lu io_boost=%lu",
		(unsigned long)__entry->core_busy,
		(unsigned long)__entry->scaled_busy,
		(unsigned long)__entry->from,
		(unsigned long)__entry->to,
		(unsigned long long)__entry->mperf,
		(unsigned long long)__entry->aperf,
		(unsigned long long)__entry->tsc,
		(unsigned long)__entry->freq,
		(unsigned long)__entry->io_boost
		)

);

/* This file can get included multiple times, TRACE_HEADER_MULTI_READ at top */
#ifndef _PWR_EVENT_AVOID_DOUBLE_DEFINING
#define _PWR_EVENT_AVOID_DOUBLE_DEFINING

#define PWR_EVENT_EXIT -1
#endif

#define pm_verb_symbolic(event) \
	__print_symbolic(event, \
		{ PM_EVENT_SUSPEND, "suspend" }, \
		{ PM_EVENT_RESUME, "resume" }, \
		{ PM_EVENT_FREEZE, "freeze" }, \
		{ PM_EVENT_QUIESCE, "quiesce" }, \
		{ PM_EVENT_HIBERNATE, "hibernate" }, \
		{ PM_EVENT_THAW, "thaw" }, \
		{ PM_EVENT_RESTORE, "restore" }, \
		{ PM_EVENT_RECOVER, "recover" })

DEFINE_EVENT(cpu, cpu_frequency,

	TP_PROTO(unsigned int frequency, unsigned int cpu_id),

	TP_ARGS(frequency, cpu_id)
);

TRACE_EVENT(cpu_frequency_limits,

	TP_PROTO(struct cpufreq_policy *policy),

	TP_ARGS(policy),

	TP_STRUCT__entry(
		__field(u32, min_freq)
		__field(u32, max_freq)
		__field(u32, cpu_id)
	),

	TP_fast_assign(
		__entry->min_freq = policy->min;
		__entry->max_freq = policy->max;
		__entry->cpu_id = policy->cpu;
	),

	TP_printk("min=%lu max=%lu cpu_id=%lu",
		  (unsigned long)__entry->min_freq,
		  (unsigned long)__entry->max_freq,
		  (unsigned long)__entry->cpu_id)
);

TRACE_EVENT(device_pm_callback_start,

	TP_PROTO(struct device *dev, const char *pm_ops, int event),

	TP_ARGS(dev, pm_ops, event),

	TP_STRUCT__entry(
		__string(device, dev_name(dev))
		__string(driver, dev_driver_string(dev))
		__string(parent, dev->parent ? dev_name(dev->parent) : "none")
		__string(pm_ops, pm_ops ? pm_ops : "none ")
		__field(int, event)
	),

	TP_fast_assign(
		__assign_str(device, dev_name(dev));
		__assign_str(driver, dev_driver_string(dev));
		__assign_str(parent,
			dev->parent ? dev_name(dev->parent) : "none");
		__assign_str(pm_ops, pm_ops ? pm_ops : "none ");
		__entry->event = event;
	),

	TP_printk("%s %s, parent: %s, %s[%s]", __get_str(driver),
		__get_str(device), __get_str(parent), __get_str(pm_ops),
		pm_verb_symbolic(__entry->event))
);

TRACE_EVENT(device_pm_callback_end,

	TP_PROTO(struct device *dev, int error),

	TP_ARGS(dev, error),

	TP_STRUCT__entry(
		__string(device, dev_name(dev))
		__string(driver, dev_driver_string(dev))
		__field(int, error)
	),

	TP_fast_assign(
		__assign_str(device, dev_name(dev));
		__assign_str(driver, dev_driver_string(dev));
		__entry->error = error;
	),

	TP_printk("%s %s, err=%d",
		__get_str(driver), __get_str(device), __entry->error)
);

TRACE_EVENT(suspend_resume,

	TP_PROTO(const char *action, int val, bool start),

	TP_ARGS(action, val, start),

	TP_STRUCT__entry(
		__field(const char *, action)
		__field(int, val)
		__field(bool, start)
	),

	TP_fast_assign(
		__entry->action = action;
		__entry->val = val;
		__entry->start = start;
	),

	TP_printk("%s[%u] %s", __entry->action, (unsigned int)__entry->val,
		(__entry->start)?"begin":"end")
);

DECLARE_EVENT_CLASS(wakeup_source,

	TP_PROTO(const char *name, unsigned int state),

	TP_ARGS(name, state),

	TP_STRUCT__entry(
		__string(       name,           name            )
		__field(        u64,            state           )
	),

	TP_fast_assign(
		__assign_str(name, name);
		__entry->state = state;
	),

	TP_printk("%s state=0x%lx", __get_str(name),
		(unsigned long)__entry->state)
);

DEFINE_EVENT(wakeup_source, wakeup_source_activate,

	TP_PROTO(const char *name, unsigned int state),

	TP_ARGS(name, state)
);

DEFINE_EVENT(wakeup_source, wakeup_source_deactivate,

	TP_PROTO(const char *name, unsigned int state),

	TP_ARGS(name, state)
);

/*
 * The clock events are used for clock enable/disable and for
 *  clock rate change
 */
DECLARE_EVENT_CLASS(clock,

	TP_PROTO(const char *name, unsigned int state, unsigned int cpu_id),

	TP_ARGS(name, state, cpu_id),

	TP_STRUCT__entry(
		__string(       name,           name            )
		__field(        u64,            state           )
		__field(        u64,            cpu_id          )
	),

	TP_fast_assign(
		__assign_str(name, name);
		__entry->state = state;
		__entry->cpu_id = cpu_id;
	),

	TP_printk("%s state=%lu cpu_id=%lu", __get_str(name),
		(unsigned long)__entry->state, (unsigned long)__entry->cpu_id)
);

DEFINE_EVENT(clock, clock_enable,

	TP_PROTO(const char *name, unsigned int state, unsigned int cpu_id),

	TP_ARGS(name, state, cpu_id)
);

DEFINE_EVENT(clock, clock_disable,

	TP_PROTO(const char *name, unsigned int state, unsigned int cpu_id),

	TP_ARGS(name, state, cpu_id)
);

DEFINE_EVENT(clock, clock_set_rate,

	TP_PROTO(const char *name, unsigned int state, unsigned int cpu_id),

	TP_ARGS(name, state, cpu_id)
);

/*
 * The power domain events are used for power domains transitions
 */
DECLARE_EVENT_CLASS(power_domain,

	TP_PROTO(const char *name, unsigned int state, unsigned int cpu_id),

	TP_ARGS(name, state, cpu_id),

	TP_STRUCT__entry(
		__string(       name,           name            )
		__field(        u64,            state           )
		__field(        u64,            cpu_id          )
	),

	TP_fast_assign(
		__assign_str(name, name);
		__entry->state = state;
		__entry->cpu_id = cpu_id;
),

	TP_printk("%s state=%lu cpu_id=%lu", __get_str(name),
		(unsigned long)__entry->state, (unsigned long)__entry->cpu_id)
);

DEFINE_EVENT(power_domain, power_domain_target,

	TP_PROTO(const char *name, unsigned int state, unsigned int cpu_id),

	TP_ARGS(name, state, cpu_id)
);

/*
 * CPU latency QoS events used for global CPU latency QoS list updates
 */
DECLARE_EVENT_CLASS(cpu_latency_qos_request,

	TP_PROTO(s32 value),

	TP_ARGS(value),

	TP_STRUCT__entry(
		__field( s32,                    value          )
	),

	TP_fast_assign(
		__entry->value = value;
	),

	TP_printk("CPU_DMA_LATENCY value=%d",
		  __entry->value)
);

DEFINE_EVENT(cpu_latency_qos_request, pm_qos_add_request,

	TP_PROTO(s32 value),

	TP_ARGS(value)
);

DEFINE_EVENT(cpu_latency_qos_request, pm_qos_update_request,

	TP_PROTO(s32 value),

	TP_ARGS(value)
);

DEFINE_EVENT(cpu_latency_qos_request, pm_qos_remove_request,

	TP_PROTO(s32 value),

	TP_ARGS(value)
);

/*
 * General PM QoS events used for updates of PM QoS request lists
 */
DECLARE_EVENT_CLASS(pm_qos_update,

	TP_PROTO(enum pm_qos_req_action action, int prev_value, int curr_value),

	TP_ARGS(action, prev_value, curr_value),

	TP_STRUCT__entry(
		__field( enum pm_qos_req_action, action         )
		__field( int,                    prev_value     )
		__field( int,                    curr_value     )
	),

	TP_fast_assign(
		__entry->action = action;
		__entry->prev_value = prev_value;
		__entry->curr_value = curr_value;
	),

	TP_printk("action=%s prev_value=%d curr_value=%d",
		  __print_symbolic(__entry->action,
			{ PM_QOS_ADD_REQ,	"ADD_REQ" },
			{ PM_QOS_UPDATE_REQ,	"UPDATE_REQ" },
			{ PM_QOS_REMOVE_REQ,	"REMOVE_REQ" }),
		  __entry->prev_value, __entry->curr_value)
);

DEFINE_EVENT(pm_qos_update, pm_qos_update_target,

	TP_PROTO(enum pm_qos_req_action action, int prev_value, int curr_value),

	TP_ARGS(action, prev_value, curr_value)
);

DEFINE_EVENT_PRINT(pm_qos_update, pm_qos_update_flags,

	TP_PROTO(enum pm_qos_req_action action, int prev_value, int curr_value),

	TP_ARGS(action, prev_value, curr_value),

	TP_printk("action=%s prev_value=0x%x curr_value=0x%x",
		  __print_symbolic(__entry->action,
			{ PM_QOS_ADD_REQ,	"ADD_REQ" },
			{ PM_QOS_UPDATE_REQ,	"UPDATE_REQ" },
			{ PM_QOS_REMOVE_REQ,	"REMOVE_REQ" }),
		  __entry->prev_value, __entry->curr_value)
);

DECLARE_EVENT_CLASS(dev_pm_qos_request,

	TP_PROTO(const char *name, enum dev_pm_qos_req_type type,
		 s32 new_value),

	TP_ARGS(name, type, new_value),

	TP_STRUCT__entry(
		__string( name,                    name         )
		__field( enum dev_pm_qos_req_type, type         )
		__field( s32,                      new_value    )
	),

	TP_fast_assign(
		__assign_str(name, name);
		__entry->type = type;
		__entry->new_value = new_value;
	),

	TP_printk("device=%s type=%s new_value=%d",
		  __get_str(name),
		  __print_symbolic(__entry->type,
			{ DEV_PM_QOS_RESUME_LATENCY, "DEV_PM_QOS_RESUME_LATENCY" },
			{ DEV_PM_QOS_FLAGS, "DEV_PM_QOS_FLAGS" }),
		  __entry->new_value)
);

DEFINE_EVENT(dev_pm_qos_request, dev_pm_qos_add_request,

	TP_PROTO(const char *name, enum dev_pm_qos_req_type type,
		 s32 new_value),

	TP_ARGS(name, type, new_value)
);

DEFINE_EVENT(dev_pm_qos_request, dev_pm_qos_update_request,

	TP_PROTO(const char *name, enum dev_pm_qos_req_type type,
		 s32 new_value),

	TP_ARGS(name, type, new_value)
);

DEFINE_EVENT(dev_pm_qos_request, dev_pm_qos_remove_request,

	TP_PROTO(const char *name, enum dev_pm_qos_req_type type,
		 s32 new_value),

	TP_ARGS(name, type, new_value)
);

<<<<<<< HEAD
TRACE_EVENT(bw_hwmon_meas,

	TP_PROTO(const char *name, unsigned long mbps,
		 unsigned long us, int wake),

	TP_ARGS(name, mbps, us, wake),

	TP_STRUCT__entry(
		__string(name,			name)
		__field(unsigned long,		mbps)
		__field(unsigned long,		us)
		__field(int,			wake)
	),

	TP_fast_assign(
		__assign_str(name, name);
		__entry->mbps = mbps;
		__entry->us = us;
		__entry->wake = wake;
	),

	TP_printk("dev: %s, mbps = %lu, us = %lu, wake = %d",
		__get_str(name),
		__entry->mbps,
		__entry->us,
		__entry->wake)
);

TRACE_EVENT(bw_hwmon_update,

	TP_PROTO(const char *name, unsigned long mbps, unsigned long freq,
		 unsigned long up_thres, unsigned long down_thres),

	TP_ARGS(name, mbps, freq, up_thres, down_thres),

	TP_STRUCT__entry(
		__string(name,			name)
		__field(unsigned long,		mbps)
		__field(unsigned long,		freq)
		__field(unsigned long,		up_thres)
		__field(unsigned long,		down_thres)
	),

	TP_fast_assign(
		__assign_str(name, name);
		__entry->mbps = mbps;
		__entry->freq = freq;
		__entry->up_thres = up_thres;
		__entry->down_thres = down_thres;
	),

	TP_printk("dev: %s, mbps = %lu, freq = %lu, up = %lu, down = %lu",
		__get_str(name),
		__entry->mbps,
		__entry->freq,
		__entry->up_thres,
		__entry->down_thres)
);

TRACE_EVENT(cache_hwmon_meas,
	TP_PROTO(const char *name, unsigned long high_mrps,
		 unsigned long med_mrps, unsigned long low_mrps,
		 unsigned int busy_percent, unsigned int us),
	TP_ARGS(name, high_mrps, med_mrps, low_mrps, busy_percent, us),
	TP_STRUCT__entry(
		__string(name, name)
		__field(unsigned long, high_mrps)
		__field(unsigned long, med_mrps)
		__field(unsigned long, low_mrps)
		__field(unsigned long, total_mrps)
		__field(unsigned int, busy_percent)
		__field(unsigned int, us)
	),
	TP_fast_assign(
		__assign_str(name, name);
		__entry->high_mrps = high_mrps;
		__entry->med_mrps = med_mrps;
		__entry->low_mrps = low_mrps;
		__entry->total_mrps = high_mrps + med_mrps + low_mrps;
		__entry->busy_percent = busy_percent;
		__entry->us = us;
	),
	TP_printk("dev=%s H=%lu M=%lu L=%lu T=%lu busy_pct=%u period=%u",
		  __get_str(name), __entry->high_mrps, __entry->med_mrps,
		  __entry->low_mrps, __entry->total_mrps,
		  __entry->busy_percent, __entry->us)
);

TRACE_EVENT(cache_hwmon_update,
	TP_PROTO(const char *name, unsigned long freq_mhz),
	TP_ARGS(name, freq_mhz),
	TP_STRUCT__entry(
		__string(name, name)
		__field(unsigned long, freq)
	),
	TP_fast_assign(
		__assign_str(name, name);
		__entry->freq = freq_mhz;
	),
	TP_printk("dev=%s freq=%lu", __get_str(name), __entry->freq)
);

TRACE_EVENT(memlat_dev_meas,

	TP_PROTO(const char *name, unsigned int dev_id, unsigned long inst,
		 unsigned long mem, unsigned long freq, unsigned int stall,
		 unsigned int ratio),

	TP_ARGS(name, dev_id, inst, mem, freq, stall, ratio),

	TP_STRUCT__entry(
		__string(name, name)
		__field(unsigned int, dev_id)
		__field(unsigned long, inst)
		__field(unsigned long, mem)
		__field(unsigned long, freq)
		__field(unsigned int, stall)
		__field(unsigned int, ratio)
	),

	TP_fast_assign(
		__assign_str(name, name);
		__entry->dev_id = dev_id;
		__entry->inst = inst;
		__entry->mem = mem;
		__entry->freq = freq;
		__entry->stall = stall;
		__entry->ratio = ratio;
	),

	TP_printk("dev: %s, id=%u, inst=%lu, mem=%lu, freq=%lu, stall=%u, ratio=%u",
		__get_str(name),
		__entry->dev_id,
		__entry->inst,
		__entry->mem,
		__entry->freq,
		__entry->stall,
		__entry->ratio)
);

TRACE_EVENT(memlat_dev_update,

	TP_PROTO(const char *name, unsigned int dev_id, unsigned long inst,
		 unsigned long mem, unsigned long freq, unsigned long vote),

	TP_ARGS(name, dev_id, inst, mem, freq, vote),

	TP_STRUCT__entry(
		__string(name, name)
		__field(unsigned int, dev_id)
		__field(unsigned long, inst)
		__field(unsigned long, mem)
		__field(unsigned long, freq)
		__field(unsigned long, vote)
	),

	TP_fast_assign(
		__assign_str(name, name);
		__entry->dev_id = dev_id;
		__entry->inst = inst;
		__entry->mem = mem;
		__entry->freq = freq;
		__entry->vote = vote;
	),

	TP_printk("dev: %s, id=%u, inst=%lu, mem=%lu, freq=%lu, vote=%lu",
		__get_str(name),
		__entry->dev_id,
		__entry->inst,
		__entry->mem,
		__entry->freq,
		__entry->vote)
);

TRACE_EVENT(sugov_util_update,
	    TP_PROTO(int cpu,
		     unsigned long util, unsigned long avg_cap,
		     unsigned long max_cap, unsigned long nl, unsigned long pl,
		     unsigned int rtgb, unsigned int flags),
	    TP_ARGS(cpu, util, avg_cap, max_cap, nl, pl, rtgb, flags),
	    TP_STRUCT__entry(
		    __field(int, cpu)
		    __field(unsigned long, util)
		    __field(unsigned long, avg_cap)
		    __field(unsigned long, max_cap)
		    __field(unsigned long, nl)
		    __field(unsigned long, pl)
		    __field(unsigned int, rtgb)
		    __field(unsigned int, flags)
	    ),
	    TP_fast_assign(
		    __entry->cpu = cpu;
		    __entry->util = util;
		    __entry->avg_cap = avg_cap;
		    __entry->max_cap = max_cap;
		    __entry->nl = nl;
		    __entry->pl = pl;
		    __entry->rtgb = rtgb;
		    __entry->flags = flags;
	    ),
	    TP_printk("cpu=%d util=%lu avg_cap=%lu max_cap=%lu nl=%lu pl=%lu rtgb=%u flags=0x%x",
		      __entry->cpu, __entry->util, __entry->avg_cap,
		      __entry->max_cap, __entry->nl,
		      __entry->pl, __entry->rtgb, __entry->flags)
);

TRACE_EVENT(sugov_next_freq,
	    TP_PROTO(unsigned int cpu, unsigned long util, unsigned long max,
		     unsigned int freq),
	    TP_ARGS(cpu, util, max, freq),
	    TP_STRUCT__entry(
		    __field(unsigned int, cpu)
		    __field(unsigned long, util)
		    __field(unsigned long, max)
		    __field(unsigned int, freq)
	    ),
	    TP_fast_assign(
		    __entry->cpu = cpu;
		    __entry->util = util;
		    __entry->max = max;
		    __entry->freq = freq;
	    ),
	    TP_printk("cpu=%u util=%lu max=%lu freq=%u",
		      __entry->cpu,
		      __entry->util,
		      __entry->max,
		      __entry->freq)
);
=======
DECLARE_TRACE(sugov_util_update_tp,
	TP_PROTO(unsigned int cpu, unsigned long util, unsigned long max_cap, unsigned int flags),
	TP_ARGS(cpu, util, max_cap, flags));

DECLARE_TRACE(sugov_next_freq_tp,
	TP_PROTO(unsigned int cpu, unsigned long util, unsigned long max, unsigned int freq),
	TP_ARGS(cpu, util, max, freq));
>>>>>>> 9cf2ceaf

#endif /* _TRACE_POWER_H */

/* This part must be outside protection */
#include <trace/define_trace.h><|MERGE_RESOLUTION|>--- conflicted
+++ resolved
@@ -501,7 +501,6 @@
 	TP_ARGS(name, type, new_value)
 );
 
-<<<<<<< HEAD
 TRACE_EVENT(bw_hwmon_meas,
 
 	TP_PROTO(const char *name, unsigned long mbps,
@@ -730,7 +729,7 @@
 		      __entry->max,
 		      __entry->freq)
 );
-=======
+
 DECLARE_TRACE(sugov_util_update_tp,
 	TP_PROTO(unsigned int cpu, unsigned long util, unsigned long max_cap, unsigned int flags),
 	TP_ARGS(cpu, util, max_cap, flags));
@@ -738,7 +737,6 @@
 DECLARE_TRACE(sugov_next_freq_tp,
 	TP_PROTO(unsigned int cpu, unsigned long util, unsigned long max, unsigned int freq),
 	TP_ARGS(cpu, util, max, freq));
->>>>>>> 9cf2ceaf
 
 #endif /* _TRACE_POWER_H */
 
