--- conflicted
+++ resolved
@@ -1,10 +1,7 @@
 /* SPDX-License-Identifier: GPL-2.0-only */
 /*
  * Copyright (c) 2021, The Linux Foundation. All rights reserved.
-<<<<<<< HEAD
-=======
  * Copyright (c) 2022, Qualcomm Innovation Center, Inc. All rights reserved.
->>>>>>> ce54bfc9
  */
 
 #ifndef _DT_BINDINGS_CLK_QCOM_TCSR_CC_H
