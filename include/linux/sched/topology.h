/* SPDX-License-Identifier: GPL-2.0 */
#ifndef _LINUX_SCHED_TOPOLOGY_H
#define _LINUX_SCHED_TOPOLOGY_H

#include <linux/topology.h>
#include <linux/android_vendor.h>

#include <linux/sched/idle.h>

/*
 * sched-domains (multiprocessor balancing) declarations:
 */
#ifdef CONFIG_SMP

/* Generate SD flag indexes */
#define SD_FLAG(name, mflags) __##name,
enum {
	#include <linux/sched/sd_flags.h>
	__SD_FLAG_CNT,
};
#undef SD_FLAG
/* Generate SD flag bits */
#define SD_FLAG(name, mflags) name = 1 << __##name,
enum {
	#include <linux/sched/sd_flags.h>
};
#undef SD_FLAG

#ifdef CONFIG_SCHED_DEBUG

struct sd_flag_debug {
	unsigned int meta_flags;
	char *name;
};
extern const struct sd_flag_debug sd_flag_debug[];

#endif

#ifdef CONFIG_SCHED_SMT
static inline int cpu_smt_flags(void)
{
	return SD_SHARE_CPUCAPACITY | SD_SHARE_PKG_RESOURCES;
}
#endif

#ifdef CONFIG_SCHED_MC
static inline int cpu_core_flags(void)
{
	return SD_SHARE_PKG_RESOURCES;
}
#endif

#ifdef CONFIG_NUMA
static inline int cpu_numa_flags(void)
{
	return SD_NUMA;
}
#endif

extern int arch_asym_cpu_priority(int cpu);

struct sched_domain_attr {
	int relax_domain_level;
};

#define SD_ATTR_INIT	(struct sched_domain_attr) {	\
	.relax_domain_level = -1,			\
}

extern int sched_domain_level_max;

struct sched_group;

struct sched_domain_shared {
	atomic_t	ref;
	atomic_t	nr_busy_cpus;
	int		has_idle_cores;

<<<<<<< HEAD
#ifdef CONFIG_SCHED_WALT
	bool            overutilized;
#endif
=======
	ANDROID_VENDOR_DATA(1);
>>>>>>> 561eb836
};

struct sched_domain {
	/* These fields must be setup */
	struct sched_domain __rcu *parent;	/* top domain must be null terminated */
	struct sched_domain __rcu *child;	/* bottom domain must be null terminated */
	struct sched_group *groups;	/* the balancing groups of the domain */
	unsigned long min_interval;	/* Minimum balance interval ms */
	unsigned long max_interval;	/* Maximum balance interval ms */
	unsigned int busy_factor;	/* less balancing by factor if busy */
	unsigned int imbalance_pct;	/* No balance until over watermark */
	unsigned int cache_nice_tries;	/* Leave cache hot tasks for # tries */

	int nohz_idle;			/* NOHZ IDLE status */
	int flags;			/* See SD_* */
	int level;

	/* Runtime fields. */
	unsigned long last_balance;	/* init to jiffies. units in jiffies */
	unsigned int balance_interval;	/* initialise to 1. units in ms. */
	unsigned int nr_balance_failed; /* initialise to 0 */

	/* idle_balance() stats */
	u64 max_newidle_lb_cost;
	unsigned long next_decay_max_lb_cost;

	u64 avg_scan_cost;		/* select_idle_sibling */

#ifdef CONFIG_SCHEDSTATS
	/* load_balance() stats */
	unsigned int lb_count[CPU_MAX_IDLE_TYPES];
	unsigned int lb_failed[CPU_MAX_IDLE_TYPES];
	unsigned int lb_balanced[CPU_MAX_IDLE_TYPES];
	unsigned int lb_imbalance[CPU_MAX_IDLE_TYPES];
	unsigned int lb_gained[CPU_MAX_IDLE_TYPES];
	unsigned int lb_hot_gained[CPU_MAX_IDLE_TYPES];
	unsigned int lb_nobusyg[CPU_MAX_IDLE_TYPES];
	unsigned int lb_nobusyq[CPU_MAX_IDLE_TYPES];

	/* Active load balancing */
	unsigned int alb_count;
	unsigned int alb_failed;
	unsigned int alb_pushed;

	/* SD_BALANCE_EXEC stats */
	unsigned int sbe_count;
	unsigned int sbe_balanced;
	unsigned int sbe_pushed;

	/* SD_BALANCE_FORK stats */
	unsigned int sbf_count;
	unsigned int sbf_balanced;
	unsigned int sbf_pushed;

	/* try_to_wake_up() stats */
	unsigned int ttwu_wake_remote;
	unsigned int ttwu_move_affine;
	unsigned int ttwu_move_balance;
#endif
#ifdef CONFIG_SCHED_DEBUG
	char *name;
#endif
	union {
		void *private;		/* used during construction */
		struct rcu_head rcu;	/* used during destruction */
	};
	struct sched_domain_shared *shared;

	unsigned int span_weight;
	/*
	 * Span of all CPUs in this domain.
	 *
	 * NOTE: this field is variable length. (Allocated dynamically
	 * by attaching extra space to the end of the structure,
	 * depending on how many CPUs the kernel has booted up with)
	 */
	unsigned long span[];
};

static inline struct cpumask *sched_domain_span(struct sched_domain *sd)
{
	return to_cpumask(sd->span);
}

extern void partition_sched_domains_locked(int ndoms_new,
					   cpumask_var_t doms_new[],
					   struct sched_domain_attr *dattr_new);

extern void partition_sched_domains(int ndoms_new, cpumask_var_t doms_new[],
				    struct sched_domain_attr *dattr_new);

/* Allocate an array of sched domains, for partition_sched_domains(). */
cpumask_var_t *alloc_sched_domains(unsigned int ndoms);
void free_sched_domains(cpumask_var_t doms[], unsigned int ndoms);

bool cpus_share_cache(int this_cpu, int that_cpu);

typedef const struct cpumask *(*sched_domain_mask_f)(int cpu);
typedef int (*sched_domain_flags_f)(void);

#define SDTL_OVERLAP	0x01

struct sd_data {
	struct sched_domain *__percpu *sd;
	struct sched_domain_shared *__percpu *sds;
	struct sched_group *__percpu *sg;
	struct sched_group_capacity *__percpu *sgc;
};

struct sched_domain_topology_level {
	sched_domain_mask_f mask;
	sched_domain_flags_f sd_flags;
	int		    flags;
	int		    numa_level;
	struct sd_data      data;
#ifdef CONFIG_SCHED_DEBUG
	char                *name;
#endif
};

extern void set_sched_topology(struct sched_domain_topology_level *tl);

#ifdef CONFIG_SCHED_DEBUG
# define SD_INIT_NAME(type)		.name = #type
#else
# define SD_INIT_NAME(type)
#endif

#else /* CONFIG_SMP */

struct sched_domain_attr;

static inline void
partition_sched_domains_locked(int ndoms_new, cpumask_var_t doms_new[],
			       struct sched_domain_attr *dattr_new)
{
}

static inline void
partition_sched_domains(int ndoms_new, cpumask_var_t doms_new[],
			struct sched_domain_attr *dattr_new)
{
}

static inline bool cpus_share_cache(int this_cpu, int that_cpu)
{
	return true;
}

#endif	/* !CONFIG_SMP */

#ifndef arch_scale_cpu_capacity
/**
 * arch_scale_cpu_capacity - get the capacity scale factor of a given CPU.
 * @cpu: the CPU in question.
 *
 * Return: the CPU scale factor normalized against SCHED_CAPACITY_SCALE, i.e.
 *
 *             max_perf(cpu)
 *      ----------------------------- * SCHED_CAPACITY_SCALE
 *      max(max_perf(c) : c \in CPUs)
 */
static __always_inline
unsigned long arch_scale_cpu_capacity(int cpu)
{
	return SCHED_CAPACITY_SCALE;
}
#endif

#ifndef arch_scale_thermal_pressure
static __always_inline
unsigned long arch_scale_thermal_pressure(int cpu)
{
	return 0;
}
#endif

#ifndef arch_set_thermal_pressure
static __always_inline
void arch_set_thermal_pressure(const struct cpumask *cpus,
			       unsigned long th_pressure)
{ }
#endif

static inline int task_node(const struct task_struct *p)
{
	return cpu_to_node(task_cpu(p));
}

#endif /* _LINUX_SCHED_TOPOLOGY_H */<|MERGE_RESOLUTION|>--- conflicted
+++ resolved
@@ -76,13 +76,7 @@
 	atomic_t	nr_busy_cpus;
 	int		has_idle_cores;
 
-<<<<<<< HEAD
-#ifdef CONFIG_SCHED_WALT
-	bool            overutilized;
-#endif
-=======
 	ANDROID_VENDOR_DATA(1);
->>>>>>> 561eb836
 };
 
 struct sched_domain {
