/* SPDX-License-Identifier: GPL-2.0
 *
 * linux/sound/soc.h -- ALSA SoC Layer
 *
 * Author:	Liam Girdwood
 * Created:	Aug 11th 2005
 * Copyright:	Wolfson Microelectronics. PLC.
 */

#ifndef __LINUX_SND_SOC_H
#define __LINUX_SND_SOC_H

#include <linux/of.h>
#include <linux/platform_device.h>
#include <linux/types.h>
#include <linux/notifier.h>
#include <linux/workqueue.h>
#include <linux/interrupt.h>
#include <linux/kernel.h>
#include <linux/regmap.h>
#include <linux/log2.h>
#ifdef CONFIG_AUDIO_QGKI
#include <linux/async.h>
#endif
#include <sound/core.h>
#include <sound/pcm.h>
#include <sound/compress_driver.h>
#include <sound/control.h>
#include <sound/ac97_codec.h>

/*
 * Convenience kcontrol builders
 */
#define SOC_DOUBLE_VALUE(xreg, shift_left, shift_right, xmax, xinvert, xautodisable) \
	((unsigned long)&(struct soc_mixer_control) \
	{.reg = xreg, .rreg = xreg, .shift = shift_left, \
	.rshift = shift_right, .max = xmax, .platform_max = xmax, \
	.invert = xinvert, .autodisable = xautodisable})
#define SOC_DOUBLE_S_VALUE(xreg, shift_left, shift_right, xmin, xmax, xsign_bit, xinvert, xautodisable) \
	((unsigned long)&(struct soc_mixer_control) \
	{.reg = xreg, .rreg = xreg, .shift = shift_left, \
	.rshift = shift_right, .min = xmin, .max = xmax, .platform_max = xmax, \
	.sign_bit = xsign_bit, .invert = xinvert, .autodisable = xautodisable})
#define SOC_SINGLE_VALUE(xreg, xshift, xmax, xinvert, xautodisable) \
	SOC_DOUBLE_VALUE(xreg, xshift, xshift, xmax, xinvert, xautodisable)
#define SOC_SINGLE_VALUE_EXT(xreg, xmax, xinvert) \
	((unsigned long)&(struct soc_mixer_control) \
	{.reg = xreg, .max = xmax, .platform_max = xmax, .invert = xinvert})
#define SOC_DOUBLE_R_VALUE(xlreg, xrreg, xshift, xmax, xinvert) \
	((unsigned long)&(struct soc_mixer_control) \
	{.reg = xlreg, .rreg = xrreg, .shift = xshift, .rshift = xshift, \
	.max = xmax, .platform_max = xmax, .invert = xinvert})
#define SOC_DOUBLE_R_S_VALUE(xlreg, xrreg, xshift, xmin, xmax, xsign_bit, xinvert) \
	((unsigned long)&(struct soc_mixer_control) \
	{.reg = xlreg, .rreg = xrreg, .shift = xshift, .rshift = xshift, \
	.max = xmax, .min = xmin, .platform_max = xmax, .sign_bit = xsign_bit, \
	.invert = xinvert})
#define SOC_DOUBLE_R_RANGE_VALUE(xlreg, xrreg, xshift, xmin, xmax, xinvert) \
	((unsigned long)&(struct soc_mixer_control) \
	{.reg = xlreg, .rreg = xrreg, .shift = xshift, .rshift = xshift, \
	.min = xmin, .max = xmax, .platform_max = xmax, .invert = xinvert})
#define SOC_SINGLE(xname, reg, shift, max, invert) \
{	.iface = SNDRV_CTL_ELEM_IFACE_MIXER, .name = xname, \
	.info = snd_soc_info_volsw, .get = snd_soc_get_volsw,\
	.put = snd_soc_put_volsw, \
	.private_value = SOC_SINGLE_VALUE(reg, shift, max, invert, 0) }
#define SOC_SINGLE_RANGE(xname, xreg, xshift, xmin, xmax, xinvert) \
{	.iface = SNDRV_CTL_ELEM_IFACE_MIXER, .name = (xname),\
	.info = snd_soc_info_volsw_range, .get = snd_soc_get_volsw_range, \
	.put = snd_soc_put_volsw_range, \
	.private_value = (unsigned long)&(struct soc_mixer_control) \
		{.reg = xreg, .rreg = xreg, .shift = xshift, \
		 .rshift = xshift,  .min = xmin, .max = xmax, \
		 .platform_max = xmax, .invert = xinvert} }
#define SOC_SINGLE_TLV(xname, reg, shift, max, invert, tlv_array) \
{	.iface = SNDRV_CTL_ELEM_IFACE_MIXER, .name = xname, \
	.access = SNDRV_CTL_ELEM_ACCESS_TLV_READ |\
		 SNDRV_CTL_ELEM_ACCESS_READWRITE,\
	.tlv.p = (tlv_array), \
	.info = snd_soc_info_volsw, .get = snd_soc_get_volsw,\
	.put = snd_soc_put_volsw, \
	.private_value = SOC_SINGLE_VALUE(reg, shift, max, invert, 0) }
#define SOC_SINGLE_SX_TLV(xname, xreg, xshift, xmin, xmax, tlv_array) \
{       .iface = SNDRV_CTL_ELEM_IFACE_MIXER, .name = xname, \
	.access = SNDRV_CTL_ELEM_ACCESS_TLV_READ | \
	SNDRV_CTL_ELEM_ACCESS_READWRITE, \
	.tlv.p  = (tlv_array),\
	.info = snd_soc_info_volsw_sx, \
	.get = snd_soc_get_volsw_sx,\
	.put = snd_soc_put_volsw_sx, \
	.private_value = (unsigned long)&(struct soc_mixer_control) \
		{.reg = xreg, .rreg = xreg, \
		.shift = xshift, .rshift = xshift, \
		.max = xmax, .min = xmin} }
#define SOC_SINGLE_RANGE_TLV(xname, xreg, xshift, xmin, xmax, xinvert, tlv_array) \
{	.iface = SNDRV_CTL_ELEM_IFACE_MIXER, .name = (xname),\
	.access = SNDRV_CTL_ELEM_ACCESS_TLV_READ |\
		 SNDRV_CTL_ELEM_ACCESS_READWRITE,\
	.tlv.p = (tlv_array), \
	.info = snd_soc_info_volsw_range, \
	.get = snd_soc_get_volsw_range, .put = snd_soc_put_volsw_range, \
	.private_value = (unsigned long)&(struct soc_mixer_control) \
		{.reg = xreg, .rreg = xreg, .shift = xshift, \
		 .rshift = xshift, .min = xmin, .max = xmax, \
		 .platform_max = xmax, .invert = xinvert} }
#define SOC_DOUBLE(xname, reg, shift_left, shift_right, max, invert) \
{	.iface = SNDRV_CTL_ELEM_IFACE_MIXER, .name = (xname),\
	.info = snd_soc_info_volsw, .get = snd_soc_get_volsw, \
	.put = snd_soc_put_volsw, \
	.private_value = SOC_DOUBLE_VALUE(reg, shift_left, shift_right, \
					  max, invert, 0) }
#define SOC_DOUBLE_STS(xname, reg, shift_left, shift_right, max, invert) \
{									\
	.iface = SNDRV_CTL_ELEM_IFACE_MIXER, .name = (xname),		\
	.info = snd_soc_info_volsw, .get = snd_soc_get_volsw,		\
	.access = SNDRV_CTL_ELEM_ACCESS_READ |				\
		SNDRV_CTL_ELEM_ACCESS_VOLATILE,				\
	.private_value = SOC_DOUBLE_VALUE(reg, shift_left, shift_right,	\
					  max, invert, 0) }
#define SOC_DOUBLE_R(xname, reg_left, reg_right, xshift, xmax, xinvert) \
{	.iface = SNDRV_CTL_ELEM_IFACE_MIXER, .name = (xname), \
	.info = snd_soc_info_volsw, \
	.get = snd_soc_get_volsw, .put = snd_soc_put_volsw, \
	.private_value = SOC_DOUBLE_R_VALUE(reg_left, reg_right, xshift, \
					    xmax, xinvert) }
#define SOC_DOUBLE_R_RANGE(xname, reg_left, reg_right, xshift, xmin, \
			   xmax, xinvert)		\
{	.iface = SNDRV_CTL_ELEM_IFACE_MIXER, .name = (xname),\
	.info = snd_soc_info_volsw_range, \
	.get = snd_soc_get_volsw_range, .put = snd_soc_put_volsw_range, \
	.private_value = SOC_DOUBLE_R_RANGE_VALUE(reg_left, reg_right, \
					    xshift, xmin, xmax, xinvert) }
#define SOC_DOUBLE_TLV(xname, reg, shift_left, shift_right, max, invert, tlv_array) \
{	.iface = SNDRV_CTL_ELEM_IFACE_MIXER, .name = (xname),\
	.access = SNDRV_CTL_ELEM_ACCESS_TLV_READ |\
		 SNDRV_CTL_ELEM_ACCESS_READWRITE,\
	.tlv.p = (tlv_array), \
	.info = snd_soc_info_volsw, .get = snd_soc_get_volsw, \
	.put = snd_soc_put_volsw, \
	.private_value = SOC_DOUBLE_VALUE(reg, shift_left, shift_right, \
					  max, invert, 0) }
#define SOC_DOUBLE_R_TLV(xname, reg_left, reg_right, xshift, xmax, xinvert, tlv_array) \
{	.iface = SNDRV_CTL_ELEM_IFACE_MIXER, .name = (xname),\
	.access = SNDRV_CTL_ELEM_ACCESS_TLV_READ |\
		 SNDRV_CTL_ELEM_ACCESS_READWRITE,\
	.tlv.p = (tlv_array), \
	.info = snd_soc_info_volsw, \
	.get = snd_soc_get_volsw, .put = snd_soc_put_volsw, \
	.private_value = SOC_DOUBLE_R_VALUE(reg_left, reg_right, xshift, \
					    xmax, xinvert) }
#define SOC_DOUBLE_R_RANGE_TLV(xname, reg_left, reg_right, xshift, xmin, \
			       xmax, xinvert, tlv_array)		\
{	.iface = SNDRV_CTL_ELEM_IFACE_MIXER, .name = (xname),\
	.access = SNDRV_CTL_ELEM_ACCESS_TLV_READ |\
		 SNDRV_CTL_ELEM_ACCESS_READWRITE,\
	.tlv.p = (tlv_array), \
	.info = snd_soc_info_volsw_range, \
	.get = snd_soc_get_volsw_range, .put = snd_soc_put_volsw_range, \
	.private_value = SOC_DOUBLE_R_RANGE_VALUE(reg_left, reg_right, \
					    xshift, xmin, xmax, xinvert) }
#define SOC_DOUBLE_R_SX_TLV(xname, xreg, xrreg, xshift, xmin, xmax, tlv_array) \
{       .iface = SNDRV_CTL_ELEM_IFACE_MIXER, .name = (xname), \
	.access = SNDRV_CTL_ELEM_ACCESS_TLV_READ | \
	SNDRV_CTL_ELEM_ACCESS_READWRITE, \
	.tlv.p  = (tlv_array), \
	.info = snd_soc_info_volsw_sx, \
	.get = snd_soc_get_volsw_sx, \
	.put = snd_soc_put_volsw_sx, \
	.private_value = (unsigned long)&(struct soc_mixer_control) \
		{.reg = xreg, .rreg = xrreg, \
		.shift = xshift, .rshift = xshift, \
		.max = xmax, .min = xmin} }
#define SOC_DOUBLE_R_S_TLV(xname, reg_left, reg_right, xshift, xmin, xmax, xsign_bit, xinvert, tlv_array) \
{	.iface = SNDRV_CTL_ELEM_IFACE_MIXER, .name = (xname),\
	.access = SNDRV_CTL_ELEM_ACCESS_TLV_READ |\
		 SNDRV_CTL_ELEM_ACCESS_READWRITE,\
	.tlv.p = (tlv_array), \
	.info = snd_soc_info_volsw, \
	.get = snd_soc_get_volsw, .put = snd_soc_put_volsw, \
	.private_value = SOC_DOUBLE_R_S_VALUE(reg_left, reg_right, xshift, \
					    xmin, xmax, xsign_bit, xinvert) }
#define SOC_SINGLE_S8_TLV(xname, xreg, xmin, xmax, tlv_array) \
{	.iface  = SNDRV_CTL_ELEM_IFACE_MIXER, .name = (xname), \
	.access = SNDRV_CTL_ELEM_ACCESS_TLV_READ | \
		  SNDRV_CTL_ELEM_ACCESS_READWRITE, \
	.tlv.p  = (tlv_array), \
	.info = snd_soc_info_volsw, .get = snd_soc_get_volsw,\
	.put = snd_soc_put_volsw, \
	.private_value = (unsigned long)&(struct soc_mixer_control) \
	{.reg = xreg, .rreg = xreg,  \
	 .min = xmin, .max = xmax, .platform_max = xmax, \
	.sign_bit = 7,} }
#define SOC_DOUBLE_S8_TLV(xname, xreg, xmin, xmax, tlv_array) \
{	.iface  = SNDRV_CTL_ELEM_IFACE_MIXER, .name = (xname), \
	.access = SNDRV_CTL_ELEM_ACCESS_TLV_READ | \
		  SNDRV_CTL_ELEM_ACCESS_READWRITE, \
	.tlv.p  = (tlv_array), \
	.info = snd_soc_info_volsw, .get = snd_soc_get_volsw,\
	.put = snd_soc_put_volsw, \
	.private_value = SOC_DOUBLE_S_VALUE(xreg, 0, 8, xmin, xmax, 7, 0, 0) }
#define SOC_ENUM_DOUBLE(xreg, xshift_l, xshift_r, xitems, xtexts) \
{	.reg = xreg, .shift_l = xshift_l, .shift_r = xshift_r, \
	.items = xitems, .texts = xtexts, \
	.mask = xitems ? roundup_pow_of_two(xitems) - 1 : 0}
#define SOC_ENUM_SINGLE(xreg, xshift, xitems, xtexts) \
	SOC_ENUM_DOUBLE(xreg, xshift, xshift, xitems, xtexts)
#define SOC_ENUM_SINGLE_EXT(xitems, xtexts) \
{	.items = xitems, .texts = xtexts }
#define SOC_VALUE_ENUM_DOUBLE(xreg, xshift_l, xshift_r, xmask, xitems, xtexts, xvalues) \
{	.reg = xreg, .shift_l = xshift_l, .shift_r = xshift_r, \
	.mask = xmask, .items = xitems, .texts = xtexts, .values = xvalues}
#define SOC_VALUE_ENUM_SINGLE(xreg, xshift, xmask, xitems, xtexts, xvalues) \
	SOC_VALUE_ENUM_DOUBLE(xreg, xshift, xshift, xmask, xitems, xtexts, xvalues)
#define SOC_VALUE_ENUM_SINGLE_AUTODISABLE(xreg, xshift, xmask, xitems, xtexts, xvalues) \
{	.reg = xreg, .shift_l = xshift, .shift_r = xshift, \
	.mask = xmask, .items = xitems, .texts = xtexts, \
	.values = xvalues, .autodisable = 1}
#define SOC_ENUM_SINGLE_VIRT(xitems, xtexts) \
	SOC_ENUM_SINGLE(SND_SOC_NOPM, 0, xitems, xtexts)
#define SOC_ENUM(xname, xenum) \
{	.iface = SNDRV_CTL_ELEM_IFACE_MIXER, .name = xname,\
	.info = snd_soc_info_enum_double, \
	.get = snd_soc_get_enum_double, .put = snd_soc_put_enum_double, \
	.private_value = (unsigned long)&xenum }
#define SOC_SINGLE_EXT(xname, xreg, xshift, xmax, xinvert,\
	 xhandler_get, xhandler_put) \
{	.iface = SNDRV_CTL_ELEM_IFACE_MIXER, .name = xname, \
	.info = snd_soc_info_volsw, \
	.get = xhandler_get, .put = xhandler_put, \
	.private_value = SOC_SINGLE_VALUE(xreg, xshift, xmax, xinvert, 0) }
#define SOC_DOUBLE_EXT(xname, reg, shift_left, shift_right, max, invert,\
	 xhandler_get, xhandler_put) \
{	.iface = SNDRV_CTL_ELEM_IFACE_MIXER, .name = (xname),\
	.info = snd_soc_info_volsw, \
	.get = xhandler_get, .put = xhandler_put, \
	.private_value = \
		SOC_DOUBLE_VALUE(reg, shift_left, shift_right, max, invert, 0) }
#define SOC_DOUBLE_R_EXT(xname, reg_left, reg_right, xshift, xmax, xinvert,\
	 xhandler_get, xhandler_put) \
{	.iface = SNDRV_CTL_ELEM_IFACE_MIXER, .name = (xname), \
	.info = snd_soc_info_volsw, \
	.get = xhandler_get, .put = xhandler_put, \
	.private_value = SOC_DOUBLE_R_VALUE(reg_left, reg_right, xshift, \
					    xmax, xinvert) }
#define SOC_SINGLE_MULTI_EXT(xname, xreg, xshift, xmax, xinvert, xcount,\
	xhandler_get, xhandler_put) \
{	.iface = SNDRV_CTL_ELEM_IFACE_MIXER, .name = xname, \
	.info = snd_soc_info_multi_ext, \
	.get = xhandler_get, .put = xhandler_put, \
	.private_value = (unsigned long)&(struct soc_multi_mixer_control) \
		{.reg = xreg, .shift = xshift, .rshift = xshift, .max = xmax, \
		.count = xcount, .platform_max = xmax, .invert = xinvert} }
#define SOC_SINGLE_EXT_TLV(xname, xreg, xshift, xmax, xinvert,\
	 xhandler_get, xhandler_put, tlv_array) \
{	.iface = SNDRV_CTL_ELEM_IFACE_MIXER, .name = xname, \
	.access = SNDRV_CTL_ELEM_ACCESS_TLV_READ |\
		 SNDRV_CTL_ELEM_ACCESS_READWRITE,\
	.tlv.p = (tlv_array), \
	.info = snd_soc_info_volsw, \
	.get = xhandler_get, .put = xhandler_put, \
	.private_value = SOC_SINGLE_VALUE(xreg, xshift, xmax, xinvert, 0) }
#define SOC_SINGLE_RANGE_EXT_TLV(xname, xreg, xshift, xmin, xmax, xinvert, \
				 xhandler_get, xhandler_put, tlv_array) \
{	.iface = SNDRV_CTL_ELEM_IFACE_MIXER, .name = (xname),\
	.access = SNDRV_CTL_ELEM_ACCESS_TLV_READ |\
		 SNDRV_CTL_ELEM_ACCESS_READWRITE,\
	.tlv.p = (tlv_array), \
	.info = snd_soc_info_volsw_range, \
	.get = xhandler_get, .put = xhandler_put, \
	.private_value = (unsigned long)&(struct soc_mixer_control) \
		{.reg = xreg, .rreg = xreg, .shift = xshift, \
		 .rshift = xshift, .min = xmin, .max = xmax, \
		 .platform_max = xmax, .invert = xinvert} }
#define SOC_DOUBLE_EXT_TLV(xname, xreg, shift_left, shift_right, xmax, xinvert,\
	 xhandler_get, xhandler_put, tlv_array) \
{	.iface = SNDRV_CTL_ELEM_IFACE_MIXER, .name = (xname), \
	.access = SNDRV_CTL_ELEM_ACCESS_TLV_READ | \
		 SNDRV_CTL_ELEM_ACCESS_READWRITE, \
	.tlv.p = (tlv_array), \
	.info = snd_soc_info_volsw, \
	.get = xhandler_get, .put = xhandler_put, \
	.private_value = SOC_DOUBLE_VALUE(xreg, shift_left, shift_right, \
					  xmax, xinvert, 0) }
#define SOC_DOUBLE_R_EXT_TLV(xname, reg_left, reg_right, xshift, xmax, xinvert,\
	 xhandler_get, xhandler_put, tlv_array) \
{	.iface = SNDRV_CTL_ELEM_IFACE_MIXER, .name = (xname), \
	.access = SNDRV_CTL_ELEM_ACCESS_TLV_READ | \
		 SNDRV_CTL_ELEM_ACCESS_READWRITE, \
	.tlv.p = (tlv_array), \
	.info = snd_soc_info_volsw, \
	.get = xhandler_get, .put = xhandler_put, \
	.private_value = SOC_DOUBLE_R_VALUE(reg_left, reg_right, xshift, \
					    xmax, xinvert) }
#define SOC_SINGLE_BOOL_EXT(xname, xdata, xhandler_get, xhandler_put) \
{	.iface = SNDRV_CTL_ELEM_IFACE_MIXER, .name = xname, \
	.info = snd_soc_info_bool_ext, \
	.get = xhandler_get, .put = xhandler_put, \
	.private_value = xdata }
#define SOC_ENUM_EXT(xname, xenum, xhandler_get, xhandler_put) \
{	.iface = SNDRV_CTL_ELEM_IFACE_MIXER, .name = xname, \
	.info = snd_soc_info_enum_double, \
	.get = xhandler_get, .put = xhandler_put, \
	.private_value = (unsigned long)&xenum }
#define SOC_VALUE_ENUM_EXT(xname, xenum, xhandler_get, xhandler_put) \
	SOC_ENUM_EXT(xname, xenum, xhandler_get, xhandler_put)

#define SND_SOC_BYTES(xname, xbase, xregs)		      \
{	.iface = SNDRV_CTL_ELEM_IFACE_MIXER, .name = xname,   \
	.info = snd_soc_bytes_info, .get = snd_soc_bytes_get, \
	.put = snd_soc_bytes_put, .private_value =	      \
		((unsigned long)&(struct soc_bytes)           \
		{.base = xbase, .num_regs = xregs }) }
#define SND_SOC_BYTES_E(xname, xbase, xregs, xhandler_get, xhandler_put) \
{	.iface = SNDRV_CTL_ELEM_IFACE_MIXER, .name = xname, \
	.info = snd_soc_bytes_info, .get = xhandler_get, \
	.put = xhandler_put, .private_value = \
		((unsigned long)&(struct soc_bytes) \
		{.base = xbase, .num_regs = xregs }) }

#define SND_SOC_BYTES_MASK(xname, xbase, xregs, xmask)	      \
{	.iface = SNDRV_CTL_ELEM_IFACE_MIXER, .name = xname,   \
	.info = snd_soc_bytes_info, .get = snd_soc_bytes_get, \
	.put = snd_soc_bytes_put, .private_value =	      \
		((unsigned long)&(struct soc_bytes)           \
		{.base = xbase, .num_regs = xregs,	      \
		 .mask = xmask }) }

/*
 * SND_SOC_BYTES_EXT is deprecated, please USE SND_SOC_BYTES_TLV instead
 */
#define SND_SOC_BYTES_EXT(xname, xcount, xhandler_get, xhandler_put) \
{	.iface = SNDRV_CTL_ELEM_IFACE_MIXER, .name = xname, \
	.info = snd_soc_bytes_info_ext, \
	.get = xhandler_get, .put = xhandler_put, \
	.private_value = (unsigned long)&(struct soc_bytes_ext) \
		{.max = xcount} }
#define SND_SOC_BYTES_TLV(xname, xcount, xhandler_get, xhandler_put) \
{	.iface = SNDRV_CTL_ELEM_IFACE_MIXER, .name = xname, \
	.access = SNDRV_CTL_ELEM_ACCESS_TLV_READWRITE | \
		  SNDRV_CTL_ELEM_ACCESS_TLV_CALLBACK, \
	.tlv.c = (snd_soc_bytes_tlv_callback), \
	.info = snd_soc_bytes_info_ext, \
	.private_value = (unsigned long)&(struct soc_bytes_ext) \
		{.max = xcount, .get = xhandler_get, .put = xhandler_put, } }
#define SOC_SINGLE_XR_SX(xname, xregbase, xregcount, xnbits, \
		xmin, xmax, xinvert) \
{	.iface = SNDRV_CTL_ELEM_IFACE_MIXER, .name = (xname), \
	.info = snd_soc_info_xr_sx, .get = snd_soc_get_xr_sx, \
	.put = snd_soc_put_xr_sx, \
	.private_value = (unsigned long)&(struct soc_mreg_control) \
		{.regbase = xregbase, .regcount = xregcount, .nbits = xnbits, \
		.invert = xinvert, .min = xmin, .max = xmax} }

#define SOC_SINGLE_STROBE(xname, xreg, xshift, xinvert) \
	SOC_SINGLE_EXT(xname, xreg, xshift, 1, xinvert, \
		snd_soc_get_strobe, snd_soc_put_strobe)

/*
 * Simplified versions of above macros, declaring a struct and calculating
 * ARRAY_SIZE internally
 */
#define SOC_ENUM_DOUBLE_DECL(name, xreg, xshift_l, xshift_r, xtexts) \
	const struct soc_enum name = SOC_ENUM_DOUBLE(xreg, xshift_l, xshift_r, \
						ARRAY_SIZE(xtexts), xtexts)
#define SOC_ENUM_SINGLE_DECL(name, xreg, xshift, xtexts) \
	SOC_ENUM_DOUBLE_DECL(name, xreg, xshift, xshift, xtexts)
#define SOC_ENUM_SINGLE_EXT_DECL(name, xtexts) \
	const struct soc_enum name = SOC_ENUM_SINGLE_EXT(ARRAY_SIZE(xtexts), xtexts)
#define SOC_VALUE_ENUM_DOUBLE_DECL(name, xreg, xshift_l, xshift_r, xmask, xtexts, xvalues) \
	const struct soc_enum name = SOC_VALUE_ENUM_DOUBLE(xreg, xshift_l, xshift_r, xmask, \
							ARRAY_SIZE(xtexts), xtexts, xvalues)
#define SOC_VALUE_ENUM_SINGLE_DECL(name, xreg, xshift, xmask, xtexts, xvalues) \
	SOC_VALUE_ENUM_DOUBLE_DECL(name, xreg, xshift, xshift, xmask, xtexts, xvalues)

#define SOC_VALUE_ENUM_SINGLE_AUTODISABLE_DECL(name, xreg, xshift, xmask, xtexts, xvalues) \
	const struct soc_enum name = SOC_VALUE_ENUM_SINGLE_AUTODISABLE(xreg, \
		xshift, xmask, ARRAY_SIZE(xtexts), xtexts, xvalues)

#define SOC_ENUM_SINGLE_VIRT_DECL(name, xtexts) \
	const struct soc_enum name = SOC_ENUM_SINGLE_VIRT(ARRAY_SIZE(xtexts), xtexts)

/* DAI Link Host Mode Support */
#define SND_SOC_DAI_LINK_NO_HOST		0x1
#define SND_SOC_DAI_LINK_OPT_HOST		0x2

/*
 * Bias levels
 *
 * @ON:      Bias is fully on for audio playback and capture operations.
 * @PREPARE: Prepare for audio operations. Called before DAPM switching for
 *           stream start and stop operations.
 * @STANDBY: Low power standby state when no playback/capture operations are
 *           in progress. NOTE: The transition time between STANDBY and ON
 *           should be as fast as possible and no longer than 10ms.
 * @OFF:     Power Off. No restrictions on transition times.
 */
enum snd_soc_bias_level {
	SND_SOC_BIAS_OFF = 0,
	SND_SOC_BIAS_STANDBY = 1,
	SND_SOC_BIAS_PREPARE = 2,
	SND_SOC_BIAS_ON = 3,
};

struct device_node;
struct snd_jack;
struct snd_soc_card;
struct snd_soc_pcm_stream;
struct snd_soc_ops;
struct snd_soc_pcm_runtime;
struct snd_soc_dai;
struct snd_soc_dai_driver;
struct snd_soc_dai_link;
struct snd_soc_component;
struct snd_soc_component_driver;
struct soc_enum;
struct snd_soc_jack;
struct snd_soc_jack_zone;
struct snd_soc_jack_pin;
#include <sound/soc-dapm.h>
#include <sound/soc-dpcm.h>
#include <sound/soc-topology.h>

struct snd_soc_jack_gpio;

typedef int (*hw_write_t)(void *,const char* ,int);

enum snd_soc_pcm_subclass {
	SND_SOC_PCM_CLASS_PCM	= 0,
	SND_SOC_PCM_CLASS_BE	= 1,
};

enum snd_soc_card_subclass {
	SND_SOC_CARD_CLASS_INIT		= 0,
	SND_SOC_CARD_CLASS_RUNTIME	= 1,
};

int snd_soc_register_card(struct snd_soc_card *card);
int snd_soc_unregister_card(struct snd_soc_card *card);
int devm_snd_soc_register_card(struct device *dev, struct snd_soc_card *card);
#ifdef CONFIG_PM_SLEEP
int snd_soc_suspend(struct device *dev);
int snd_soc_resume(struct device *dev);
#else
static inline int snd_soc_suspend(struct device *dev)
{
	return 0;
}

static inline int snd_soc_resume(struct device *dev)
{
	return 0;
}
#endif
int snd_soc_poweroff(struct device *dev);
int snd_soc_add_component(struct device *dev,
		struct snd_soc_component *component,
		const struct snd_soc_component_driver *component_driver,
		struct snd_soc_dai_driver *dai_drv,
		int num_dai);
int snd_soc_register_component(struct device *dev,
			 const struct snd_soc_component_driver *component_driver,
			 struct snd_soc_dai_driver *dai_drv, int num_dai);
int devm_snd_soc_register_component(struct device *dev,
			 const struct snd_soc_component_driver *component_driver,
			 struct snd_soc_dai_driver *dai_drv, int num_dai);
void snd_soc_unregister_component(struct device *dev);
struct snd_soc_component *snd_soc_lookup_component(struct device *dev,
						   const char *driver_name);

int soc_new_pcm(struct snd_soc_pcm_runtime *rtd, int num);
#ifdef CONFIG_SND_SOC_COMPRESS
int snd_soc_new_compress(struct snd_soc_pcm_runtime *rtd, int num);
#else
static inline int snd_soc_new_compress(struct snd_soc_pcm_runtime *rtd, int num)
{
	return 0;
}
#endif

void snd_soc_disconnect_sync(struct device *dev);

struct snd_soc_pcm_runtime *snd_soc_get_pcm_runtime(struct snd_soc_card *card,
				struct snd_soc_dai_link *dai_link);

bool snd_soc_runtime_ignore_pmdown_time(struct snd_soc_pcm_runtime *rtd);
void snd_soc_runtime_activate(struct snd_soc_pcm_runtime *rtd, int stream);
void snd_soc_runtime_deactivate(struct snd_soc_pcm_runtime *rtd, int stream);

int snd_soc_runtime_set_dai_fmt(struct snd_soc_pcm_runtime *rtd,
	unsigned int dai_fmt);

#ifdef CONFIG_DMI
int snd_soc_set_dmi_name(struct snd_soc_card *card, const char *flavour);
#else
static inline int snd_soc_set_dmi_name(struct snd_soc_card *card,
				       const char *flavour)
{
	return 0;
}
#endif

/* Utility functions to get clock rates from various things */
int snd_soc_calc_frame_size(int sample_size, int channels, int tdm_slots);
int snd_soc_params_to_frame_size(struct snd_pcm_hw_params *params);
int snd_soc_calc_bclk(int fs, int sample_size, int channels, int tdm_slots);
int snd_soc_params_to_bclk(struct snd_pcm_hw_params *parms);

/* set runtime hw params */
int snd_soc_set_runtime_hwparams(struct snd_pcm_substream *substream,
	const struct snd_pcm_hardware *hw);

/* Jack reporting */
int snd_soc_card_jack_new(struct snd_soc_card *card, const char *id, int type,
	struct snd_soc_jack *jack, struct snd_soc_jack_pin *pins,
	unsigned int num_pins);

void snd_soc_jack_report(struct snd_soc_jack *jack, int status, int mask);
int snd_soc_jack_add_pins(struct snd_soc_jack *jack, int count,
			  struct snd_soc_jack_pin *pins);
void snd_soc_jack_notifier_register(struct snd_soc_jack *jack,
				    struct notifier_block *nb);
void snd_soc_jack_notifier_unregister(struct snd_soc_jack *jack,
				      struct notifier_block *nb);
int snd_soc_jack_add_zones(struct snd_soc_jack *jack, int count,
			  struct snd_soc_jack_zone *zones);
int snd_soc_jack_get_type(struct snd_soc_jack *jack, int micbias_voltage);
#ifdef CONFIG_GPIOLIB
int snd_soc_jack_add_gpios(struct snd_soc_jack *jack, int count,
			struct snd_soc_jack_gpio *gpios);
int snd_soc_jack_add_gpiods(struct device *gpiod_dev,
			    struct snd_soc_jack *jack,
			    int count, struct snd_soc_jack_gpio *gpios);
void snd_soc_jack_free_gpios(struct snd_soc_jack *jack, int count,
			struct snd_soc_jack_gpio *gpios);
#else
static inline int snd_soc_jack_add_gpios(struct snd_soc_jack *jack, int count,
					 struct snd_soc_jack_gpio *gpios)
{
	return 0;
}

static inline int snd_soc_jack_add_gpiods(struct device *gpiod_dev,
					  struct snd_soc_jack *jack,
					  int count,
					  struct snd_soc_jack_gpio *gpios)
{
	return 0;
}

static inline void snd_soc_jack_free_gpios(struct snd_soc_jack *jack, int count,
					   struct snd_soc_jack_gpio *gpios)
{
}
#endif

#ifdef CONFIG_AUDIO_QGKI
void snd_soc_card_change_online_state(struct snd_soc_card *soc_card,
				int online);
#endif

struct snd_ac97 *snd_soc_alloc_ac97_component(struct snd_soc_component *component);
struct snd_ac97 *snd_soc_new_ac97_component(struct snd_soc_component *component,
	unsigned int id, unsigned int id_mask);
void snd_soc_free_ac97_component(struct snd_ac97 *ac97);

#ifdef CONFIG_SND_SOC_AC97_BUS
int snd_soc_set_ac97_ops(struct snd_ac97_bus_ops *ops);
int snd_soc_set_ac97_ops_of_reset(struct snd_ac97_bus_ops *ops,
		struct platform_device *pdev);

extern struct snd_ac97_bus_ops *soc_ac97_ops;
#else
static inline int snd_soc_set_ac97_ops_of_reset(struct snd_ac97_bus_ops *ops,
	struct platform_device *pdev)
{
	return 0;
}

static inline int snd_soc_set_ac97_ops(struct snd_ac97_bus_ops *ops)
{
	return 0;
}
#endif

/*
 *Controls
 */
struct snd_kcontrol *snd_soc_cnew(const struct snd_kcontrol_new *_template,
				  void *data, const char *long_name,
				  const char *prefix);
struct snd_kcontrol *snd_soc_card_get_kcontrol(struct snd_soc_card *soc_card,
					       const char *name);
int snd_soc_add_component_controls(struct snd_soc_component *component,
	const struct snd_kcontrol_new *controls, unsigned int num_controls);
int snd_soc_add_card_controls(struct snd_soc_card *soc_card,
	const struct snd_kcontrol_new *controls, int num_controls);
int snd_soc_add_dai_controls(struct snd_soc_dai *dai,
	const struct snd_kcontrol_new *controls, int num_controls);
int snd_soc_info_enum_double(struct snd_kcontrol *kcontrol,
	struct snd_ctl_elem_info *uinfo);
int snd_soc_get_enum_double(struct snd_kcontrol *kcontrol,
	struct snd_ctl_elem_value *ucontrol);
int snd_soc_put_enum_double(struct snd_kcontrol *kcontrol,
	struct snd_ctl_elem_value *ucontrol);
int snd_soc_info_volsw(struct snd_kcontrol *kcontrol,
	struct snd_ctl_elem_info *uinfo);
int snd_soc_info_volsw_sx(struct snd_kcontrol *kcontrol,
			  struct snd_ctl_elem_info *uinfo);
#define snd_soc_info_bool_ext		snd_ctl_boolean_mono_info
int snd_soc_get_volsw(struct snd_kcontrol *kcontrol,
	struct snd_ctl_elem_value *ucontrol);
int snd_soc_put_volsw(struct snd_kcontrol *kcontrol,
	struct snd_ctl_elem_value *ucontrol);
#define snd_soc_get_volsw_2r snd_soc_get_volsw
#define snd_soc_put_volsw_2r snd_soc_put_volsw
int snd_soc_get_volsw_sx(struct snd_kcontrol *kcontrol,
	struct snd_ctl_elem_value *ucontrol);
int snd_soc_put_volsw_sx(struct snd_kcontrol *kcontrol,
	struct snd_ctl_elem_value *ucontrol);
int snd_soc_info_volsw_range(struct snd_kcontrol *kcontrol,
	struct snd_ctl_elem_info *uinfo);
int snd_soc_put_volsw_range(struct snd_kcontrol *kcontrol,
	struct snd_ctl_elem_value *ucontrol);
int snd_soc_get_volsw_range(struct snd_kcontrol *kcontrol,
	struct snd_ctl_elem_value *ucontrol);
int snd_soc_limit_volume(struct snd_soc_card *card,
	const char *name, int max);
int snd_soc_bytes_info(struct snd_kcontrol *kcontrol,
		       struct snd_ctl_elem_info *uinfo);
int snd_soc_bytes_get(struct snd_kcontrol *kcontrol,
		      struct snd_ctl_elem_value *ucontrol);
int snd_soc_bytes_put(struct snd_kcontrol *kcontrol,
		      struct snd_ctl_elem_value *ucontrol);
int snd_soc_bytes_info_ext(struct snd_kcontrol *kcontrol,
	struct snd_ctl_elem_info *ucontrol);
int snd_soc_bytes_tlv_callback(struct snd_kcontrol *kcontrol, int op_flag,
	unsigned int size, unsigned int __user *tlv);
int snd_soc_info_xr_sx(struct snd_kcontrol *kcontrol,
	struct snd_ctl_elem_info *uinfo);
int snd_soc_get_xr_sx(struct snd_kcontrol *kcontrol,
	struct snd_ctl_elem_value *ucontrol);
int snd_soc_put_xr_sx(struct snd_kcontrol *kcontrol,
	struct snd_ctl_elem_value *ucontrol);
int snd_soc_get_strobe(struct snd_kcontrol *kcontrol,
	struct snd_ctl_elem_value *ucontrol);
int snd_soc_put_strobe(struct snd_kcontrol *kcontrol,
	struct snd_ctl_elem_value *ucontrol);
int snd_soc_info_multi_ext(struct snd_kcontrol *kcontrol,
	struct snd_ctl_elem_info *uinfo);

/**
 * struct snd_soc_jack_pin - Describes a pin to update based on jack detection
 *
 * @pin:    name of the pin to update
 * @mask:   bits to check for in reported jack status
 * @invert: if non-zero then pin is enabled when status is not reported
 * @list:   internal list entry
 */
struct snd_soc_jack_pin {
	struct list_head list;
	const char *pin;
	int mask;
	bool invert;
};

/**
 * struct snd_soc_jack_zone - Describes voltage zones of jack detection
 *
 * @min_mv: start voltage in mv
 * @max_mv: end voltage in mv
 * @jack_type: type of jack that is expected for this voltage
 * @debounce_time: debounce_time for jack, codec driver should wait for this
 *		duration before reading the adc for voltages
 * @list:   internal list entry
 */
struct snd_soc_jack_zone {
	unsigned int min_mv;
	unsigned int max_mv;
	unsigned int jack_type;
	unsigned int debounce_time;
	struct list_head list;
};

/**
 * struct snd_soc_jack_gpio - Describes a gpio pin for jack detection
 *
 * @gpio:         legacy gpio number
 * @idx:          gpio descriptor index within the function of the GPIO
 *                consumer device
 * @gpiod_dev:    GPIO consumer device
 * @name:         gpio name. Also as connection ID for the GPIO consumer
 *                device function name lookup
 * @report:       value to report when jack detected
 * @invert:       report presence in low state
 * @debounce_time: debounce time in ms
 * @wake:	  enable as wake source
 * @jack_status_check: callback function which overrides the detection
 *		       to provide more complex checks (eg, reading an
 *		       ADC).
 */
struct snd_soc_jack_gpio {
	unsigned int gpio;
	unsigned int idx;
	struct device *gpiod_dev;
	const char *name;
	int report;
	int invert;
	int debounce_time;
	bool wake;

	/* private: */
	struct snd_soc_jack *jack;
	struct delayed_work work;
	struct notifier_block pm_notifier;
	struct gpio_desc *desc;

	void *data;
	/* public: */
	int (*jack_status_check)(void *data);
};

struct snd_soc_jack {
	struct mutex mutex;
	struct snd_jack *jack;
	struct snd_soc_card *card;
	struct list_head pins;
	int status;
	struct blocking_notifier_head notifier;
	struct list_head jack_zones;
};

/* SoC PCM stream information */
struct snd_soc_pcm_stream {
	const char *stream_name;
	u64 formats;			/* SNDRV_PCM_FMTBIT_* */
	unsigned int rates;		/* SNDRV_PCM_RATE_* */
	unsigned int rate_min;		/* min rate */
	unsigned int rate_max;		/* max rate */
	unsigned int channels_min;	/* min channels */
	unsigned int channels_max;	/* max channels */
	unsigned int sig_bits;		/* number of bits of content */
	const char *aif_name;		/* DAPM AIF widget name */
};

/* SoC audio ops */
struct snd_soc_ops {
	int (*startup)(struct snd_pcm_substream *);
	void (*shutdown)(struct snd_pcm_substream *);
	int (*hw_params)(struct snd_pcm_substream *, struct snd_pcm_hw_params *);
	int (*hw_free)(struct snd_pcm_substream *);
	int (*prepare)(struct snd_pcm_substream *);
	int (*trigger)(struct snd_pcm_substream *, int);
};

struct snd_soc_compr_ops {
	int (*startup)(struct snd_compr_stream *);
	void (*shutdown)(struct snd_compr_stream *);
	int (*set_params)(struct snd_compr_stream *);
	int (*trigger)(struct snd_compr_stream *);
};

struct snd_soc_component*
snd_soc_rtdcom_lookup(struct snd_soc_pcm_runtime *rtd,
		       const char *driver_name);

struct snd_soc_dai_link_component {
	const char *name;
	struct device_node *of_node;
	const char *dai_name;
};

#ifdef CONFIG_AUDIO_QGKI
enum snd_soc_async_ops {
	ASYNC_DPCM_SND_SOC_OPEN = 1 << 0,
	ASYNC_DPCM_SND_SOC_CLOSE = 1 << 1,
	ASYNC_DPCM_SND_SOC_PREPARE = 1 << 2,
	ASYNC_DPCM_SND_SOC_HW_PARAMS = 1 << 3,
	ASYNC_DPCM_SND_SOC_FREE = 1 << 4,
};
#endif

struct snd_soc_dai_link {
	/* config - must be set by machine driver */
	const char *name;			/* Codec name */
	const char *stream_name;		/* Stream name */

	/*
	 * You MAY specify the link's CPU-side device, either by device name,
	 * or by DT/OF node, but not both. If this information is omitted,
	 * the CPU-side DAI is matched using .cpu_dai_name only, which hence
	 * must be globally unique. These fields are currently typically used
	 * only for codec to codec links, or systems using device tree.
	 */
	/*
	 * You MAY specify the DAI name of the CPU DAI. If this information is
	 * omitted, the CPU-side DAI is matched using .cpu_name/.cpu_of_node
	 * only, which only works well when that device exposes a single DAI.
	 */
	struct snd_soc_dai_link_component *cpus;
	unsigned int num_cpus;

	/*
	 * You MUST specify the link's codec, either by device name, or by
	 * DT/OF node, but not both.
	 */
	/* You MUST specify the DAI name within the codec */
	struct snd_soc_dai_link_component *codecs;
	unsigned int num_codecs;

	/*
	 * You MAY specify the link's platform/PCM/DMA driver, either by
	 * device name, or by DT/OF node, but not both. Some forms of link
	 * do not need a platform. In such case, platforms are not mandatory.
	 */
	struct snd_soc_dai_link_component *platforms;
	unsigned int num_platforms;

	int id;	/* optional ID for machine driver link identification */

	const struct snd_soc_pcm_stream *params;
	unsigned int num_params;

	unsigned int dai_fmt;           /* format to set on init */

	enum snd_soc_dpcm_trigger trigger[2]; /* trigger type for DPCM */

	/* codec/machine specific init - e.g. add machine controls */
	int (*init)(struct snd_soc_pcm_runtime *rtd);

	/* optional hw_params re-writing for BE and FE sync */
	int (*be_hw_params_fixup)(struct snd_soc_pcm_runtime *rtd,
			struct snd_pcm_hw_params *params);

	/* machine stream operations */
	const struct snd_soc_ops *ops;
	const struct snd_soc_compr_ops *compr_ops;

	/* Mark this pcm with non atomic ops */
	bool nonatomic;

	/* For unidirectional dai links */
	unsigned int playback_only:1;
	unsigned int capture_only:1;

	/* Keep DAI active over suspend */
	unsigned int ignore_suspend:1;

	/* Symmetry requirements */
	unsigned int symmetric_rates:1;
	unsigned int symmetric_channels:1;
	unsigned int symmetric_samplebits:1;

	/* Do not create a PCM for this DAI link (Backend link) */
	unsigned int no_pcm:1;

	/* This DAI link can route to other DAI links at runtime (Frontend)*/
	unsigned int dynamic:1;

<<<<<<< HEAD
=======
#ifdef CONFIG_AUDIO_QGKI
	/* This DAI link can be reconfigured at runtime (Backend) */
	unsigned int dynamic_be:1;
#endif

>>>>>>> 69e489fe
	/*
	 * This DAI can support no host IO (no pcm data is
	 * copied to from host)
	 */
	unsigned int no_host_mode:2;

	/* DPCM capture and Playback support */
	unsigned int dpcm_capture:1;
	unsigned int dpcm_playback:1;

	/* DPCM used FE & BE merged format */
	unsigned int dpcm_merged_format:1;
	/* DPCM used FE & BE merged channel */
	unsigned int dpcm_merged_chan:1;
	/* DPCM used FE & BE merged rate */
	unsigned int dpcm_merged_rate:1;

	/* pmdown_time is ignored at stop */
	unsigned int ignore_pmdown_time:1;

	/* Do not create a PCM for this DAI link (Backend link) */
	unsigned int ignore:1;

#ifdef CONFIG_SND_SOC_TOPOLOGY
	struct snd_soc_dobj dobj; /* For topology */
<<<<<<< HEAD
=======

#ifdef CONFIG_AUDIO_QGKI
	/* this value determines what all ops can be started asynchronously */
	enum snd_soc_async_ops async_ops;
>>>>>>> 69e489fe
#endif
};
#define for_each_link_codecs(link, i, codec)				\
	for ((i) = 0;							\
	     ((i) < link->num_codecs) && ((codec) = &link->codecs[i]);	\
	     (i)++)

#define for_each_link_platforms(link, i, platform)			\
	for ((i) = 0;							\
	     ((i) < link->num_platforms) &&				\
	     ((platform) = &link->platforms[i]);			\
	     (i)++)

/*
 * Sample 1 : Single CPU/Codec/Platform
 *
 * SND_SOC_DAILINK_DEFS(test,
 *	DAILINK_COMP_ARRAY(COMP_CPU("cpu_dai")),
 *	DAILINK_COMP_ARRAY(COMP_CODEC("codec", "codec_dai")),
 *	DAILINK_COMP_ARRAY(COMP_PLATFORM("platform")));
 *
 * struct snd_soc_dai_link link = {
 *	...
 *	SND_SOC_DAILINK_REG(test),
 * };
 *
 * Sample 2 : Multi CPU/Codec, no Platform
 *
 * SND_SOC_DAILINK_DEFS(test,
 *	DAILINK_COMP_ARRAY(COMP_CPU("cpu_dai1"),
 *			   COMP_CPU("cpu_dai2")),
 *	DAILINK_COMP_ARRAY(COMP_CODEC("codec1", "codec_dai1"),
 *			   COMP_CODEC("codec2", "codec_dai2")));
 *
 * struct snd_soc_dai_link link = {
 *	...
 *	SND_SOC_DAILINK_REG(test),
 * };
 *
 * Sample 3 : Define each CPU/Codec/Platform manually
 *
 * SND_SOC_DAILINK_DEF(test_cpu,
 *		DAILINK_COMP_ARRAY(COMP_CPU("cpu_dai1"),
 *				   COMP_CPU("cpu_dai2")));
 * SND_SOC_DAILINK_DEF(test_codec,
 *		DAILINK_COMP_ARRAY(COMP_CODEC("codec1", "codec_dai1"),
 *				   COMP_CODEC("codec2", "codec_dai2")));
 * SND_SOC_DAILINK_DEF(test_platform,
 *		DAILINK_COMP_ARRAY(COMP_PLATFORM("platform")));
 *
 * struct snd_soc_dai_link link = {
 *	...
 *	SND_SOC_DAILINK_REG(test_cpu,
 *			    test_codec,
 *			    test_platform),
 * };
 *
 * Sample 4 : Sample3 without platform
 *
 * struct snd_soc_dai_link link = {
 *	...
 *	SND_SOC_DAILINK_REG(test_cpu,
 *			    test_codec);
 * };
 */

#define SND_SOC_DAILINK_REG1(name)	 SND_SOC_DAILINK_REG3(name##_cpus, name##_codecs, name##_platforms)
#define SND_SOC_DAILINK_REG2(cpu, codec) SND_SOC_DAILINK_REG3(cpu, codec, null_dailink_component)
#define SND_SOC_DAILINK_REG3(cpu, codec, platform)	\
	.cpus		= cpu,				\
	.num_cpus	= ARRAY_SIZE(cpu),		\
	.codecs		= codec,			\
	.num_codecs	= ARRAY_SIZE(codec),		\
	.platforms	= platform,			\
	.num_platforms	= ARRAY_SIZE(platform)

#define SND_SOC_DAILINK_REGx(_1, _2, _3, func, ...) func
#define SND_SOC_DAILINK_REG(...) \
	SND_SOC_DAILINK_REGx(__VA_ARGS__,		\
			SND_SOC_DAILINK_REG3,	\
			SND_SOC_DAILINK_REG2,	\
			SND_SOC_DAILINK_REG1)(__VA_ARGS__)

#define SND_SOC_DAILINK_DEF(name, def...)		\
	static struct snd_soc_dai_link_component name[]	= { def }

#define SND_SOC_DAILINK_DEFS(name, cpu, codec, platform...)	\
	SND_SOC_DAILINK_DEF(name##_cpus, cpu);			\
	SND_SOC_DAILINK_DEF(name##_codecs, codec);		\
	SND_SOC_DAILINK_DEF(name##_platforms, platform)

#define DAILINK_COMP_ARRAY(param...)	param
#define COMP_EMPTY()			{ }
#define COMP_CPU(_dai)			{ .dai_name = _dai, }
#define COMP_CODEC(_name, _dai)		{ .name = _name, .dai_name = _dai, }
#define COMP_PLATFORM(_name)		{ .name = _name }
#define COMP_AUX(_name)			{ .name = _name }
#define COMP_CODEC_CONF(_name)		{ .name = _name }
#define COMP_DUMMY()			{ .name = "snd-soc-dummy", .dai_name = "snd-soc-dummy-dai", }

extern struct snd_soc_dai_link_component null_dailink_component[0];


struct snd_soc_codec_conf {
	/*
	 * specify device either by device name, or by
	 * DT/OF node, but not both.
	 */
	struct snd_soc_dai_link_component dlc;

	/*
	 * optional map of kcontrol, widget and path name prefixes that are
	 * associated per device
	 */
	const char *name_prefix;
};

struct snd_soc_aux_dev {
	/*
	 * specify multi-codec either by device name, or by
	 * DT/OF node, but not both.
	 */
	struct snd_soc_dai_link_component dlc;

	/* codec/machine specific init - e.g. add machine controls */
	int (*init)(struct snd_soc_component *component);
};

/* SoC card */
struct snd_soc_card {
	const char *name;
	const char *long_name;
	const char *driver_name;
	const char *components;
#ifdef CONFIG_DMI
	char dmi_longname[80];
#endif /* CONFIG_DMI */
	char topology_shortname[32];

	struct device *dev;
	struct snd_card *snd_card;
	struct module *owner;

	struct mutex mutex;
	struct mutex dapm_mutex;

	/* Mutex for PCM operations */
	struct mutex pcm_mutex;
	enum snd_soc_pcm_subclass pcm_subclass;

	spinlock_t dpcm_lock;

	bool instantiated;
	bool topology_shortname_created;

	int (*probe)(struct snd_soc_card *card);
	int (*late_probe)(struct snd_soc_card *card);
	int (*remove)(struct snd_soc_card *card);

	/* the pre and post PM functions are used to do any PM work before and
	 * after the codec and DAI's do any PM work. */
	int (*suspend_pre)(struct snd_soc_card *card);
	int (*suspend_post)(struct snd_soc_card *card);
	int (*resume_pre)(struct snd_soc_card *card);
	int (*resume_post)(struct snd_soc_card *card);

	/* callbacks */
	int (*set_bias_level)(struct snd_soc_card *,
			      struct snd_soc_dapm_context *dapm,
			      enum snd_soc_bias_level level);
	int (*set_bias_level_post)(struct snd_soc_card *,
				   struct snd_soc_dapm_context *dapm,
				   enum snd_soc_bias_level level);

	int (*add_dai_link)(struct snd_soc_card *,
			    struct snd_soc_dai_link *link);
	void (*remove_dai_link)(struct snd_soc_card *,
			    struct snd_soc_dai_link *link);

	long pmdown_time;

	/* CPU <--> Codec DAI links  */
	struct snd_soc_dai_link *dai_link;  /* predefined links only */
	int num_links;  /* predefined links only */

	struct list_head rtd_list;
	int num_rtd;

	/* optional codec specific configuration */
	struct snd_soc_codec_conf *codec_conf;
	int num_configs;

	/*
	 * optional auxiliary devices such as amplifiers or codecs with DAI
	 * link unused
	 */
	struct snd_soc_aux_dev *aux_dev;
	int num_aux_devs;
	struct list_head aux_comp_list;

	const struct snd_kcontrol_new *controls;
	int num_controls;

	/*
	 * Card-specific routes and widgets.
	 * Note: of_dapm_xxx for Device Tree; Otherwise for driver build-in.
	 */
	const struct snd_soc_dapm_widget *dapm_widgets;
	int num_dapm_widgets;
	const struct snd_soc_dapm_route *dapm_routes;
	int num_dapm_routes;
	const struct snd_soc_dapm_widget *of_dapm_widgets;
	int num_of_dapm_widgets;
	const struct snd_soc_dapm_route *of_dapm_routes;
	int num_of_dapm_routes;
	bool fully_routed;

	/* lists of probed devices belonging to this card */
	struct list_head component_dev_list;
	struct list_head list;

	struct list_head widgets;
	struct list_head paths;
	struct list_head dapm_list;
	struct list_head dapm_dirty;

	/* attached dynamic objects */
	struct list_head dobj_list;

	/* Generic DAPM context for the card */
	struct snd_soc_dapm_context dapm;
	struct snd_soc_dapm_stats dapm_stats;
	struct snd_soc_dapm_update *update;

#ifdef CONFIG_DEBUG_FS
	struct dentry *debugfs_card_root;
#endif
#ifdef CONFIG_PM_SLEEP
	struct work_struct deferred_resume_work;
#endif
	u32 pop_time;

	void *drvdata;
};
#define for_each_card_prelinks(card, i, link)				\
	for ((i) = 0;							\
	     ((i) < (card)->num_links) && ((link) = &(card)->dai_link[i]); \
	     (i)++)
#define for_each_card_pre_auxs(card, i, aux)				\
	for ((i) = 0;							\
	     ((i) < (card)->num_aux_devs) && ((aux) = &(card)->aux_dev[i]); \
	     (i)++)

#define for_each_card_rtds(card, rtd)			\
	list_for_each_entry(rtd, &(card)->rtd_list, list)
#define for_each_card_rtds_safe(card, rtd, _rtd)	\
	list_for_each_entry_safe(rtd, _rtd, &(card)->rtd_list, list)

#define for_each_card_auxs(card, component)			\
	list_for_each_entry(component, &card->aux_comp_list, card_aux_list)
#define for_each_card_auxs_safe(card, component, _comp)	\
	list_for_each_entry_safe(component, _comp,	\
				 &card->aux_comp_list, card_aux_list)

#define for_each_card_components(card, component)			\
	list_for_each_entry(component, &(card)->component_dev_list, card_list)

/* SoC machine DAI configuration, glues a codec and cpu DAI together */
struct snd_soc_pcm_runtime {
	struct device *dev;
	struct snd_soc_card *card;
	struct snd_soc_dai_link *dai_link;
	struct snd_pcm_ops ops;

	unsigned int params_select; /* currently selected param for dai link */

	/* Dynamic PCM BE runtime data */
	struct snd_soc_dpcm_runtime dpcm[2];

	long pmdown_time;
#ifdef CONFIG_AUDIO_QGKI
	/* err in case of ops failed */
	int err_ops;
#endif
	/* runtime devices */
	struct snd_pcm *pcm;
	struct snd_compr *compr;
	struct snd_soc_dai *codec_dai;
	struct snd_soc_dai *cpu_dai;

	struct snd_soc_dai **codec_dais;
	unsigned int num_codecs;

	struct delayed_work delayed_work;
	void (*close_delayed_work_func)(struct snd_soc_pcm_runtime *rtd);
#ifdef CONFIG_DEBUG_FS
	struct dentry *debugfs_dpcm_root;
#endif

	unsigned int num; /* 0-based and monotonic increasing */
	struct list_head list; /* rtd list of the soc card */

	/* bit field */
	unsigned int pop_wait:1;
	unsigned int fe_compr:1; /* for Dynamic PCM */

	int num_components;
	struct snd_soc_component *components[0]; /* CPU/Codec/Platform */
};
#define for_each_rtd_components(rtd, i, component)			\
	for ((i) = 0;							\
	     ((i) < rtd->num_components) && ((component) = rtd->components[i]);\
	     (i)++)
#define for_each_rtd_codec_dai(rtd, i, dai)\
	for ((i) = 0;						       \
	     ((i) < rtd->num_codecs) && ((dai) = rtd->codec_dais[i]); \
	     (i)++)
#define for_each_rtd_codec_dai_rollback(rtd, i, dai)		\
	for (; ((--i) >= 0) && ((dai) = rtd->codec_dais[i]);)

void snd_soc_close_delayed_work(struct snd_soc_pcm_runtime *rtd);

/* mixer control */
struct soc_mixer_control {
	int min, max, platform_max;
	int reg, rreg;
	unsigned int shift, rshift;
	unsigned int sign_bit;
	unsigned int invert:1;
	unsigned int autodisable:1;
#ifdef CONFIG_SND_SOC_TOPOLOGY
	struct snd_soc_dobj dobj;
#endif
};

struct soc_bytes {
	int base;
	int num_regs;
	u32 mask;
};

struct soc_bytes_ext {
	int max;
#ifdef CONFIG_SND_SOC_TOPOLOGY
	struct snd_soc_dobj dobj;
#endif
	/* used for TLV byte control */
	int (*get)(struct snd_kcontrol *kcontrol, unsigned int __user *bytes,
			unsigned int size);
	int (*put)(struct snd_kcontrol *kcontrol, const unsigned int __user *bytes,
			unsigned int size);
};

/* multi register control */
struct soc_mreg_control {
	long min, max;
	unsigned int regbase, regcount, nbits, invert;
};

struct soc_multi_mixer_control {
	int min, max, platform_max, count;
	unsigned int reg, rreg, shift, rshift, invert;
};

/* enumerated kcontrol */
struct soc_enum {
	int reg;
	unsigned char shift_l;
	unsigned char shift_r;
	unsigned int items;
	unsigned int mask;
	const char * const *texts;
	const unsigned int *values;
	unsigned int autodisable:1;
#ifdef CONFIG_SND_SOC_TOPOLOGY
	struct snd_soc_dobj dobj;
#endif
};

/* device driver data */

static inline void snd_soc_card_set_drvdata(struct snd_soc_card *card,
		void *data)
{
	card->drvdata = data;
}

static inline void *snd_soc_card_get_drvdata(struct snd_soc_card *card)
{
	return card->drvdata;
}

static inline bool snd_soc_volsw_is_stereo(struct soc_mixer_control *mc)
{
	if (mc->reg == mc->rreg && mc->shift == mc->rshift)
		return 0;
	/*
	 * mc->reg == mc->rreg && mc->shift != mc->rshift, or
	 * mc->reg != mc->rreg means that the control is
	 * stereo (bits in one register or in two registers)
	 */
	return 1;
}

static inline unsigned int snd_soc_enum_val_to_item(struct soc_enum *e,
	unsigned int val)
{
	unsigned int i;

	if (!e->values)
		return val;

	for (i = 0; i < e->items; i++)
		if (val == e->values[i])
			return i;

	return 0;
}

static inline unsigned int snd_soc_enum_item_to_val(struct soc_enum *e,
	unsigned int item)
{
	if (!e->values)
		return item;

	return e->values[item];
}

/**
 * snd_soc_kcontrol_component() - Returns the component that registered the
 *  control
 * @kcontrol: The control for which to get the component
 *
 * Note: This function will work correctly if the control has been registered
 * for a component. With snd_soc_add_codec_controls() or via table based
 * setup for either a CODEC or component driver. Otherwise the behavior is
 * undefined.
 */
static inline struct snd_soc_component *snd_soc_kcontrol_component(
	struct snd_kcontrol *kcontrol)
{
	return snd_kcontrol_chip(kcontrol);
}

int snd_soc_util_init(void);
void snd_soc_util_exit(void);

int snd_soc_of_parse_card_name(struct snd_soc_card *card,
			       const char *propname);
int snd_soc_of_parse_audio_simple_widgets(struct snd_soc_card *card,
					  const char *propname);
int snd_soc_of_get_slot_mask(struct device_node *np,
			     const char *prop_name,
			     unsigned int *mask);
int snd_soc_of_parse_tdm_slot(struct device_node *np,
			      unsigned int *tx_mask,
			      unsigned int *rx_mask,
			      unsigned int *slots,
			      unsigned int *slot_width);
void snd_soc_of_parse_node_prefix(struct device_node *np,
				   struct snd_soc_codec_conf *codec_conf,
				   struct device_node *of_node,
				   const char *propname);
static inline
void snd_soc_of_parse_audio_prefix(struct snd_soc_card *card,
				   struct snd_soc_codec_conf *codec_conf,
				   struct device_node *of_node,
				   const char *propname)
{
	snd_soc_of_parse_node_prefix(card->dev->of_node,
				     codec_conf, of_node, propname);
}

int snd_soc_of_parse_audio_routing(struct snd_soc_card *card,
				   const char *propname);
unsigned int snd_soc_of_parse_daifmt(struct device_node *np,
				     const char *prefix,
				     struct device_node **bitclkmaster,
				     struct device_node **framemaster);
int snd_soc_get_dai_id(struct device_node *ep);
int snd_soc_get_dai_name(struct of_phandle_args *args,
			 const char **dai_name);
int snd_soc_of_get_dai_name(struct device_node *of_node,
			    const char **dai_name);
int snd_soc_of_get_dai_link_codecs(struct device *dev,
				   struct device_node *of_node,
				   struct snd_soc_dai_link *dai_link);
void snd_soc_of_put_dai_link_codecs(struct snd_soc_dai_link *dai_link);

int snd_soc_add_pcm_runtime(struct snd_soc_card *card,
			    struct snd_soc_dai_link *dai_link);
void snd_soc_remove_pcm_runtime(struct snd_soc_card *card,
				struct snd_soc_pcm_runtime *rtd);

struct snd_soc_dai *snd_soc_register_dai(struct snd_soc_component *component,
					 struct snd_soc_dai_driver *dai_drv,
					 bool legacy_dai_naming);
void snd_soc_unregister_dai(struct snd_soc_dai *dai);

struct snd_soc_dai *snd_soc_find_dai(
	const struct snd_soc_dai_link_component *dlc);

#ifdef CONFIG_AUDIO_QGKI
struct snd_soc_component *soc_find_component(
	const struct snd_soc_dai_link_component *dlc);
#endif

#include <sound/soc-dai.h>

static inline
struct snd_soc_dai *snd_soc_card_get_codec_dai(struct snd_soc_card *card,
					       const char *dai_name)
{
	struct snd_soc_pcm_runtime *rtd;

	list_for_each_entry(rtd, &card->rtd_list, list) {
		if (!strcmp(rtd->codec_dai->name, dai_name))
			return rtd->codec_dai;
	}

	return NULL;
}

static inline
int snd_soc_fixup_dai_links_platform_name(struct snd_soc_card *card,
					  const char *platform_name)
{
	struct snd_soc_dai_link *dai_link;
	const char *name;
	int i;

	if (!platform_name) /* nothing to do */
		return 0;

	/* set platform name for each dailink */
	for_each_card_prelinks(card, i, dai_link) {
		name = devm_kstrdup(card->dev, platform_name, GFP_KERNEL);
		if (!name)
			return -ENOMEM;

		if (!dai_link->platforms)
			return -EINVAL;

		/* only single platform is supported for now */
		dai_link->platforms->name = name;
	}

	return 0;
}

#ifdef CONFIG_DEBUG_FS
extern struct dentry *snd_soc_debugfs_root;
#endif

extern const struct dev_pm_ops snd_soc_pm_ops;

/* Helper functions */
static inline void snd_soc_dapm_mutex_lock(struct snd_soc_dapm_context *dapm)
{
	mutex_lock_nested(&dapm->card->dapm_mutex, SND_SOC_DAPM_CLASS_RUNTIME);
}

static inline void snd_soc_dapm_mutex_unlock(struct snd_soc_dapm_context *dapm)
{
	mutex_unlock(&dapm->card->dapm_mutex);
}

#include <sound/soc-component.h>

#endif<|MERGE_RESOLUTION|>--- conflicted
+++ resolved
@@ -856,14 +856,11 @@
 	/* This DAI link can route to other DAI links at runtime (Frontend)*/
 	unsigned int dynamic:1;
 
-<<<<<<< HEAD
-=======
 #ifdef CONFIG_AUDIO_QGKI
 	/* This DAI link can be reconfigured at runtime (Backend) */
 	unsigned int dynamic_be:1;
 #endif
 
->>>>>>> 69e489fe
 	/*
 	 * This DAI can support no host IO (no pcm data is
 	 * copied to from host)
@@ -889,13 +886,11 @@
 
 #ifdef CONFIG_SND_SOC_TOPOLOGY
 	struct snd_soc_dobj dobj; /* For topology */
-<<<<<<< HEAD
-=======
+#endif
 
 #ifdef CONFIG_AUDIO_QGKI
 	/* this value determines what all ops can be started asynchronously */
 	enum snd_soc_async_ops async_ops;
->>>>>>> 69e489fe
 #endif
 };
 #define for_each_link_codecs(link, i, codec)				\
