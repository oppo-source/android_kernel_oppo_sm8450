--- conflicted
+++ resolved
@@ -817,21 +817,12 @@
 	 * Read the PTE from the process' radix tree and use that
 	 * so we get the shift and attribute bits.
 	 */
-<<<<<<< HEAD
-	local_irq_disable();
-	ptep = __find_linux_pte(vcpu->arch.pgdir, hva, NULL, &shift);
-	pte = __pte(0);
-	if (ptep)
-		pte = *ptep;
-	local_irq_enable();
-=======
 	spin_lock(&kvm->mmu_lock);
 	ptep = find_kvm_host_pte(kvm, mmu_seq, hva, &shift);
 	pte = __pte(0);
 	if (ptep)
 		pte = READ_ONCE(*ptep);
 	spin_unlock(&kvm->mmu_lock);
->>>>>>> 1395375c
 	/*
 	 * If the PTE disappeared temporarily due to a THP
 	 * collapse, just return and let the guest try again.
