/* SPDX-License-Identifier: GPL-2.0-only */
/*
 * Copyright (C) 2020 - Google Inc
 * Author: Andrew Scull <ascull@google.com>
 */

#include <linux/linkage.h>

#include <asm/assembler.h>
#include <asm/kvm_asm.h>
#include <asm/kvm_mmu.h>

	.text

SYM_FUNC_START(__host_exit)
	get_host_ctxt	x0, x1

	/* Store the host regs x2 and x3 */
	stp	x2, x3,   [x0, #CPU_XREG_OFFSET(2)]

	/* Retrieve the host regs x0-x1 from the stack */
	ldp	x2, x3, [sp], #16	// x0, x1

	/* Store the host regs x0-x1 and x4-x17 */
	stp	x2, x3,   [x0, #CPU_XREG_OFFSET(0)]
	stp	x4, x5,   [x0, #CPU_XREG_OFFSET(4)]
	stp	x6, x7,   [x0, #CPU_XREG_OFFSET(6)]
	stp	x8, x9,   [x0, #CPU_XREG_OFFSET(8)]
	stp	x10, x11, [x0, #CPU_XREG_OFFSET(10)]
	stp	x12, x13, [x0, #CPU_XREG_OFFSET(12)]
	stp	x14, x15, [x0, #CPU_XREG_OFFSET(14)]
	stp	x16, x17, [x0, #CPU_XREG_OFFSET(16)]

	/* Store the host regs x18-x29, lr */
	save_callee_saved_regs x0

	/* Save the host context pointer in x29 across the function call */
	mov	x29, x0
	bl	handle_trap

	/* Restore host regs x0-x17 */
__host_enter_restore_full:
	ldp	x0, x1,   [x29, #CPU_XREG_OFFSET(0)]
	ldp	x2, x3,   [x29, #CPU_XREG_OFFSET(2)]
	ldp	x4, x5,   [x29, #CPU_XREG_OFFSET(4)]
	ldp	x6, x7,   [x29, #CPU_XREG_OFFSET(6)]

	/* x0-7 are use for panic arguments */
__host_enter_for_panic:
	ldp	x8, x9,   [x29, #CPU_XREG_OFFSET(8)]
	ldp	x10, x11, [x29, #CPU_XREG_OFFSET(10)]
	ldp	x12, x13, [x29, #CPU_XREG_OFFSET(12)]
	ldp	x14, x15, [x29, #CPU_XREG_OFFSET(14)]
	ldp	x16, x17, [x29, #CPU_XREG_OFFSET(16)]

	/* Restore host regs x18-x29, lr */
	restore_callee_saved_regs x29

	/* Do not touch any register after this! */
__host_enter_without_restoring:
	eret
	sb
SYM_FUNC_END(__host_exit)

/*
<<<<<<< HEAD
 * void __noreturn __host_enter(struct kvm_cpu_context *host_ctxt);
 */
SYM_FUNC_START(__host_enter)
	mov	x29, x0
	b	__host_enter_restore_full
SYM_FUNC_END(__host_enter)
=======
 * void __noreturn __hyp_do_panic(struct kvm_cpu_context *host_ctxt, u64 spsr,
 * 				  u64 elr, u64 par);
 */
SYM_FUNC_START(__hyp_do_panic)
	mov	x29, x0

	/* Load the format string into x0 and arguments into x1-7 */
	ldr	x0, =__hyp_panic_string

	mov	x6, x3
	get_vcpu_ptr x7, x3

	mrs	x3, esr_el2
	mrs	x4, far_el2
	mrs	x5, hpfar_el2
>>>>>>> 05d125f7

/*
 * void __noreturn __hyp_do_panic(struct kvm_cpu_context *host_ctxt, u64 spsr,
 * 				  u64 elr, u64 par);
 */
SYM_FUNC_START(__hyp_do_panic)
	/* Prepare and exit to the host's panic funciton. */
	mov	lr, #(PSR_F_BIT | PSR_I_BIT | PSR_A_BIT | PSR_D_BIT |\
		      PSR_MODE_EL1h)
	msr	spsr_el2, lr
	ldr	lr, =panic
	hyp_kimg_va lr, x6
	msr	elr_el2, lr

<<<<<<< HEAD
	mov	x29, x0

	/* Load the format string into x0 and arguments into x1-7 */
	ldr	x0, =__hyp_panic_string
	hyp_kimg_va x0, x6

	/* Load the format arguments into x1-7. */
	mov	x6, x3
	get_vcpu_ptr x7, x3
	mrs	x3, esr_el2
	mrs	x4, far_el2
	mrs	x5, hpfar_el2

=======
>>>>>>> 05d125f7
	/* Enter the host, conditionally restoring the host context. */
	cbz	x29, __host_enter_without_restoring
	b	__host_enter_for_panic
SYM_FUNC_END(__hyp_do_panic)

.macro host_el1_sync_vect
	.align 7
.L__vect_start\@:
	stp	x0, x1, [sp, #-16]!
	mrs	x0, esr_el2
	lsr	x0, x0, #ESR_ELx_EC_SHIFT
	cmp	x0, #ESR_ELx_EC_HVC64
	b.ne	__host_exit

	ldp	x0, x1, [sp]		// Don't fixup the stack yet

	/* Check for a stub HVC call */
	cmp	x0, #HVC_STUB_HCALL_NR
	b.hs	__host_exit

	add	sp, sp, #16
	/*
	 * Compute the idmap address of __kvm_handle_stub_hvc and
	 * jump there. Since we use kimage_voffset, do not use the
	 * HYP VA for __kvm_handle_stub_hvc, but the kernel VA instead
	 * (by loading it from the constant pool).
	 *
	 * Preserve x0-x4, which may contain stub parameters.
	 */
	ldr	x5, =__kvm_handle_stub_hvc
	hyp_pa	x5, x6
	br	x5
.L__vect_end\@:
.if ((.L__vect_end\@ - .L__vect_start\@) > 0x80)
	.error "host_el1_sync_vect larger than vector entry"
.endif
.endm

.macro invalid_host_el2_vect
	.align 7
	/* If a guest is loaded, panic out of it. */
	stp	x0, x1, [sp, #-16]!
	get_loaded_vcpu x0, x1
	cbnz	x0, __guest_exit_panic
	add	sp, sp, #16

	/*
	 * The panic may not be clean if the exception is taken before the host
	 * context has been saved by __host_exit or after the hyp context has
	 * been partially clobbered by __host_enter.
	 */
	b	hyp_panic
.endm

.macro invalid_host_el1_vect
	.align 7
	mov	x0, xzr		/* host_ctxt = NULL */
	mrs	x1, spsr_el2
	mrs	x2, elr_el2
	mrs	x3, par_el1
	b	__hyp_do_panic
.endm

/*
 * The host vector does not use an ESB instruction in order to avoid consuming
 * SErrors that should only be consumed by the host. Guest entry is deferred by
 * __guest_enter if there are any pending asynchronous exceptions so hyp will
 * always return to the host without having consumerd host SErrors.
 *
 * CONFIG_KVM_INDIRECT_VECTORS is not applied to the host vectors because the
 * host knows about the EL2 vectors already, and there is no point in hiding
 * them.
 */
	.align 11
SYM_CODE_START(__kvm_hyp_host_vector)
	invalid_host_el2_vect			// Synchronous EL2t
	invalid_host_el2_vect			// IRQ EL2t
	invalid_host_el2_vect			// FIQ EL2t
	invalid_host_el2_vect			// Error EL2t

	invalid_host_el2_vect			// Synchronous EL2h
	invalid_host_el2_vect			// IRQ EL2h
	invalid_host_el2_vect			// FIQ EL2h
	invalid_host_el2_vect			// Error EL2h

	host_el1_sync_vect			// Synchronous 64-bit EL1
	invalid_host_el1_vect			// IRQ 64-bit EL1
	invalid_host_el1_vect			// FIQ 64-bit EL1
	invalid_host_el1_vect			// Error 64-bit EL1

	invalid_host_el1_vect			// Synchronous 32-bit EL1
	invalid_host_el1_vect			// IRQ 32-bit EL1
	invalid_host_el1_vect			// FIQ 32-bit EL1
	invalid_host_el1_vect			// Error 32-bit EL1
SYM_CODE_END(__kvm_hyp_host_vector)

/*
 * Forward SMC with arguments in struct kvm_cpu_context, and
 * store the result into the same struct. Assumes SMCCC 1.2 or older.
 *
 * x0: struct kvm_cpu_context*
 */
SYM_CODE_START(__kvm_hyp_host_forward_smc)
	/*
	 * Use x18 to keep the pointer to the host context because
	 * x18 is callee-saved in SMCCC but not in AAPCS64.
	 */
	mov	x18, x0

	ldp	x0, x1,   [x18, #CPU_XREG_OFFSET(0)]
	ldp	x2, x3,   [x18, #CPU_XREG_OFFSET(2)]
	ldp	x4, x5,   [x18, #CPU_XREG_OFFSET(4)]
	ldp	x6, x7,   [x18, #CPU_XREG_OFFSET(6)]
	ldp	x8, x9,   [x18, #CPU_XREG_OFFSET(8)]
	ldp	x10, x11, [x18, #CPU_XREG_OFFSET(10)]
	ldp	x12, x13, [x18, #CPU_XREG_OFFSET(12)]
	ldp	x14, x15, [x18, #CPU_XREG_OFFSET(14)]
	ldp	x16, x17, [x18, #CPU_XREG_OFFSET(16)]

	smc	#0

	stp	x0, x1,   [x18, #CPU_XREG_OFFSET(0)]
	stp	x2, x3,   [x18, #CPU_XREG_OFFSET(2)]
	stp	x4, x5,   [x18, #CPU_XREG_OFFSET(4)]
	stp	x6, x7,   [x18, #CPU_XREG_OFFSET(6)]
	stp	x8, x9,   [x18, #CPU_XREG_OFFSET(8)]
	stp	x10, x11, [x18, #CPU_XREG_OFFSET(10)]
	stp	x12, x13, [x18, #CPU_XREG_OFFSET(12)]
	stp	x14, x15, [x18, #CPU_XREG_OFFSET(14)]
	stp	x16, x17, [x18, #CPU_XREG_OFFSET(16)]

	ret
SYM_CODE_END(__kvm_hyp_host_forward_smc)<|MERGE_RESOLUTION|>--- conflicted
+++ resolved
@@ -63,30 +63,12 @@
 SYM_FUNC_END(__host_exit)
 
 /*
-<<<<<<< HEAD
  * void __noreturn __host_enter(struct kvm_cpu_context *host_ctxt);
  */
 SYM_FUNC_START(__host_enter)
 	mov	x29, x0
 	b	__host_enter_restore_full
 SYM_FUNC_END(__host_enter)
-=======
- * void __noreturn __hyp_do_panic(struct kvm_cpu_context *host_ctxt, u64 spsr,
- * 				  u64 elr, u64 par);
- */
-SYM_FUNC_START(__hyp_do_panic)
-	mov	x29, x0
-
-	/* Load the format string into x0 and arguments into x1-7 */
-	ldr	x0, =__hyp_panic_string
-
-	mov	x6, x3
-	get_vcpu_ptr x7, x3
-
-	mrs	x3, esr_el2
-	mrs	x4, far_el2
-	mrs	x5, hpfar_el2
->>>>>>> 05d125f7
 
 /*
  * void __noreturn __hyp_do_panic(struct kvm_cpu_context *host_ctxt, u64 spsr,
@@ -101,7 +83,6 @@
 	hyp_kimg_va lr, x6
 	msr	elr_el2, lr
 
-<<<<<<< HEAD
 	mov	x29, x0
 
 	/* Load the format string into x0 and arguments into x1-7 */
@@ -115,8 +96,6 @@
 	mrs	x4, far_el2
 	mrs	x5, hpfar_el2
 
-=======
->>>>>>> 05d125f7
 	/* Enter the host, conditionally restoring the host context. */
 	cbz	x29, __host_enter_without_restoring
 	b	__host_enter_for_panic
