// SPDX-License-Identifier: GPL-2.0
/*
 * dts file for Hisilicon HiKey960 Development Board
 *
 * Copyright (C) 2016, Hisilicon Ltd.
 *
 */

/dts-v1/;

#include "hi3660.dtsi"
#include "hikey960-pinctrl.dtsi"
#include "hi3660-drm.dtsi"
#include "hi3660-gpu.dtsi"

#include <dt-bindings/gpio/gpio.h>
#include <dt-bindings/input/input.h>
#include <dt-bindings/interrupt-controller/irq.h>
#include <dt-bindings/usb/pd.h>

/ {
	model = "HiKey960";
	compatible = "hisilicon,hi3660-hikey960", "hisilicon,hi3660";

	aliases {
		mshc1 = &dwmmc1;
		mshc2 = &dwmmc2;
		serial0 = &uart0;
		serial1 = &uart1;
		serial2 = &uart2;
		serial3 = &uart3;
		serial4 = &uart4;
		serial5 = &uart5;
		serial6 = &uart6;
	};

	chosen {
		stdout-path = "serial6:115200n8";
	};

	memory@0 {
		device_type = "memory";
		/* rewrite this at bootloader */
		reg = <0x0 0x0 0x0 0x0>;
	};

	reserved-memory {
		#address-cells = <2>;
		#size-cells = <2>;
		ranges;

		fastboot_cma: fastboot-cma-mem {
			reg = <0x0 0x16c00000 0x0 0x4000000>;
			compatible = "shared-dma-pool";
			hisi,cma-sec;
			reusable;
		};

		uefi-reboot-mode {
			reg = <0x0 0x32100000 0x0 0x00001000>;
			no-map;
		};

		bl31 {
			reg = <0x0 0x20200000 0x0 0x200000>;
			no-map;
		};

		ramoops@32000000 {
			compatible = "ramoops";
			reg = <0x0 0x32000000 0x0 0x00100000>;
			record-size	= <0x00020000>;
			console-size	= <0x00020000>;
			ftrace-size	= <0x00020000>;
		};

		/* global autoconfigured region for contiguous allocations */
		linux,cma {
			compatible = "shared-dma-pool";
			reg = <0x0 0x20C00000 0x0 0x4000000>;
			reusable;
			linux,cma-default;
		};
	};

	reboot-mode-syscon@32100000 {
		compatible = "syscon", "simple-mfd";
		reg = <0x0 0x32100000 0x0 0x00001000>;

		reboot-mode {
			compatible = "syscon-reboot-mode";
			offset = <0x0>;

			mode-normal	= <0x77665501>;
			mode-bootloader	= <0x77665500>;
			mode-recovery	= <0x77665502>;
		};
	};

	keys {
		compatible = "gpio-keys";
		pinctrl-names = "default";
		pinctrl-0 = <&pwr_key_pmx_func &pwr_key_cfg_func>;

		power {
			wakeup-source;
			gpios = <&gpio4 2 GPIO_ACTIVE_LOW>;
			label = "GPIO Power";
			linux,code = <KEY_POWER>;
		};
	};

	leds {
		compatible = "gpio-leds";

		user_led1 {
			label = "green:user1";
			/* gpio_150_user_led1 */
			gpios = <&gpio18 6 0>;
			linux,default-trigger = "heartbeat";
		};

		user_led2 {
			label = "green:user2";
			/* gpio_151_user_led2 */
			gpios = <&gpio18 7 0>;
			linux,default-trigger = "none";
		};

		user_led3 {
			label = "green:user3";
			/* gpio_189_user_led3 */
			gpios = <&gpio23 5 0>;
			linux,default-trigger = "mmc0";
		};

		user_led4 {
			label = "green:user4";
			/* gpio_190_user_led4 */
			gpios = <&gpio23 6 0>;
			panic-indicator;
			linux,default-trigger = "none";
		};

		wlan_active_led {
			label = "yellow:wlan";
			/* gpio_205_wifi_active */
			gpios = <&gpio25 5 0>;
			linux,default-trigger = "phy0tx";
			default-state = "off";
		};

		bt_active_led {
			label = "blue:bt";
			gpios = <&gpio25 7 0>;
			/* gpio_207_user_led1 */
			linux,default-trigger = "hci0-power";
			default-state = "off";
		};
	};

	pmic: pmic@fff34000 {
		compatible = "hisilicon,hi6421v530-pmic";
		reg = <0x0 0xfff34000 0x0 0x1000>;
		interrupt-controller;
		#interrupt-cells = <2>;

		regulators {
			ldo3: LDO3 { /* HDMI */
				regulator-name = "VOUT3_1V85";
				regulator-min-microvolt = <1800000>;
				regulator-max-microvolt = <2200000>;
				regulator-enable-ramp-delay = <120>;
			};

			ldo9: LDO9 { /* SDCARD I/O */
				regulator-name = "VOUT9_1V8_2V95";
				regulator-min-microvolt = <1750000>;
				regulator-max-microvolt = <3300000>;
				regulator-enable-ramp-delay = <240>;
			};

			ldo11: LDO11 { /* Low Speed Connector */
				regulator-name = "VOUT11_1V8_2V95";
				regulator-min-microvolt = <1750000>;
				regulator-max-microvolt = <3300000>;
				regulator-enable-ramp-delay = <240>;
			};

			ldo15: LDO15 { /* UFS VCC */
				regulator-name = "VOUT15_3V0";
				regulator-min-microvolt = <1750000>;
				regulator-max-microvolt = <3000000>;
				regulator-boot-on;
				regulator-always-on;
				regulator-enable-ramp-delay = <120>;
			};

			ldo16: LDO16 { /* SD VDD */
				regulator-name = "VOUT16_2V95";
				regulator-min-microvolt = <1750000>;
				regulator-max-microvolt = <3000000>;
				regulator-enable-ramp-delay = <360>;
			};
		};
	};

	wlan_en: wlan-en-1-8v {
		compatible = "regulator-fixed";
		regulator-name = "wlan-en-regulator";
		regulator-min-microvolt = <1800000>;
		regulator-max-microvolt = <1800000>;

		/* GPIO_051_WIFI_EN */
		gpio = <&gpio6 3 0>;

		/* WLAN card specific delay */
		startup-delay-us = <70000>;
		enable-active-high;
	};

	firmware {
		optee {
			compatible = "linaro,optee-tz";
			method = "smc";
		};
	};

	hisi_hikey_usb: hisi_hikey_usb {
		compatible = "hisilicon,gpio_hubv1";
		typec-vbus-gpios = <&gpio25 2 GPIO_ACTIVE_HIGH>;
		otg-switch-gpios = <&gpio25 6 GPIO_ACTIVE_HIGH>;
		hub-vdd33-en-gpios = <&gpio5 6 GPIO_ACTIVE_HIGH>;
		pinctrl-names = "default";
		pinctrl-0 = <&usbhub5734_pmx_func>;
		usb-role-switch;

		port {
			#address-cells = <1>;
			#size-cells = <0>;

			hikey_usb_ep0: endpoint@0 {
				reg = <0>;
				remote-endpoint = <&dwc3_role_switch>;
			};
			hikey_usb_ep1: endpoint@1 {
				reg = <1>;
				remote-endpoint = <&rt1711h_ep>;
			};
		};
	};

	i2s2: hi3660_i2s {
		compatible = "hisilicon,hi3660-i2s-1.0";
		reg = <0x0 0xe804f800 0x0 0x400>,
			<0x0 0xe804e000 0x0 0x400>;
		pinctrl-names = "default";
		pinctrl-0 = <&i2s2_pmx_func &i2s2_cfg_func>;
		dmas = <&asp_dmac 18 &asp_dmac 19>;
		dma-names = "rx", "tx";
		#sound-dai-cells = <0>;
	};

	sound {
		compatible = "simple-audio-card";
		simple-audio-card,name = "hikey-hdmi";
		simple-audio-card,format = "i2s";

		simple-audio-card,bitclock-master = <&sound_master>;
		simple-audio-card,frame-master = <&sound_master>;

		sound_master: simple-audio-card,cpu {
			sound-dai = <&i2s2>;
		};

		simple-audio-card,codec {
			sound-dai = <&adv7533>;
		};
	};

};

/*
 * Legend: proper name = the GPIO line is used as GPIO
 *         NC = not connected (pin out but not routed from the chip to
 *              anything the board)
 *         "[PER]" = pin is muxed for [peripheral] (not GPIO)
 *         "" = no idea, schematic doesn't say, could be
 *              unrouted (not connected to any external pin)
 *         LSEC = Low Speed External Connector
 *         HSEC = High Speed External Connector
 *
 * Line names are taken from "HiKey 960 Board ver A" schematics
 * from Huawei. The 40 pin low speed expansion connector is named
 * J2002 63453-140LF.
 *
 * For the lines routed to the external connectors the
 * lines are named after the 96Boards CE Specification 1.0,
 * Appendix "Expansion Connector Signal Description".
 *
 * When the 96Board naming of a line and the schematic name of
 * the same line are in conflict, the 96Board specification
 * takes precedence, which means that the external UART on the
 * LSEC is named UART0 while the schematic and SoC names this
 * UART3. This is only for the informational lines i.e. "[FOO]",
 * the GPIO named lines "GPIO-A" thru "GPIO-L" are the only
 * ones actually used for GPIO.
 */
&gpio0 {
	/* GPIO_000-GPIO_007 */
	gpio-line-names =
		"",
		"TP901", /* TEST_MODE connected to TP901 */
		"[PMU0_SSI]",
		"[PMU1_SSI]",
		"[PMU2_SSI]",
		"[PMU0_CLKOUT]",
		"[JTAG_TCK]",
		"[JTAG_TMS]";
};

&gpio1 {
	/* GPIO_008-GPIO_015 */
	gpio-line-names =
		"[JTAG_TRST_N]",
		"[JTAG_TDI]",
		"[JTAG_TDO]",
		"NC", "NC",
		"[I2C3_SCL]",
		"[I2C3_SDA]",
		"NC";
};

&gpio2 {
	/* GPIO_016-GPIO_023 */
	gpio-line-names =
		"NC", "NC", "NC",
		"GPIO-J", /* LSEC pin 32: GPIO_019 */
		"GPIO_020_HDMI_SEL",
		"GPIO-L", /* LSEC pin 34: GPIO_021 */
		"GPIO_022_UFSBUCK_INT_N",
		"GPIO-G"; /* LSEC pin 29: LCD_TE0 */
};

&gpio3 {
	/* GPIO_024-GPIO_031 */
	/* The rail from pin BK36 is named LCD_TE0, we assume to be muxed as GPIO for GPIO-G */
	gpio-line-names =
		"[CSI0_MCLK]", /* HSEC pin 15: ISP_CCLK0_MCAM */
		"[CSI1_MCLK]", /* HSEC pin 17: ISP_CCLK1_SCAM */
		"NC",
		"[I2C2_SCL]", /* HSEC pin 32: ISP_SCL0 */
		"[I2C2_SDA]", /* HSEC pin 34: ISP_SDA0 */
		"[I2C3_SCL]", /* HSEC pin 36: ISP_SCL1 */
		"[I2C3_SDA]", /* HSEC pin 38: ISP_SDA1 */
		"NC";
};

&gpio4 {
	/* GPIO_032-GPIO_039 */
	gpio-line-names =
		"NC", "NC",
		"PWR_BTN_N", /* LSEC pin 4: GPIO_034_PWRON_DET */
		"GPIO_035_PMU2_EN",
		"GPIO_036_USB_HUB_RESET",
		"NC", "NC", "NC";
};

&gpio5 {
	/* GPIO_040-GPIO_047 */
	gpio-line-names =
		"GPIO-H", /* LSEC pin 30: GPIO_040_LCD_RST_N */
		"GPIO_041_HDMI_PD",
		"TP904", /* Test point */
		"TP905", /* Test point */
		"NC", "NC",
		"GPIO_046_HUB_VDD33_EN",
		"GPIO_047_PMU1_EN";
};

&gpio6 {
	/* GPIO_048-GPIO_055 */
	gpio-line-names =
		"NC", "NC", "NC",
		"GPIO_051_WIFI_EN",
		"GPIO-I", /* LSEC pin 31: GPIO_052_CAM0_RST_N */
		/*
		 * These two pins should be used for SD(IO) data according to the
		 * 96boards specification but seems to be repurposed for a IRDA UART.
		 * They are however named according to the spec.
		 */
		"[SD_DAT1]", /* HSEC pin 3: UART0_IRDA_RXD */
		"[SD_DAT2]", /* HSEC pin 5: UART0_IRDA_TXD */
		"[UART1_RXD]"; /* LSEC pin 13: DEBUG_UART6_RXD */
};

&gpio7 {
	/* GPIO_056-GPIO_063 */
	gpio-line-names =
		"[UART1_TXD]", /* LSEC pin 11: DEBUG_UART6_TXD */
		"[UART0_CTS]", /* LSEC pin 3: UART3_CTS_N */
		"[UART0_RTS]", /* LSEC pin 9: UART3_RTS_N */
		"[UART0_RXD]", /* LSEC pin 7: UART3_RXD */
		"[UART0_TXD]", /* LSEC pin 5: UART3_TXD */
		"[SOC_BT_UART4_CTS_N]",
		"[SOC_BT_UART4_RTS_N]",
		"[SOC_BT_UART4_RXD]";
};

&gpio8 {
	/* GPIO_064-GPIO_071 */
	gpio-line-names =
		"[SOC_BT_UART4_TXD]",
		"NC",
		"[PMU_HKADC_SSI]",
		"NC",
		"GPIO_068_SEL",
		"NC", "NC", "NC";

};

&gpio9 {
	/* GPIO_072-GPIO_079 */
	gpio-line-names =
		"NC", "NC", "NC",
		"GPIO-K", /* LSEC pin 33: GPIO_075_CAM1_RST_N */
		"NC", "NC", "NC", "NC";
};

&gpio10 {
	/* GPIO_080-GPIO_087 */
	gpio-line-names = "NC", "NC", "NC", "NC", "NC", "NC", "NC", "NC";
};

&gpio11 {
	/* GPIO_088-GPIO_095 */
	gpio-line-names =
		"NC",
		"[PCIE_PERST_N]",
		"NC", "NC", "NC", "NC", "NC", "NC";
};

&gpio12 {
	/* GPIO_096-GPIO_103 */
	gpio-line-names = "NC", "NC", "NC", "", "", "", "", "NC";
};

&gpio13 {
	/* GPIO_104-GPIO_111 */
	gpio-line-names = "NC", "NC", "NC", "NC", "NC", "NC", "NC", "NC";
};

&gpio14 {
	/* GPIO_112-GPIO_119 */
	gpio-line-names = "NC", "NC", "NC", "NC", "NC", "NC", "NC", "NC";
};

&gpio15 {
	/* GPIO_120-GPIO_127 */
	gpio-line-names =
		"NC", "NC", "NC", "NC", "NC", "NC",
		"GPIO_126_BT_EN",
		"TP902"; /* GPIO_127_JTAG_SEL0 */
};

&gpio16 {
	/* GPIO_128-GPIO_135 */
	gpio-line-names = "", "", "", "", "", "", "", "";
};

&gpio17 {
	/* GPIO_136-GPIO_143 */
	gpio-line-names = "", "", "", "", "", "", "", "";
};

&gpio18 {
	/* GPIO_144-GPIO_151 */
	gpio-line-names =
		"[UFS_REF_CLK]",
		"[UFS_RST_N]",
		"[SPI1_SCLK]", /* HSEC pin 9: GPIO_146_SPI3_CLK */
		"[SPI1_DIN]", /* HSEC pin 11: GPIO_147_SPI3_DI */
		"[SPI1_DOUT]", /* HSEC pin 1: GPIO_148_SPI3_DO */
		"[SPI1_CS]", /* HSEC pin 7: GPIO_149_SPI3_CS0_N */
		"GPIO_150_USER_LED1",
		"GPIO_151_USER_LED2";
};

&gpio19 {
	/* GPIO_152-GPIO_159 */
	gpio-line-names = "NC", "NC", "NC", "NC", "", "", "", "";
};

&gpio20 {
	/* GPIO_160-GPIO_167 */
	gpio-line-names =
		"[SD_CLK]",
		"[SD_CMD]",
		"[SD_DATA0]",
		"[SD_DATA1]",
		"[SD_DATA2]",
		"[SD_DATA3]",
		"", "";
};

&gpio21 {
	/* GPIO_168-GPIO_175 */
	gpio-line-names =
		"[WL_SDIO_CLK]",
		"[WL_SDIO_CMD]",
		"[WL_SDIO_DATA0]",
		"[WL_SDIO_DATA1]",
		"[WL_SDIO_DATA2]",
		"[WL_SDIO_DATA3]",
		"", "";
};

&gpio22 {
	/* GPIO_176-GPIO_183 */
	gpio-line-names =
		"[GPIO_176_PMU_PWR_HOLD]",
		"NA",
		"[SYSCLK_EN]",
		"GPIO_179_WL_WAKEUP_AP",
		"GPIO_180_HDMI_INT",
		"NA",
		"GPIO-F", /* LSEC pin 28: LCD_BL_PWM */
		"[I2C0_SCL]"; /* LSEC pin 15 */
};

&gpio23 {
	/* GPIO_184-GPIO_191 */
	gpio-line-names =
		"[I2C0_SDA]", /* LSEC pin 17 */
		"[I2C1_SCL]", /* Actual SoC I2C1 */
		"[I2C1_SDA]", /* Actual SoC I2C1 */
		"[I2C1_SCL]", /* LSEC pin 19: I2C7_SCL */
		"[I2C1_SDA]", /* LSEC pin 21: I2C7_SDA */
		"GPIO_189_USER_LED3",
		"GPIO_190_USER_LED4",
		"";
};

&gpio24 {
	/* GPIO_192-GPIO_199 */
	gpio-line-names =
		"[PCM_DI]", /* LSEC pin 22: GPIO_192_I2S0_DI */
		"[PCM_DO]", /* LSEC pin 20: GPIO_193_I2S0_DO */
		"[PCM_CLK]", /* LSEC pin 18: GPIO_194_I2S0_XCLK */
		"[PCM_FS]", /* LSEC pin 16: GPIO_195_I2S0_XFS */
		"[GPIO_196_I2S2_DI]",
		"[GPIO_197_I2S2_DO]",
		"[GPIO_198_I2S2_XCLK]",
		"[GPIO_199_I2S2_XFS]";
};

&gpio25 {
	/* GPIO_200-GPIO_207 */
	gpio-line-names =
		"NC",
		"NC",
		"GPIO_202_VBUS_TYPEC",
		"GPIO_203_SD_DET",
		"GPIO_204_PMU12_IRQ_N",
		"GPIO_205_WIFI_ACTIVE",
		"GPIO_206_USBSW_SEL",
		"GPIO_207_BT_ACTIVE";
};

&gpio26 {
	/* GPIO_208-GPIO_215 */
	gpio-line-names =
		"GPIO-A", /* LSEC pin 23: GPIO_208 */
		"GPIO-B", /* LSEC pin 24: GPIO_209 */
		"GPIO-C", /* LSEC pin 25: GPIO_210 */
		"GPIO-D", /* LSEC pin 26: GPIO_211 */
		"GPIO-E", /* LSEC pin 27: GPIO_212 */
		"[PCIE_CLKREQ_N]",
		"[PCIE_WAKE_N]",
		"[SPI0_CLK]"; /* LSEC pin 8: SPI2_CLK */
};

&gpio27 {
	/* GPIO_216-GPIO_223 */
	gpio-line-names =
		"[SPI0_DIN]", /* LSEC pin 10: SPI2_DI */
		"[SPI0_DOUT]", /* LSEC pin 14: SPI2_DO */
		"[SPI0_CS]", /* LSEC pin 12: SPI2_CS0_N */
		"GPIO_219_CC_INT",
		"NC",
		"NC",
		"[PMU_INT]",
		"";
};

&gpio28 {
	/* GPIO_224-GPIO_231 */
	gpio-line-names =
		"", "", "", "", "", "", "", "";
};

&i2c0 {
	/* On Low speed expansion */
	label = "LS-I2C0";
	status = "okay";
};

&i2c1 {
	status = "okay";

	rt1711h: rt1711h@4e {
		compatible = "richtek,rt1711h";
		reg = <0x4e>;
		status = "ok";
		interrupt-parent = <&gpio27>;
		interrupts = <3 IRQ_TYPE_LEVEL_LOW>;
		pinctrl-names = "default";
		pinctrl-0 = <&usb_cfg_func>;

		usb_con: connector {
			compatible = "usb-c-connector";
			label = "USB-C";
			data-role = "dual";
			power-role = "dual";
			try-power-role = "sink";
			source-pdos = <PDO_FIXED(5000, 500, PDO_FIXED_USB_COMM)>;
			sink-pdos = <PDO_FIXED(5000, 500, PDO_FIXED_USB_COMM)
				PDO_VAR(5000, 5000, 1000)>;
			op-sink-microwatt = <10000000>;

			ports {
				#address-cells = <1>;
				#size-cells = <0>;
				port@1 {
					reg = <1>;
					usb_con_ss: endpoint {
						remote-endpoint = <&dwc3_ss>;
					};
				};
			};
		};
		port {
			#address-cells = <1>;
			#size-cells = <0>;

			rt1711h_ep: endpoint@0 {
				reg = <0>;
<<<<<<< HEAD
				remote-endpoint = <&hikey_usb_ep1>;
=======
				remote-endpoint = <&dwc3_role_switch>;
>>>>>>> 9ea491ae
			};
		};
	};

	adv7533: adv7533@39 {
		status = "ok";
		compatible = "adi,adv7533";
		reg = <0x39>;
		adi,dsi-lanes = <4>;
		ports {
			#address-cells = <1>;
			#size-cells = <0>;
			port@0 {
				reg = <0>;
			};
			port@1 {
				reg = <1>;
			};
		};
	};

};

&i2c7 {
	/* On Low speed expansion */
	label = "LS-I2C1";
	status = "okay";
};

&uart3 {
	/* On Low speed expansion */
	label = "LS-UART0";
	status = "okay";
};

&uart4 {
	status = "okay";

	bluetooth {
		compatible = "ti,wl1837-st";
		enable-gpios = <&gpio15 6 GPIO_ACTIVE_HIGH>;
		max-speed = <3000000>;
	};
};

&uart6 {
	/* On Low speed expansion */
	label = "LS-UART1";
	status = "okay";
};

&spi2 {
	/* On Low speed expansion */
	label = "LS-SPI0";
	status = "okay";
};

&spi3 {
	/* On High speed expansion */
	label = "HS-SPI1";
	status = "okay";
};

&dwmmc1 {
	bus-width = <0x4>;
	cap-sd-highspeed;
	sd-uhs-sdr12;
	sd-uhs-sdr25;
	sd-uhs-sdr50;
	sd-uhs-sdr104;
	disable-wp;
	cd-gpios = <&gpio25 3 GPIO_ACTIVE_LOW>;
	pinctrl-names = "default";
	pinctrl-0 = <&sd_pmx_func
		     &sd_clk_cfg_func
		     &sd_cfg_func>;
	vmmc-supply = <&ldo16>;
	vqmmc-supply = <&ldo9>;
	status = "okay";
};

&dwmmc2 { /* WIFI */
	bus-width = <0x4>;
	non-removable;
	broken-cd;
	cap-power-off-card;
	pinctrl-names = "default";
	pinctrl-0 = <&sdio_pmx_func
		     &sdio_clk_cfg_func
		     &sdio_cfg_func>;
	/* WL_EN */
	vmmc-supply = <&wlan_en>;
	status = "ok";

	wlcore: wlcore@2 {
		compatible = "ti,wl1837";
		reg = <2>;      /* sdio func num */
		/* WL_IRQ, GPIO_179_WL_WAKEUP_AP */
		interrupt-parent = <&gpio22>;
		interrupts = <3 IRQ_TYPE_EDGE_RISING>;
	};
};

&dwc3 { /* USB */
	dr_mode = "otg";
	maximum-speed = "super-speed";
	phy_type = "utmi";
	snps,dis-del-phy-power-chg-quirk;
	snps,lfps_filter_quirk;
	snps,dis_u2_susphy_quirk;
	snps,dis_u3_susphy_quirk;
	snps,tx_de_emphasis_quirk;
	snps,tx_de_emphasis = <1>;
	snps,dis_enblslpm_quirk;
	snps,gctl-reset-quirk;
	usb-role-switch;
	role-switch-default-mode = "host";
	port {
		#address-cells = <1>;
		#size-cells = <0>;
		dwc3_role_switch: endpoint@0 {
			reg = <0>;
			remote-endpoint = <&rt1711h_ep>;
		};

		dwc3_ss: endpoint@1 {
			reg = <1>;
			remote-endpoint = <&usb_con_ss>;
		};
	};
};<|MERGE_RESOLUTION|>--- conflicted
+++ resolved
@@ -10,9 +10,6 @@
 
 #include "hi3660.dtsi"
 #include "hikey960-pinctrl.dtsi"
-#include "hi3660-drm.dtsi"
-#include "hi3660-gpu.dtsi"
-
 #include <dt-bindings/gpio/gpio.h>
 #include <dt-bindings/input/input.h>
 #include <dt-bindings/interrupt-controller/irq.h>
@@ -49,37 +46,12 @@
 		#size-cells = <2>;
 		ranges;
 
-		fastboot_cma: fastboot-cma-mem {
-			reg = <0x0 0x16c00000 0x0 0x4000000>;
-			compatible = "shared-dma-pool";
-			hisi,cma-sec;
-			reusable;
-		};
-
-		uefi-reboot-mode {
-			reg = <0x0 0x32100000 0x0 0x00001000>;
-			no-map;
-		};
-
-		bl31 {
-			reg = <0x0 0x20200000 0x0 0x200000>;
-			no-map;
-		};
-
 		ramoops@32000000 {
 			compatible = "ramoops";
 			reg = <0x0 0x32000000 0x0 0x00100000>;
 			record-size	= <0x00020000>;
 			console-size	= <0x00020000>;
 			ftrace-size	= <0x00020000>;
-		};
-
-		/* global autoconfigured region for contiguous allocations */
-		linux,cma {
-			compatible = "shared-dma-pool";
-			reg = <0x0 0x20C00000 0x0 0x4000000>;
-			reusable;
-			linux,cma-default;
 		};
 	};
 
@@ -225,59 +197,6 @@
 			method = "smc";
 		};
 	};
-
-	hisi_hikey_usb: hisi_hikey_usb {
-		compatible = "hisilicon,gpio_hubv1";
-		typec-vbus-gpios = <&gpio25 2 GPIO_ACTIVE_HIGH>;
-		otg-switch-gpios = <&gpio25 6 GPIO_ACTIVE_HIGH>;
-		hub-vdd33-en-gpios = <&gpio5 6 GPIO_ACTIVE_HIGH>;
-		pinctrl-names = "default";
-		pinctrl-0 = <&usbhub5734_pmx_func>;
-		usb-role-switch;
-
-		port {
-			#address-cells = <1>;
-			#size-cells = <0>;
-
-			hikey_usb_ep0: endpoint@0 {
-				reg = <0>;
-				remote-endpoint = <&dwc3_role_switch>;
-			};
-			hikey_usb_ep1: endpoint@1 {
-				reg = <1>;
-				remote-endpoint = <&rt1711h_ep>;
-			};
-		};
-	};
-
-	i2s2: hi3660_i2s {
-		compatible = "hisilicon,hi3660-i2s-1.0";
-		reg = <0x0 0xe804f800 0x0 0x400>,
-			<0x0 0xe804e000 0x0 0x400>;
-		pinctrl-names = "default";
-		pinctrl-0 = <&i2s2_pmx_func &i2s2_cfg_func>;
-		dmas = <&asp_dmac 18 &asp_dmac 19>;
-		dma-names = "rx", "tx";
-		#sound-dai-cells = <0>;
-	};
-
-	sound {
-		compatible = "simple-audio-card";
-		simple-audio-card,name = "hikey-hdmi";
-		simple-audio-card,format = "i2s";
-
-		simple-audio-card,bitclock-master = <&sound_master>;
-		simple-audio-card,frame-master = <&sound_master>;
-
-		sound_master: simple-audio-card,cpu {
-			sound-dai = <&i2s2>;
-		};
-
-		simple-audio-card,codec {
-			sound-dai = <&adv7533>;
-		};
-	};
-
 };
 
 /*
@@ -645,11 +564,7 @@
 
 			rt1711h_ep: endpoint@0 {
 				reg = <0>;
-<<<<<<< HEAD
-				remote-endpoint = <&hikey_usb_ep1>;
-=======
 				remote-endpoint = <&dwc3_role_switch>;
->>>>>>> 9ea491ae
 			};
 		};
 	};
@@ -670,7 +585,6 @@
 			};
 		};
 	};
-
 };
 
 &i2c7 {
