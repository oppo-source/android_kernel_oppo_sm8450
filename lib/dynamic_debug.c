--- conflicted
+++ resolved
@@ -1017,11 +1017,7 @@
 	/* Also create the control file in procfs */
 	procfs_dir = proc_mkdir("dynamic_debug", NULL);
 	if (procfs_dir)
-<<<<<<< HEAD
-		proc_create("control", 0644, procfs_dir, &ddebug_proc_fops);
-=======
 		proc_create("control", 0644, procfs_dir, &proc_fops);
->>>>>>> 86b41f49
 
 	return 0;
 }
