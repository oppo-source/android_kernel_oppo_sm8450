# SPDX-License-Identifier: GPL-2.0-only
menu "Kernel hacking"

menu "printk and dmesg options"

config PRINTK_TIME
	bool "Show timing information on printks"
	depends on PRINTK
	help
	  Selecting this option causes time stamps of the printk()
	  messages to be added to the output of the syslog() system
	  call and at the console.

	  The timestamp is always recorded internally, and exported
	  to /dev/kmsg. This flag just specifies if the timestamp should
	  be included, not that the timestamp is recorded.

	  The behavior is also controlled by the kernel command line
	  parameter printk.time=1. See Documentation/admin-guide/kernel-parameters.rst

config PRINTK_CALLER
	bool "Show caller information on printks"
	depends on PRINTK
	help
	  Selecting this option causes printk() to add a caller "thread id" (if
	  in task context) or a caller "processor id" (if not in task context)
	  to every message.

	  This option is intended for environments where multiple threads
	  concurrently call printk() for many times, for it is difficult to
	  interpret without knowing where these lines (or sometimes individual
	  line which was divided into multiple lines due to race) came from.

	  Since toggling after boot makes the code racy, currently there is
	  no option to enable/disable at the kernel command line parameter or
	  sysfs interface.

config CONSOLE_LOGLEVEL_DEFAULT
	int "Default console loglevel (1-15)"
	range 1 15
	default "7"
	help
	  Default loglevel to determine what will be printed on the console.

	  Setting a default here is equivalent to passing in loglevel=<x> in
	  the kernel bootargs. loglevel=<x> continues to override whatever
	  value is specified here as well.

	  Note: This does not affect the log level of un-prefixed printk()
	  usage in the kernel. That is controlled by the MESSAGE_LOGLEVEL_DEFAULT
	  option.

config CONSOLE_LOGLEVEL_QUIET
	int "quiet console loglevel (1-15)"
	range 1 15
	default "4"
	help
	  loglevel to use when "quiet" is passed on the kernel commandline.

	  When "quiet" is passed on the kernel commandline this loglevel
	  will be used as the loglevel. IOW passing "quiet" will be the
	  equivalent of passing "loglevel=<CONSOLE_LOGLEVEL_QUIET>"

config MESSAGE_LOGLEVEL_DEFAULT
	int "Default message log level (1-7)"
	range 1 7
	default "4"
	help
	  Default log level for printk statements with no specified priority.

	  This was hard-coded to KERN_WARNING since at least 2.6.10 but folks
	  that are auditing their logs closely may want to set it to a lower
	  priority.

	  Note: This does not affect what message level gets printed on the console
	  by default. To change that, use loglevel=<x> in the kernel bootargs,
	  or pick a different CONSOLE_LOGLEVEL_DEFAULT configuration value.

config BOOT_PRINTK_DELAY
	bool "Delay each boot printk message by N milliseconds"
	depends on DEBUG_KERNEL && PRINTK && GENERIC_CALIBRATE_DELAY
	help
	  This build option allows you to read kernel boot messages
	  by inserting a short delay after each one.  The delay is
	  specified in milliseconds on the kernel command line,
	  using "boot_delay=N".

	  It is likely that you would also need to use "lpj=M" to preset
	  the "loops per jiffie" value.
	  See a previous boot log for the "lpj" value to use for your
	  system, and then set "lpj=M" before setting "boot_delay=N".
	  NOTE:  Using this option may adversely affect SMP systems.
	  I.e., processors other than the first one may not boot up.
	  BOOT_PRINTK_DELAY also may cause LOCKUP_DETECTOR to detect
	  what it believes to be lockup conditions.

config DYNAMIC_DEBUG
	bool "Enable dynamic printk() support"
	default n
	depends on PRINTK
	depends on (DEBUG_FS || PROC_FS)
	select DYNAMIC_DEBUG_CORE
	help

	  Compiles debug level messages into the kernel, which would not
	  otherwise be available at runtime. These messages can then be
	  enabled/disabled based on various levels of scope - per source file,
	  function, module, format string, and line number. This mechanism
	  implicitly compiles in all pr_debug() and dev_dbg() calls, which
	  enlarges the kernel text size by about 2%.

	  If a source file is compiled with DEBUG flag set, any
	  pr_debug() calls in it are enabled by default, but can be
	  disabled at runtime as below.  Note that DEBUG flag is
	  turned on by many CONFIG_*DEBUG* options.

	  Usage:

	  Dynamic debugging is controlled via the 'dynamic_debug/control' file,
	  which is contained in the 'debugfs' filesystem or procfs.
	  Thus, the debugfs or procfs filesystem must first be mounted before
	  making use of this feature.
	  We refer the control file as: <debugfs>/dynamic_debug/control. This
	  file contains a list of the debug statements that can be enabled. The
	  format for each line of the file is:

		filename:lineno [module]function flags format

	  filename : source file of the debug statement
	  lineno : line number of the debug statement
	  module : module that contains the debug statement
	  function : function that contains the debug statement
          flags : '=p' means the line is turned 'on' for printing
          format : the format used for the debug statement

	  From a live system:

		nullarbor:~ # cat <debugfs>/dynamic_debug/control
		# filename:lineno [module]function flags format
		fs/aio.c:222 [aio]__put_ioctx =_ "__put_ioctx:\040freeing\040%p\012"
		fs/aio.c:248 [aio]ioctx_alloc =_ "ENOMEM:\040nr_events\040too\040high\012"
		fs/aio.c:1770 [aio]sys_io_cancel =_ "calling\040cancel\012"

	  Example usage:

		// enable the message at line 1603 of file svcsock.c
		nullarbor:~ # echo -n 'file svcsock.c line 1603 +p' >
						<debugfs>/dynamic_debug/control

		// enable all the messages in file svcsock.c
		nullarbor:~ # echo -n 'file svcsock.c +p' >
						<debugfs>/dynamic_debug/control

		// enable all the messages in the NFS server module
		nullarbor:~ # echo -n 'module nfsd +p' >
						<debugfs>/dynamic_debug/control

		// enable all 12 messages in the function svc_process()
		nullarbor:~ # echo -n 'func svc_process +p' >
						<debugfs>/dynamic_debug/control

		// disable all 12 messages in the function svc_process()
		nullarbor:~ # echo -n 'func svc_process -p' >
						<debugfs>/dynamic_debug/control

	  See Documentation/admin-guide/dynamic-debug-howto.rst for additional
	  information.

<<<<<<< HEAD
config DEBUG_CONSOLE_UNHASHED_POINTERS
	bool "Display unhashed kernel pointers"
	depends on DEBUG_KERNEL
	help
	  Pointers %p and %pK are normally hashed prior to being displayed to
	  prevent leaking kernel addresses. On debug builds, always print
	  actual pointer values, ignoring the kptr_restrict setting.
	  Not to be enabled on production builds.
=======
config DYNAMIC_DEBUG_CORE
	bool "Enable core function of dynamic debug support"
	depends on PRINTK
	depends on (DEBUG_FS || PROC_FS)
	help
	  Enable core functional support of dynamic debug. It is useful
	  when you want to tie dynamic debug to your kernel modules with
	  DYNAMIC_DEBUG_MODULE defined for each of them, especially for
	  the case of embedded system where the kernel image size is
	  sensitive for people.
>>>>>>> a9a13eee

endmenu # "printk and dmesg options"

menu "Compile-time checks and compiler options"

config DEBUG_INFO
	bool "Compile the kernel with debug info"
	depends on DEBUG_KERNEL && !COMPILE_TEST
	help
          If you say Y here the resulting kernel image will include
	  debugging info resulting in a larger kernel image.
	  This adds debug symbols to the kernel and modules (gcc -g), and
	  is needed if you intend to use kernel crashdump or binary object
	  tools like crash, kgdb, LKCD, gdb, etc on the kernel.
	  Say Y here only if you plan to debug the kernel.

	  If unsure, say N.

config DEBUG_INFO_REDUCED
	bool "Reduce debugging information"
	depends on DEBUG_INFO
	help
	  If you say Y here gcc is instructed to generate less debugging
	  information for structure types. This means that tools that
	  need full debugging information (like kgdb or systemtap) won't
	  be happy. But if you merely need debugging information to
	  resolve line numbers there is no loss. Advantage is that
	  build directory object sizes shrink dramatically over a full
	  DEBUG_INFO build and compile times are reduced too.
	  Only works with newer gcc versions.

config DEBUG_INFO_SPLIT
	bool "Produce split debuginfo in .dwo files"
	depends on DEBUG_INFO
	depends on $(cc-option,-gsplit-dwarf)
	help
	  Generate debug info into separate .dwo files. This significantly
	  reduces the build directory size for builds with DEBUG_INFO,
	  because it stores the information only once on disk in .dwo
	  files instead of multiple times in object files and executables.
	  In addition the debug information is also compressed.

	  Requires recent gcc (4.7+) and recent gdb/binutils.
	  Any tool that packages or reads debug information would need
	  to know about the .dwo files and include them.
	  Incompatible with older versions of ccache.

config DEBUG_INFO_DWARF4
	bool "Generate dwarf4 debuginfo"
	depends on DEBUG_INFO
	depends on $(cc-option,-gdwarf-4)
	help
	  Generate dwarf4 debug info. This requires recent versions
	  of gcc and gdb. It makes the debug information larger.
	  But it significantly improves the success of resolving
	  variables in gdb on optimized code.

config DEBUG_INFO_BTF
	bool "Generate BTF typeinfo"
	depends on DEBUG_INFO
	depends on !DEBUG_INFO_SPLIT && !DEBUG_INFO_REDUCED
	depends on !GCC_PLUGIN_RANDSTRUCT || COMPILE_TEST
	help
	  Generate deduplicated BTF type information from DWARF debug info.
	  Turning this on expects presence of pahole tool, which will convert
	  DWARF type info into equivalent deduplicated BTF type info.

config GDB_SCRIPTS
	bool "Provide GDB scripts for kernel debugging"
	depends on DEBUG_INFO
	help
	  This creates the required links to GDB helper scripts in the
	  build directory. If you load vmlinux into gdb, the helper
	  scripts will be automatically imported by gdb as well, and
	  additional functions are available to analyze a Linux kernel
	  instance. See Documentation/dev-tools/gdb-kernel-debugging.rst
	  for further details.

config ENABLE_MUST_CHECK
	bool "Enable __must_check logic"
	default y
	help
	  Enable the __must_check logic in the kernel build.  Disable this to
	  suppress the "warning: ignoring return value of 'foo', declared with
	  attribute warn_unused_result" messages.

config FRAME_WARN
	int "Warn for stack frames larger than (needs gcc 4.4)"
	range 0 8192
	default 2048 if GCC_PLUGIN_LATENT_ENTROPY
	default 1280 if (!64BIT && PARISC)
	default 1024 if (!64BIT && !PARISC)
	default 2048 if 64BIT
	help
	  Tell gcc to warn at build time for stack frames larger than this.
	  Setting this too low will cause a lot of warnings.
	  Setting it to 0 disables the warning.
	  Requires gcc 4.4

config STRIP_ASM_SYMS
	bool "Strip assembler-generated symbols during link"
	default n
	help
	  Strip internal assembler-generated symbols during a link (symbols
	  that look like '.Lxxx') so they don't pollute the output of
	  get_wchan() and suchlike.

config READABLE_ASM
        bool "Generate readable assembler code"
        depends on DEBUG_KERNEL
        help
          Disable some compiler optimizations that tend to generate human unreadable
          assembler output. This may make the kernel slightly slower, but it helps
          to keep kernel developers who have to stare a lot at assembler listings
          sane.

config DEBUG_FS
	bool "Debug Filesystem"
	help
	  debugfs is a virtual file system that kernel developers use to put
	  debugging files into.  Enable this option to be able to read and
	  write to these files.

	  For detailed documentation on the debugfs API, see
	  Documentation/filesystems/.

	  If unsure, say N.

config HEADERS_INSTALL
	bool "Install uapi headers to usr/include"
	depends on !UML
	help
	  This option will install uapi headers (headers exported to user-space)
	  into the usr/include directory for use during the kernel build.
	  This is unneeded for building the kernel itself, but needed for some
	  user-space program samples. It is also needed by some features such
	  as uapi header sanity checks.

config OPTIMIZE_INLINING
	def_bool y
	help
	  This option determines if the kernel forces gcc to inline the functions
	  developers have marked 'inline'. Doing so takes away freedom from gcc to
	  do what it thinks is best, which is desirable for the gcc 3.x series of
	  compilers. The gcc 4.x series have a rewritten inlining algorithm and
	  enabling this option will generate a smaller kernel there. Hopefully
	  this algorithm is so good that allowing gcc 4.x and above to make the
	  decision will become the default in the future. Until then this option
	  is there to test gcc for this.

config DEBUG_SECTION_MISMATCH
	bool "Enable full Section mismatch analysis"
	help
	  The section mismatch analysis checks if there are illegal
	  references from one section to another section.
	  During linktime or runtime, some sections are dropped;
	  any use of code/data previously in these sections would
	  most likely result in an oops.
	  In the code, functions and variables are annotated with
	  __init,, etc. (see the full list in include/linux/init.h),
	  which results in the code/data being placed in specific sections.
	  The section mismatch analysis is always performed after a full
	  kernel build, and enabling this option causes the following
	  additional step to occur:
	  - Add the option -fno-inline-functions-called-once to gcc commands.
	    When inlining a function annotated with __init in a non-init
	    function, we would lose the section information and thus
	    the analysis would not catch the illegal reference.
	    This option tells gcc to inline less (but it does result in
	    a larger kernel).

config SECTION_MISMATCH_WARN_ONLY
	bool "Make section mismatch errors non-fatal"
	default y
	help
	  If you say N here, the build process will fail if there are any
	  section mismatch, instead of just throwing warnings.

	  If unsure, say Y.

#
# Select this config option from the architecture Kconfig, if it
# is preferred to always offer frame pointers as a config
# option on the architecture (regardless of KERNEL_DEBUG):
#
config ARCH_WANT_FRAME_POINTERS
	bool

config FRAME_POINTER
	bool "Compile the kernel with frame pointers"
	depends on DEBUG_KERNEL && (M68K || UML || SUPERH) || ARCH_WANT_FRAME_POINTERS
	default y if (DEBUG_INFO && UML) || ARCH_WANT_FRAME_POINTERS
	help
	  If you say Y here the resulting kernel image will be slightly
	  larger and slower, but it gives very useful debugging information
	  in case of kernel bugs. (precise oopses/stacktraces/warnings)

config STACK_VALIDATION
	bool "Compile-time stack metadata validation"
	depends on HAVE_STACK_VALIDATION
	default n
	help
	  Add compile-time checks to validate stack metadata, including frame
	  pointers (if CONFIG_FRAME_POINTER is enabled).  This helps ensure
	  that runtime stack traces are more reliable.

	  This is also a prerequisite for generation of ORC unwind data, which
	  is needed for CONFIG_UNWINDER_ORC.

	  For more information, see
	  tools/objtool/Documentation/stack-validation.txt.

config DEBUG_FORCE_WEAK_PER_CPU
	bool "Force weak per-cpu definitions"
	depends on DEBUG_KERNEL
	help
	  s390 and alpha require percpu variables in modules to be
	  defined weak to work around addressing range issue which
	  puts the following two restrictions on percpu variable
	  definitions.

	  1. percpu symbols must be unique whether static or not
	  2. percpu variables can't be defined inside a function

	  To ensure that generic code follows the above rules, this
	  option forces all percpu variables to be defined as weak.

endmenu # "Compiler options"

config MAGIC_SYSRQ
	bool "Magic SysRq key"
	depends on !UML
	help
	  If you say Y here, you will have some control over the system even
	  if the system crashes for example during kernel debugging (e.g., you
	  will be able to flush the buffer cache to disk, reboot the system
	  immediately or dump some status information). This is accomplished
	  by pressing various keys while holding SysRq (Alt+PrintScreen). It
	  also works on a serial console (on PC hardware at least), if you
	  send a BREAK and then within 5 seconds a command keypress. The
	  keys are documented in <file:Documentation/admin-guide/sysrq.rst>.
	  Don't say Y unless you really know what this hack does.

config MAGIC_SYSRQ_DEFAULT_ENABLE
	hex "Enable magic SysRq key functions by default"
	depends on MAGIC_SYSRQ
	default 0x1
	help
	  Specifies which SysRq key functions are enabled by default.
	  This may be set to 1 or 0 to enable or disable them all, or
	  to a bitmask as described in Documentation/admin-guide/sysrq.rst.

config MAGIC_SYSRQ_SERIAL
	bool "Enable magic SysRq key over serial"
	depends on MAGIC_SYSRQ
	default y
	help
	  Many embedded boards have a disconnected TTL level serial which can
	  generate some garbage that can lead to spurious false sysrq detects.
	  This option allows you to decide whether you want to enable the
	  magic SysRq key.

config DEBUG_KERNEL
	bool "Kernel debugging"
	help
	  Say Y here if you are developing drivers or trying to debug and
	  identify kernel problems.

config DEBUG_MISC
	bool "Miscellaneous debug code"
	default DEBUG_KERNEL
	depends on DEBUG_KERNEL
	help
	  Say Y here if you need to enable miscellaneous debug code that should
	  be under a more specific debug option but isn't.


menu "Memory Debugging"

source "mm/Kconfig.debug"

config DEBUG_OBJECTS
	bool "Debug object operations"
	depends on DEBUG_KERNEL
	help
	  If you say Y here, additional code will be inserted into the
	  kernel to track the life time of various objects and validate
	  the operations on those objects.

config DEBUG_OBJECTS_SELFTEST
	bool "Debug objects selftest"
	depends on DEBUG_OBJECTS
	help
	  This enables the selftest of the object debug code.

config DEBUG_OBJECTS_FREE
	bool "Debug objects in freed memory"
	depends on DEBUG_OBJECTS
	help
	  This enables checks whether a k/v free operation frees an area
	  which contains an object which has not been deactivated
	  properly. This can make kmalloc/kfree-intensive workloads
	  much slower.

config DEBUG_OBJECTS_TIMERS
	bool "Debug timer objects"
	depends on DEBUG_OBJECTS
	help
	  If you say Y here, additional code will be inserted into the
	  timer routines to track the life time of timer objects and
	  validate the timer operations.

config DEBUG_OBJECTS_WORK
	bool "Debug work objects"
	depends on DEBUG_OBJECTS
	help
	  If you say Y here, additional code will be inserted into the
	  work queue routines to track the life time of work objects and
	  validate the work operations.

config DEBUG_OBJECTS_RCU_HEAD
	bool "Debug RCU callbacks objects"
	depends on DEBUG_OBJECTS
	help
	  Enable this to turn on debugging of RCU list heads (call_rcu() usage).

config DEBUG_OBJECTS_PERCPU_COUNTER
	bool "Debug percpu counter objects"
	depends on DEBUG_OBJECTS
	help
	  If you say Y here, additional code will be inserted into the
	  percpu counter routines to track the life time of percpu counter
	  objects and validate the percpu counter operations.

config DEBUG_OBJECTS_ENABLE_DEFAULT
	int "debug_objects bootup default value (0-1)"
        range 0 1
        default "1"
        depends on DEBUG_OBJECTS
        help
          Debug objects boot parameter default value

config DEBUG_SLAB
	bool "Debug slab memory allocations"
	depends on DEBUG_KERNEL && SLAB
	help
	  Say Y here to have the kernel do limited verification on memory
	  allocation as well as poisoning memory on free to catch use of freed
	  memory. This can make kmalloc/kfree-intensive workloads much slower.

config SLUB_DEBUG_ON
	bool "SLUB debugging on by default"
	depends on SLUB && SLUB_DEBUG
	default n
	help
	  Boot with debugging on by default. SLUB boots by default with
	  the runtime debug capabilities switched off. Enabling this is
	  equivalent to specifying the "slub_debug" parameter on boot.
	  There is no support for more fine grained debug control like
	  possible with slub_debug=xxx. SLUB debugging may be switched
	  off in a kernel built with CONFIG_SLUB_DEBUG_ON by specifying
	  "slub_debug=-".

config SLUB_STATS
	default n
	bool "Enable SLUB performance statistics"
	depends on SLUB && SYSFS
	help
	  SLUB statistics are useful to debug SLUBs allocation behavior in
	  order find ways to optimize the allocator. This should never be
	  enabled for production use since keeping statistics slows down
	  the allocator by a few percentage points. The slabinfo command
	  supports the determination of the most active slabs to figure
	  out which slabs are relevant to a particular load.
	  Try running: slabinfo -DA

config HAVE_DEBUG_KMEMLEAK
	bool

config DEBUG_KMEMLEAK
	bool "Kernel memory leak detector"
	depends on DEBUG_KERNEL && HAVE_DEBUG_KMEMLEAK
	select DEBUG_FS
	select STACKTRACE if STACKTRACE_SUPPORT
	select KALLSYMS
	select CRC32
	help
	  Say Y here if you want to enable the memory leak
	  detector. The memory allocation/freeing is traced in a way
	  similar to the Boehm's conservative garbage collector, the
	  difference being that the orphan objects are not freed but
	  only shown in /sys/kernel/debug/kmemleak. Enabling this
	  feature will introduce an overhead to memory
	  allocations. See Documentation/dev-tools/kmemleak.rst for more
	  details.

	  Enabling DEBUG_SLAB or SLUB_DEBUG may increase the chances
	  of finding leaks due to the slab objects poisoning.

	  In order to access the kmemleak file, debugfs needs to be
	  mounted (usually at /sys/kernel/debug).

config DEBUG_KMEMLEAK_MEM_POOL_SIZE
	int "Kmemleak memory pool size"
	depends on DEBUG_KMEMLEAK
	range 200 1000000
	default 16000
	help
	  Kmemleak must track all the memory allocations to avoid
	  reporting false positives. Since memory may be allocated or
	  freed before kmemleak is fully initialised, use a static pool
	  of metadata objects to track such callbacks. After kmemleak is
	  fully initialised, this memory pool acts as an emergency one
	  if slab allocations fail.

config DEBUG_KMEMLEAK_TEST
	tristate "Simple test for the kernel memory leak detector"
	depends on DEBUG_KMEMLEAK && m
	help
	  This option enables a module that explicitly leaks memory.

	  If unsure, say N.

config DEBUG_KMEMLEAK_DEFAULT_OFF
	bool "Default kmemleak to off"
	depends on DEBUG_KMEMLEAK
	help
	  Say Y here to disable kmemleak by default. It can then be enabled
	  on the command line via kmemleak=on.

config DEBUG_KMEMLEAK_AUTO_SCAN
	bool "Enable kmemleak auto scan thread on boot up"
	default y
	depends on DEBUG_KMEMLEAK
	help
	  Depending on the cpu, kmemleak scan may be cpu intensive and can
	  stall user tasks at times. This option enables/disables automatic
	  kmemleak scan at boot up.

	  Say N here to disable kmemleak auto scan thread to stop automatic
	  scanning. Disabling this option disables automatic reporting of
	  memory leaks.

	  If unsure, say Y.

config DEBUG_STACK_USAGE
	bool "Stack utilization instrumentation"
	depends on DEBUG_KERNEL && !IA64
	help
	  Enables the display of the minimum amount of free stack which each
	  task has ever had available in the sysrq-T and sysrq-P debug output.

	  This option will slow down process creation somewhat.

config DEBUG_VM
	bool "Debug VM"
	depends on DEBUG_KERNEL
	help
	  Enable this to turn on extended checks in the virtual-memory system
          that may impact performance.

	  If unsure, say N.

config DEBUG_VM_VMACACHE
	bool "Debug VMA caching"
	depends on DEBUG_VM
	help
	  Enable this to turn on VMA caching debug information. Doing so
	  can cause significant overhead, so only enable it in non-production
	  environments.

	  If unsure, say N.

config DEBUG_VM_RB
	bool "Debug VM red-black trees"
	depends on DEBUG_VM
	help
	  Enable VM red-black tree debugging information and extra validations.

	  If unsure, say N.

config DEBUG_VM_PGFLAGS
	bool "Debug page-flags operations"
	depends on DEBUG_VM
	help
	  Enables extra validation on page flags operations.

	  If unsure, say N.

config ARCH_HAS_DEBUG_VIRTUAL
	bool

config DEBUG_VIRTUAL
	bool "Debug VM translations"
	depends on DEBUG_KERNEL && ARCH_HAS_DEBUG_VIRTUAL
	help
	  Enable some costly sanity checks in virtual to page code. This can
	  catch mistakes with virt_to_page() and friends.

	  If unsure, say N.

config DEBUG_NOMMU_REGIONS
	bool "Debug the global anon/private NOMMU mapping region tree"
	depends on DEBUG_KERNEL && !MMU
	help
	  This option causes the global tree of anonymous and private mapping
	  regions to be regularly checked for invalid topology.

config DEBUG_MEMORY_INIT
	bool "Debug memory initialisation" if EXPERT
	default !EXPERT
	help
	  Enable this for additional checks during memory initialisation.
	  The sanity checks verify aspects of the VM such as the memory model
	  and other information provided by the architecture. Verbose
	  information will be printed at KERN_DEBUG loglevel depending
	  on the mminit_loglevel= command-line option.

	  If unsure, say Y

config MEMORY_NOTIFIER_ERROR_INJECT
	tristate "Memory hotplug notifier error injection module"
	depends on MEMORY_HOTPLUG_SPARSE && NOTIFIER_ERROR_INJECTION
	help
	  This option provides the ability to inject artificial errors to
	  memory hotplug notifier chain callbacks.  It is controlled through
	  debugfs interface under /sys/kernel/debug/notifier-error-inject/memory

	  If the notifier call chain should be failed with some events
	  notified, write the error code to "actions/<notifier event>/error".

	  Example: Inject memory hotplug offline error (-12 == -ENOMEM)

	  # cd /sys/kernel/debug/notifier-error-inject/memory
	  # echo -12 > actions/MEM_GOING_OFFLINE/error
	  # echo offline > /sys/devices/system/memory/memoryXXX/state
	  bash: echo: write error: Cannot allocate memory

	  To compile this code as a module, choose M here: the module will
	  be called memory-notifier-error-inject.

	  If unsure, say N.

config DEBUG_PER_CPU_MAPS
	bool "Debug access to per_cpu maps"
	depends on DEBUG_KERNEL
	depends on SMP
	help
	  Say Y to verify that the per_cpu map being accessed has
	  been set up. This adds a fair amount of code to kernel memory
	  and decreases performance.

	  Say N if unsure.

config DEBUG_HIGHMEM
	bool "Highmem debugging"
	depends on DEBUG_KERNEL && HIGHMEM
	help
	  This option enables additional error checking for high memory
	  systems.  Disable for production systems.

config HAVE_DEBUG_STACKOVERFLOW
	bool

config DEBUG_STACKOVERFLOW
	bool "Check for stack overflows"
	depends on DEBUG_KERNEL && HAVE_DEBUG_STACKOVERFLOW
	---help---
	  Say Y here if you want to check for overflows of kernel, IRQ
	  and exception stacks (if your architecture uses them). This
	  option will show detailed messages if free stack space drops
	  below a certain limit.

	  These kinds of bugs usually occur when call-chains in the
	  kernel get too deep, especially when interrupts are
	  involved.

	  Use this in cases where you see apparently random memory
	  corruption, especially if it appears in 'struct thread_info'

	  If in doubt, say "N".

source "lib/Kconfig.kasan"

endmenu # "Memory Debugging"

config ARCH_HAS_KCOV
	bool
	help
	  An architecture should select this when it can successfully
	  build and run with CONFIG_KCOV. This typically requires
	  disabling instrumentation for some early boot code.

config CC_HAS_SANCOV_TRACE_PC
	def_bool $(cc-option,-fsanitize-coverage=trace-pc)

config KCOV
	bool "Code coverage for fuzzing"
	depends on ARCH_HAS_KCOV
	depends on CC_HAS_SANCOV_TRACE_PC || GCC_PLUGINS
	select DEBUG_FS
	select GCC_PLUGIN_SANCOV if !CC_HAS_SANCOV_TRACE_PC
	help
	  KCOV exposes kernel code coverage information in a form suitable
	  for coverage-guided fuzzing (randomized testing).

	  If RANDOMIZE_BASE is enabled, PC values will not be stable across
	  different machines and across reboots. If you need stable PC values,
	  disable RANDOMIZE_BASE.

	  For more details, see Documentation/dev-tools/kcov.rst.

config KCOV_ENABLE_COMPARISONS
	bool "Enable comparison operands collection by KCOV"
	depends on KCOV
	depends on $(cc-option,-fsanitize-coverage=trace-cmp)
	help
	  KCOV also exposes operands of every comparison in the instrumented
	  code along with operand sizes and PCs of the comparison instructions.
	  These operands can be used by fuzzing engines to improve the quality
	  of fuzzing coverage.

config KCOV_INSTRUMENT_ALL
	bool "Instrument all code by default"
	depends on KCOV
	default y
	help
	  If you are doing generic system call fuzzing (like e.g. syzkaller),
	  then you will want to instrument the whole kernel and you should
	  say y here. If you are doing more targeted fuzzing (like e.g.
	  filesystem fuzzing with AFL) then you will want to enable coverage
	  for more specific subsets of files, and should say n here.

config DEBUG_SHIRQ
	bool "Debug shared IRQ handlers"
	depends on DEBUG_KERNEL
	help
	  Enable this to generate a spurious interrupt as soon as a shared
	  interrupt handler is registered, and just before one is deregistered.
	  Drivers ought to be able to handle interrupts coming in at those
	  points; some don't and need to be caught.

menu "Debug Lockups and Hangs"

config LOCKUP_DETECTOR
	bool

config SOFTLOCKUP_DETECTOR
	bool "Detect Soft Lockups"
	depends on DEBUG_KERNEL && !S390
	select LOCKUP_DETECTOR
	help
	  Say Y here to enable the kernel to act as a watchdog to detect
	  soft lockups.

	  Softlockups are bugs that cause the kernel to loop in kernel
	  mode for more than 20 seconds, without giving other tasks a
	  chance to run.  The current stack trace is displayed upon
	  detection and the system will stay locked up.

config BOOTPARAM_SOFTLOCKUP_PANIC
	bool "Panic (Reboot) On Soft Lockups"
	depends on SOFTLOCKUP_DETECTOR
	help
	  Say Y here to enable the kernel to panic on "soft lockups",
	  which are bugs that cause the kernel to loop in kernel
	  mode for more than 20 seconds (configurable using the watchdog_thresh
	  sysctl), without giving other tasks a chance to run.

	  The panic can be used in combination with panic_timeout,
	  to cause the system to reboot automatically after a
	  lockup has been detected. This feature is useful for
	  high-availability systems that have uptime guarantees and
	  where a lockup must be resolved ASAP.

	  Say N if unsure.

config BOOTPARAM_SOFTLOCKUP_PANIC_VALUE
	int
	depends on SOFTLOCKUP_DETECTOR
	range 0 1
	default 0 if !BOOTPARAM_SOFTLOCKUP_PANIC
	default 1 if BOOTPARAM_SOFTLOCKUP_PANIC

config HARDLOCKUP_DETECTOR_PERF
	bool
	select SOFTLOCKUP_DETECTOR

#
# Enables a timestamp based low pass filter to compensate for perf based
# hard lockup detection which runs too fast due to turbo modes.
#
config HARDLOCKUP_CHECK_TIMESTAMP
	bool

#
# arch/ can define HAVE_HARDLOCKUP_DETECTOR_ARCH to provide their own hard
# lockup detector rather than the perf based detector.
#
config HARDLOCKUP_DETECTOR
	bool "Detect Hard Lockups"
	depends on DEBUG_KERNEL && !S390
	depends on HAVE_HARDLOCKUP_DETECTOR_PERF || HAVE_HARDLOCKUP_DETECTOR_ARCH
	select LOCKUP_DETECTOR
	select HARDLOCKUP_DETECTOR_PERF if HAVE_HARDLOCKUP_DETECTOR_PERF
	select HARDLOCKUP_DETECTOR_ARCH if HAVE_HARDLOCKUP_DETECTOR_ARCH
	help
	  Say Y here to enable the kernel to act as a watchdog to detect
	  hard lockups.

	  Hardlockups are bugs that cause the CPU to loop in kernel mode
	  for more than 10 seconds, without letting other interrupts have a
	  chance to run.  The current stack trace is displayed upon detection
	  and the system will stay locked up.

config BOOTPARAM_HARDLOCKUP_PANIC
	bool "Panic (Reboot) On Hard Lockups"
	depends on HARDLOCKUP_DETECTOR
	help
	  Say Y here to enable the kernel to panic on "hard lockups",
	  which are bugs that cause the kernel to loop in kernel
	  mode with interrupts disabled for more than 10 seconds (configurable
	  using the watchdog_thresh sysctl).

	  Say N if unsure.

config BOOTPARAM_HARDLOCKUP_PANIC_VALUE
	int
	depends on HARDLOCKUP_DETECTOR
	range 0 1
	default 0 if !BOOTPARAM_HARDLOCKUP_PANIC
	default 1 if BOOTPARAM_HARDLOCKUP_PANIC

config DETECT_HUNG_TASK
	bool "Detect Hung Tasks"
	depends on DEBUG_KERNEL
	default SOFTLOCKUP_DETECTOR
	help
	  Say Y here to enable the kernel to detect "hung tasks",
	  which are bugs that cause the task to be stuck in
	  uninterruptible "D" state indefinitely.

	  When a hung task is detected, the kernel will print the
	  current stack trace (which you should report), but the
	  task will stay in uninterruptible state. If lockdep is
	  enabled then all held locks will also be reported. This
	  feature has negligible overhead.

config DEFAULT_HUNG_TASK_TIMEOUT
	int "Default timeout for hung task detection (in seconds)"
	depends on DETECT_HUNG_TASK
	default 120
	help
	  This option controls the default timeout (in seconds) used
	  to determine when a task has become non-responsive and should
	  be considered hung.

	  It can be adjusted at runtime via the kernel.hung_task_timeout_secs
	  sysctl or by writing a value to
	  /proc/sys/kernel/hung_task_timeout_secs.

	  A timeout of 0 disables the check.  The default is two minutes.
	  Keeping the default should be fine in most cases.

config BOOTPARAM_HUNG_TASK_PANIC
	bool "Panic (Reboot) On Hung Tasks"
	depends on DETECT_HUNG_TASK
	help
	  Say Y here to enable the kernel to panic on "hung tasks",
	  which are bugs that cause the kernel to leave a task stuck
	  in uninterruptible "D" state.

	  The panic can be used in combination with panic_timeout,
	  to cause the system to reboot automatically after a
	  hung task has been detected. This feature is useful for
	  high-availability systems that have uptime guarantees and
	  where a hung tasks must be resolved ASAP.

	  Say N if unsure.

config BOOTPARAM_HUNG_TASK_PANIC_VALUE
	int
	depends on DETECT_HUNG_TASK
	range 0 1
	default 0 if !BOOTPARAM_HUNG_TASK_PANIC
	default 1 if BOOTPARAM_HUNG_TASK_PANIC

config WQ_WATCHDOG
	bool "Detect Workqueue Stalls"
	depends on DEBUG_KERNEL
	help
	  Say Y here to enable stall detection on workqueues.  If a
	  worker pool doesn't make forward progress on a pending work
	  item for over a given amount of time, 30s by default, a
	  warning message is printed along with dump of workqueue
	  state.  This can be configured through kernel parameter
	  "workqueue.watchdog_thresh" and its sysfs counterpart.

endmenu # "Debug lockups and hangs"

config PANIC_ON_OOPS
	bool "Panic on Oops"
	help
	  Say Y here to enable the kernel to panic when it oopses. This
	  has the same effect as setting oops=panic on the kernel command
	  line.

	  This feature is useful to ensure that the kernel does not do
	  anything erroneous after an oops which could result in data
	  corruption or other issues.

	  Say N if unsure.

config PANIC_ON_OOPS_VALUE
	int
	range 0 1
	default 0 if !PANIC_ON_OOPS
	default 1 if PANIC_ON_OOPS

config PANIC_TIMEOUT
	int "panic timeout"
	default 0
	help
	  Set the timeout value (in seconds) until a reboot occurs when the
	  the kernel panics. If n = 0, then we wait forever. A timeout
	  value n > 0 will wait n seconds before rebooting, while a timeout
	  value n < 0 will reboot immediately.

config SCHED_DEBUG
	bool "Collect scheduler debugging info"
	depends on DEBUG_KERNEL && PROC_FS
	default y
	help
	  If you say Y here, the /proc/sched_debug file will be provided
	  that can help debug the scheduler. The runtime overhead of this
	  option is minimal.

config SCHED_INFO
	bool
	default n

config PANIC_ON_SCHED_BUG
	bool "Panic on all bugs encountered by the scheduler"
	help
	  Say Y here to panic on all 'BUG:' conditions encountered by the
	  scheduler, even potentially-recoverable ones such as scheduling
	  while atomic and sleeping from invalid context etc.

	  Say N if unsure.

config PANIC_ON_RT_THROTTLING
	bool "Panic on RT throttling"
	help
	  Say Y here to enable the kernel to panic when a realtime
	  runqueue is throttled. This may be useful for detecting
	  and debugging RT throttling issues.

	  Say N if unsure.

config SCHEDSTATS
	bool "Collect scheduler statistics"
	depends on DEBUG_KERNEL && PROC_FS
	select SCHED_INFO
	help
	  If you say Y here, additional code will be inserted into the
	  scheduler and related routines to collect statistics about
	  scheduler behavior and provide them in /proc/schedstat.  These
	  stats may be useful for both tuning and debugging the scheduler
	  If you aren't debugging the scheduler or trying to tune a specific
	  application, you can say N to avoid the very slight overhead
	  this adds.

config SCHED_STACK_END_CHECK
	bool "Detect stack corruption on calls to schedule()"
	depends on DEBUG_KERNEL
	default n
	help
	  This option checks for a stack overrun on calls to schedule().
	  If the stack end location is found to be over written always panic as
	  the content of the corrupted region can no longer be trusted.
	  This is to ensure no erroneous behaviour occurs which could result in
	  data corruption or a sporadic crash at a later stage once the region
	  is examined. The runtime overhead introduced is minimal.

config DEBUG_TIMEKEEPING
	bool "Enable extra timekeeping sanity checking"
	help
	  This option will enable additional timekeeping sanity checks
	  which may be helpful when diagnosing issues where timekeeping
	  problems are suspected.

	  This may include checks in the timekeeping hotpaths, so this
	  option may have a (very small) performance impact to some
	  workloads.

	  If unsure, say N.

config DEBUG_PREEMPT
	bool "Debug preemptible kernel"
	depends on DEBUG_KERNEL && PREEMPT && TRACE_IRQFLAGS_SUPPORT
	default y
	help
	  If you say Y here then the kernel will use a debug variant of the
	  commonly used smp_processor_id() function and will print warnings
	  if kernel code uses it in a preemption-unsafe way. Also, the kernel
	  will detect preemption count underflows.

menu "Lock Debugging (spinlocks, mutexes, etc...)"

config LOCK_DEBUGGING_SUPPORT
	bool
	depends on TRACE_IRQFLAGS_SUPPORT && STACKTRACE_SUPPORT && LOCKDEP_SUPPORT
	default y

choice
	prompt "Perform Action on spinlock bug"
	depends on DEBUG_SPINLOCK

	default DEBUG_SPINLOCK_BITE_ON_BUG

	config DEBUG_SPINLOCK_BITE_ON_BUG
		bool "Cause a Watchdog Bite on Spinlock bug"
		depends on QCOM_WATCHDOG_V2
		help
		  On a spinlock bug, cause a watchdog bite so that we can get
		  the precise state of the system captured at the time of spin
		  dump. This is mutually exclusive with the below
		  DEBUG_SPINLOCK_PANIC_ON_BUG config.

	config DEBUG_SPINLOCK_PANIC_ON_BUG
		bool "Cause a Kernel Panic on Spinlock bug"
		help
		  On a spinlock bug, cause a kernel panic so that we can get the complete
		  information about the system at the time of spin dump in the dmesg.
		  This is mutually exclusive with the above DEBUG_SPINLOCK_BITE_ON_BUG.
endchoice

config PROVE_LOCKING
	bool "Lock debugging: prove locking correctness"
	depends on DEBUG_KERNEL && LOCK_DEBUGGING_SUPPORT
	select LOCKDEP
	select DEBUG_SPINLOCK
	select DEBUG_MUTEXES
	select DEBUG_RT_MUTEXES if RT_MUTEXES
	select DEBUG_RWSEMS
	select DEBUG_WW_MUTEX_SLOWPATH
	select DEBUG_LOCK_ALLOC
	select TRACE_IRQFLAGS
	default n
	help
	 This feature enables the kernel to prove that all locking
	 that occurs in the kernel runtime is mathematically
	 correct: that under no circumstance could an arbitrary (and
	 not yet triggered) combination of observed locking
	 sequences (on an arbitrary number of CPUs, running an
	 arbitrary number of tasks and interrupt contexts) cause a
	 deadlock.

	 In short, this feature enables the kernel to report locking
	 related deadlocks before they actually occur.

	 The proof does not depend on how hard and complex a
	 deadlock scenario would be to trigger: how many
	 participant CPUs, tasks and irq-contexts would be needed
	 for it to trigger. The proof also does not depend on
	 timing: if a race and a resulting deadlock is possible
	 theoretically (no matter how unlikely the race scenario
	 is), it will be proven so and will immediately be
	 reported by the kernel (once the event is observed that
	 makes the deadlock theoretically possible).

	 If a deadlock is impossible (i.e. the locking rules, as
	 observed by the kernel, are mathematically correct), the
	 kernel reports nothing.

	 NOTE: this feature can also be enabled for rwlocks, mutexes
	 and rwsems - in which case all dependencies between these
	 different locking variants are observed and mapped too, and
	 the proof of observed correctness is also maintained for an
	 arbitrary combination of these separate locking variants.

	 For more details, see Documentation/locking/lockdep-design.rst.

config LOCK_STAT
	bool "Lock usage statistics"
	depends on DEBUG_KERNEL && LOCK_DEBUGGING_SUPPORT
	select LOCKDEP
	select DEBUG_SPINLOCK
	select DEBUG_MUTEXES
	select DEBUG_RT_MUTEXES if RT_MUTEXES
	select DEBUG_LOCK_ALLOC
	default n
	help
	 This feature enables tracking lock contention points

	 For more details, see Documentation/locking/lockstat.rst

	 This also enables lock events required by "perf lock",
	 subcommand of perf.
	 If you want to use "perf lock", you also need to turn on
	 CONFIG_EVENT_TRACING.

	 CONFIG_LOCK_STAT defines "contended" and "acquired" lock events.
	 (CONFIG_LOCKDEP defines "acquire" and "release" events.)

config DEBUG_RT_MUTEXES
	bool "RT Mutex debugging, deadlock detection"
	depends on DEBUG_KERNEL && RT_MUTEXES
	help
	 This allows rt mutex semantics violations and rt mutex related
	 deadlocks (lockups) to be detected and reported automatically.

config DEBUG_SPINLOCK
	bool "Spinlock and rw-lock debugging: basic checks"
	depends on DEBUG_KERNEL
	select UNINLINE_SPIN_UNLOCK
	help
	  Say Y here and build SMP to catch missing spinlock initialization
	  and certain other kinds of spinlock errors commonly made.  This is
	  best used in conjunction with the NMI watchdog so that spinlock
	  deadlocks are also debuggable.

config DEBUG_MUTEXES
	bool "Mutex debugging: basic checks"
	depends on DEBUG_KERNEL
	help
	 This feature allows mutex semantics violations to be detected and
	 reported.

config DEBUG_WW_MUTEX_SLOWPATH
	bool "Wait/wound mutex debugging: Slowpath testing"
	depends on DEBUG_KERNEL && LOCK_DEBUGGING_SUPPORT
	select DEBUG_LOCK_ALLOC
	select DEBUG_SPINLOCK
	select DEBUG_MUTEXES
	help
	 This feature enables slowpath testing for w/w mutex users by
	 injecting additional -EDEADLK wound/backoff cases. Together with
	 the full mutex checks enabled with (CONFIG_PROVE_LOCKING) this
	 will test all possible w/w mutex interface abuse with the
	 exception of simply not acquiring all the required locks.
	 Note that this feature can introduce significant overhead, so
	 it really should not be enabled in a production or distro kernel,
	 even a debug kernel.  If you are a driver writer, enable it.  If
	 you are a distro, do not.

config DEBUG_RWSEMS
	bool "RW Semaphore debugging: basic checks"
	depends on DEBUG_KERNEL
	help
	  This debugging feature allows mismatched rw semaphore locks
	  and unlocks to be detected and reported.

config DEBUG_LOCK_ALLOC
	bool "Lock debugging: detect incorrect freeing of live locks"
	depends on DEBUG_KERNEL && LOCK_DEBUGGING_SUPPORT
	select DEBUG_SPINLOCK
	select DEBUG_MUTEXES
	select DEBUG_RT_MUTEXES if RT_MUTEXES
	select LOCKDEP
	help
	 This feature will check whether any held lock (spinlock, rwlock,
	 mutex or rwsem) is incorrectly freed by the kernel, via any of the
	 memory-freeing routines (kfree(), kmem_cache_free(), free_pages(),
	 vfree(), etc.), whether a live lock is incorrectly reinitialized via
	 spin_lock_init()/mutex_init()/etc., or whether there is any lock
	 held during task exit.

config LOCKDEP
	bool
	depends on DEBUG_KERNEL && LOCK_DEBUGGING_SUPPORT
	select STACKTRACE
	select FRAME_POINTER if !MIPS && !PPC && !ARM && !S390 && !MICROBLAZE && !ARC && !X86
	select KALLSYMS
	select KALLSYMS_ALL

config LOCKDEP_SMALL
	bool

config DEBUG_LOCKDEP
	bool "Lock dependency engine debugging"
	depends on DEBUG_KERNEL && LOCKDEP
	help
	  If you say Y here, the lock dependency engine will do
	  additional runtime checks to debug itself, at the price
	  of more runtime overhead.

config DEBUG_ATOMIC_SLEEP
	bool "Sleep inside atomic section checking"
	select PREEMPT_COUNT
	depends on DEBUG_KERNEL
	depends on !ARCH_NO_PREEMPT
	help
	  If you say Y here, various routines which may sleep will become very
	  noisy if they are called inside atomic sections: when a spinlock is
	  held, inside an rcu read side critical section, inside preempt disabled
	  sections, inside an interrupt, etc...

config DEBUG_LOCKING_API_SELFTESTS
	bool "Locking API boot-time self-tests"
	depends on DEBUG_KERNEL
	help
	  Say Y here if you want the kernel to run a short self-test during
	  bootup. The self-test checks whether common types of locking bugs
	  are detected by debugging mechanisms or not. (if you disable
	  lock debugging then those bugs wont be detected of course.)
	  The following locking APIs are covered: spinlocks, rwlocks,
	  mutexes and rwsems.

config LOCK_TORTURE_TEST
	tristate "torture tests for locking"
	depends on DEBUG_KERNEL
	select TORTURE_TEST
	help
	  This option provides a kernel module that runs torture tests
	  on kernel locking primitives.  The kernel module may be built
	  after the fact on the running kernel to be tested, if desired.

	  Say Y here if you want kernel locking-primitive torture tests
	  to be built into the kernel.
	  Say M if you want these torture tests to build as a module.
	  Say N if you are unsure.

config WW_MUTEX_SELFTEST
	tristate "Wait/wound mutex selftests"
	help
	  This option provides a kernel module that runs tests on the
	  on the struct ww_mutex locking API.

	  It is recommended to enable DEBUG_WW_MUTEX_SLOWPATH in conjunction
	  with this test harness.

	  Say M if you want these self tests to build as a module.
	  Say N if you are unsure.

endmenu # lock debugging

config TRACE_IRQFLAGS
	bool
	help
	  Enables hooks to interrupt enabling and disabling for
	  either tracing or lock debugging.

config STACKTRACE
	bool "Stack backtrace support"
	depends on STACKTRACE_SUPPORT
	help
	  This option causes the kernel to create a /proc/pid/stack for
	  every process, showing its current stack trace.
	  It is also used by various kernel debugging features that require
	  stack trace generation.

config WARN_ALL_UNSEEDED_RANDOM
	bool "Warn for all uses of unseeded randomness"
	default n
	help
	  Some parts of the kernel contain bugs relating to their use of
	  cryptographically secure random numbers before it's actually possible
	  to generate those numbers securely. This setting ensures that these
	  flaws don't go unnoticed, by enabling a message, should this ever
	  occur. This will allow people with obscure setups to know when things
	  are going wrong, so that they might contact developers about fixing
	  it.

	  Unfortunately, on some models of some architectures getting
	  a fully seeded CRNG is extremely difficult, and so this can
	  result in dmesg getting spammed for a surprisingly long
	  time.  This is really bad from a security perspective, and
	  so architecture maintainers really need to do what they can
	  to get the CRNG seeded sooner after the system is booted.
	  However, since users cannot do anything actionable to
	  address this, by default the kernel will issue only a single
	  warning for the first use of unseeded randomness.

	  Say Y here if you want to receive warnings for all uses of
	  unseeded randomness.  This will be of use primarily for
	  those developers interested in improving the security of
	  Linux kernels running on their architecture (or
	  subarchitecture).

config DEBUG_KOBJECT
	bool "kobject debugging"
	depends on DEBUG_KERNEL
	help
	  If you say Y here, some extra kobject debugging messages will be sent
	  to the syslog.

config DEBUG_KOBJECT_RELEASE
	bool "kobject release debugging"
	depends on DEBUG_OBJECTS_TIMERS
	help
	  kobjects are reference counted objects.  This means that their
	  last reference count put is not predictable, and the kobject can
	  live on past the point at which a driver decides to drop it's
	  initial reference to the kobject gained on allocation.  An
	  example of this would be a struct device which has just been
	  unregistered.

	  However, some buggy drivers assume that after such an operation,
	  the memory backing the kobject can be immediately freed.  This
	  goes completely against the principles of a refcounted object.

	  If you say Y here, the kernel will delay the release of kobjects
	  on the last reference count to improve the visibility of this
	  kind of kobject release bug.

config HAVE_DEBUG_BUGVERBOSE
	bool

config DEBUG_BUGVERBOSE
	bool "Verbose BUG() reporting (adds 70K)" if DEBUG_KERNEL && EXPERT
	depends on BUG && (GENERIC_BUG || HAVE_DEBUG_BUGVERBOSE)
	default y
	help
	  Say Y here to make BUG() panics output the file name and line number
	  of the BUG call as well as the EIP and oops trace.  This aids
	  debugging but costs about 70-100K of memory.

config DEBUG_LIST
	bool "Debug linked list manipulation"
	depends on DEBUG_KERNEL || BUG_ON_DATA_CORRUPTION
	help
	  Enable this to turn on extended checks in the linked-list
	  walking routines.

	  If unsure, say N.

config DEBUG_PLIST
	bool "Debug priority linked list manipulation"
	depends on DEBUG_KERNEL
	help
	  Enable this to turn on extended checks in the priority-ordered
	  linked-list (plist) walking routines.  This checks the entire
	  list multiple times during each manipulation.

	  If unsure, say N.

config DEBUG_SG
	bool "Debug SG table operations"
	depends on DEBUG_KERNEL
	help
	  Enable this to turn on checks on scatter-gather tables. This can
	  help find problems with drivers that do not properly initialize
	  their sg tables.

	  If unsure, say N.

config DEBUG_NOTIFIERS
	bool "Debug notifier call chains"
	depends on DEBUG_KERNEL
	help
	  Enable this to turn on sanity checking for notifier call chains.
	  This is most useful for kernel developers to make sure that
	  modules properly unregister themselves from notifier chains.
	  This is a relatively cheap check but if you care about maximum
	  performance, say N.

config DEBUG_CREDENTIALS
	bool "Debug credential management"
	depends on DEBUG_KERNEL
	help
	  Enable this to turn on some debug checking for credential
	  management.  The additional code keeps track of the number of
	  pointers from task_structs to any given cred struct, and checks to
	  see that this number never exceeds the usage count of the cred
	  struct.

	  Furthermore, if SELinux is enabled, this also checks that the
	  security pointer in the cred struct is never seen to be invalid.

	  If unsure, say N.

source "kernel/rcu/Kconfig.debug"

config DEBUG_WQ_FORCE_RR_CPU
	bool "Force round-robin CPU selection for unbound work items"
	depends on DEBUG_KERNEL
	default n
	help
	  Workqueue used to implicitly guarantee that work items queued
	  without explicit CPU specified are put on the local CPU.  This
	  guarantee is no longer true and while local CPU is still
	  preferred work items may be put on foreign CPUs.  Kernel
	  parameter "workqueue.debug_force_rr_cpu" is added to force
	  round-robin CPU selection to flush out usages which depend on the
	  now broken guarantee.  This config option enables the debug
	  feature by default.  When enabled, memory and cache locality will
	  be impacted.

config DEBUG_BLOCK_EXT_DEVT
        bool "Force extended block device numbers and spread them"
	depends on DEBUG_KERNEL
	depends on BLOCK
	default n
	help
	  BIG FAT WARNING: ENABLING THIS OPTION MIGHT BREAK BOOTING ON
	  SOME DISTRIBUTIONS.  DO NOT ENABLE THIS UNLESS YOU KNOW WHAT
	  YOU ARE DOING.  Distros, please enable this and fix whatever
	  is broken.

	  Conventionally, block device numbers are allocated from
	  predetermined contiguous area.  However, extended block area
	  may introduce non-contiguous block device numbers.  This
	  option forces most block device numbers to be allocated from
	  the extended space and spreads them to discover kernel or
	  userland code paths which assume predetermined contiguous
	  device number allocation.

	  Note that turning on this debug option shuffles all the
	  device numbers for all IDE and SCSI devices including libata
	  ones, so root partition specified using device number
	  directly (via rdev or root=MAJ:MIN) won't work anymore.
	  Textual device names (root=/dev/sdXn) will continue to work.

	  Say N if you are unsure.

config CPU_HOTPLUG_STATE_CONTROL
	bool "Enable CPU hotplug state control"
	depends on DEBUG_KERNEL
	depends on HOTPLUG_CPU
	default n
	help
	  Allows to write steps between "offline" and "online" to the CPUs
	  sysfs target file so states can be stepped granular. This is a debug
	  option for now as the hotplug machinery cannot be stopped and
	  restarted at arbitrary points yet.

	  Say N if your are unsure.

config NOTIFIER_ERROR_INJECTION
	tristate "Notifier error injection"
	depends on DEBUG_KERNEL
	select DEBUG_FS
	help
	  This option provides the ability to inject artificial errors to
	  specified notifier chain callbacks. It is useful to test the error
	  handling of notifier call chain failures.

	  Say N if unsure.

config PM_NOTIFIER_ERROR_INJECT
	tristate "PM notifier error injection module"
	depends on PM && NOTIFIER_ERROR_INJECTION
	default m if PM_DEBUG
	help
	  This option provides the ability to inject artificial errors to
	  PM notifier chain callbacks.  It is controlled through debugfs
	  interface /sys/kernel/debug/notifier-error-inject/pm

	  If the notifier call chain should be failed with some events
	  notified, write the error code to "actions/<notifier event>/error".

	  Example: Inject PM suspend error (-12 = -ENOMEM)

	  # cd /sys/kernel/debug/notifier-error-inject/pm/
	  # echo -12 > actions/PM_SUSPEND_PREPARE/error
	  # echo mem > /sys/power/state
	  bash: echo: write error: Cannot allocate memory

	  To compile this code as a module, choose M here: the module will
	  be called pm-notifier-error-inject.

	  If unsure, say N.

config OF_RECONFIG_NOTIFIER_ERROR_INJECT
	tristate "OF reconfig notifier error injection module"
	depends on OF_DYNAMIC && NOTIFIER_ERROR_INJECTION
	help
	  This option provides the ability to inject artificial errors to
	  OF reconfig notifier chain callbacks.  It is controlled
	  through debugfs interface under
	  /sys/kernel/debug/notifier-error-inject/OF-reconfig/

	  If the notifier call chain should be failed with some events
	  notified, write the error code to "actions/<notifier event>/error".

	  To compile this code as a module, choose M here: the module will
	  be called of-reconfig-notifier-error-inject.

	  If unsure, say N.

config NETDEV_NOTIFIER_ERROR_INJECT
	tristate "Netdev notifier error injection module"
	depends on NET && NOTIFIER_ERROR_INJECTION
	help
	  This option provides the ability to inject artificial errors to
	  netdevice notifier chain callbacks.  It is controlled through debugfs
	  interface /sys/kernel/debug/notifier-error-inject/netdev

	  If the notifier call chain should be failed with some events
	  notified, write the error code to "actions/<notifier event>/error".

	  Example: Inject netdevice mtu change error (-22 = -EINVAL)

	  # cd /sys/kernel/debug/notifier-error-inject/netdev
	  # echo -22 > actions/NETDEV_CHANGEMTU/error
	  # ip link set eth0 mtu 1024
	  RTNETLINK answers: Invalid argument

	  To compile this code as a module, choose M here: the module will
	  be called netdev-notifier-error-inject.

	  If unsure, say N.

config FUNCTION_ERROR_INJECTION
	def_bool y
	depends on HAVE_FUNCTION_ERROR_INJECTION && KPROBES

config FAULT_INJECTION
	bool "Fault-injection framework"
	depends on DEBUG_KERNEL
	help
	  Provide fault-injection framework.
	  For more details, see Documentation/fault-injection/.

config FAILSLAB
	bool "Fault-injection capability for kmalloc"
	depends on FAULT_INJECTION
	depends on SLAB || SLUB
	help
	  Provide fault-injection capability for kmalloc.

config FAIL_PAGE_ALLOC
	bool "Fault-injection capabilitiy for alloc_pages()"
	depends on FAULT_INJECTION
	help
	  Provide fault-injection capability for alloc_pages().

config FAIL_MAKE_REQUEST
	bool "Fault-injection capability for disk IO"
	depends on FAULT_INJECTION && BLOCK
	help
	  Provide fault-injection capability for disk IO.

config FAIL_IO_TIMEOUT
	bool "Fault-injection capability for faking disk interrupts"
	depends on FAULT_INJECTION && BLOCK
	help
	  Provide fault-injection capability on end IO handling. This
	  will make the block layer "forget" an interrupt as configured,
	  thus exercising the error handling.

	  Only works with drivers that use the generic timeout handling,
	  for others it wont do anything.

config FAIL_FUTEX
	bool "Fault-injection capability for futexes"
	select DEBUG_FS
	depends on FAULT_INJECTION && FUTEX
	help
	  Provide fault-injection capability for futexes.

config FAULT_INJECTION_DEBUG_FS
	bool "Debugfs entries for fault-injection capabilities"
	depends on FAULT_INJECTION && SYSFS && DEBUG_FS
	help
	  Enable configuration of fault-injection capabilities via debugfs.

config FAIL_FUNCTION
	bool "Fault-injection capability for functions"
	depends on FAULT_INJECTION_DEBUG_FS && FUNCTION_ERROR_INJECTION
	help
	  Provide function-based fault-injection capability.
	  This will allow you to override a specific function with a return
	  with given return value. As a result, function caller will see
	  an error value and have to handle it. This is useful to test the
	  error handling in various subsystems.

config FAIL_MMC_REQUEST
	bool "Fault-injection capability for MMC IO"
	depends on FAULT_INJECTION_DEBUG_FS && MMC
	help
	  Provide fault-injection capability for MMC IO.
	  This will make the mmc core return data errors. This is
	  useful to test the error handling in the mmc block device
	  and to test how the mmc host driver handles retries from
	  the block device.

config FAULT_INJECTION_STACKTRACE_FILTER
	bool "stacktrace filter for fault-injection capabilities"
	depends on FAULT_INJECTION_DEBUG_FS && STACKTRACE_SUPPORT
	depends on !X86_64
	select STACKTRACE
	select FRAME_POINTER if !MIPS && !PPC && !S390 && !MICROBLAZE && !ARM && !ARC && !X86
	help
	  Provide stacktrace filter for fault-injection capabilities

config LATENCYTOP
	bool "Latency measuring infrastructure"
	depends on DEBUG_KERNEL
	depends on STACKTRACE_SUPPORT
	depends on PROC_FS
	select FRAME_POINTER if !MIPS && !PPC && !S390 && !MICROBLAZE && !ARM && !ARC && !X86
	select KALLSYMS
	select KALLSYMS_ALL
	select STACKTRACE
	select SCHEDSTATS
	select SCHED_DEBUG
	help
	  Enable this option if you want to use the LatencyTOP tool
	  to find out which userspace is blocking on what kernel operations.

source "kernel/trace/Kconfig"

config PROVIDE_OHCI1394_DMA_INIT
	bool "Remote debugging over FireWire early on boot"
	depends on PCI && X86
	help
	  If you want to debug problems which hang or crash the kernel early
	  on boot and the crashing machine has a FireWire port, you can use
	  this feature to remotely access the memory of the crashed machine
	  over FireWire. This employs remote DMA as part of the OHCI1394
	  specification which is now the standard for FireWire controllers.

	  With remote DMA, you can monitor the printk buffer remotely using
	  firescope and access all memory below 4GB using fireproxy from gdb.
	  Even controlling a kernel debugger is possible using remote DMA.

	  Usage:

	  If ohci1394_dma=early is used as boot parameter, it will initialize
	  all OHCI1394 controllers which are found in the PCI config space.

	  As all changes to the FireWire bus such as enabling and disabling
	  devices cause a bus reset and thereby disable remote DMA for all
	  devices, be sure to have the cable plugged and FireWire enabled on
	  the debugging host before booting the debug target for debugging.

	  This code (~1k) is freed after boot. By then, the firewire stack
	  in charge of the OHCI-1394 controllers should be used instead.

	  See Documentation/debugging-via-ohci1394.txt for more information.

menuconfig RUNTIME_TESTING_MENU
	bool "Runtime Testing"
	def_bool y

if RUNTIME_TESTING_MENU

config LKDTM
	tristate "Linux Kernel Dump Test Tool Module"
	depends on DEBUG_FS
	help
	This module enables testing of the different dumping mechanisms by
	inducing system failures at predefined crash points.
	If you don't need it: say N
	Choose M here to compile this code as a module. The module will be
	called lkdtm.

	Documentation on how to use the module can be found in
	Documentation/fault-injection/provoke-crashes.rst

config TEST_LIST_SORT
	tristate "Linked list sorting test"
	depends on DEBUG_KERNEL || m
	help
	  Enable this to turn on 'list_sort()' function test. This test is
	  executed only once during system boot (so affects only boot time),
	  or at module load time.

	  If unsure, say N.

config TEST_SORT
	tristate "Array-based sort test"
	depends on DEBUG_KERNEL || m
	help
	  This option enables the self-test function of 'sort()' at boot,
	  or at module load time.

	  If unsure, say N.

config KPROBES_SANITY_TEST
	bool "Kprobes sanity tests"
	depends on DEBUG_KERNEL
	depends on KPROBES
	help
	  This option provides for testing basic kprobes functionality on
	  boot. Samples of kprobe and kretprobe are inserted and
	  verified for functionality.

	  Say N if you are unsure.

config BACKTRACE_SELF_TEST
	tristate "Self test for the backtrace code"
	depends on DEBUG_KERNEL
	help
	  This option provides a kernel module that can be used to test
	  the kernel stack backtrace code. This option is not useful
	  for distributions or general kernels, but only for kernel
	  developers working on architecture code.

	  Note that if you want to also test saved backtraces, you will
	  have to enable STACKTRACE as well.

	  Say N if you are unsure.

config RBTREE_TEST
	tristate "Red-Black tree test"
	depends on DEBUG_KERNEL
	help
	  A benchmark measuring the performance of the rbtree library.
	  Also includes rbtree invariant checks.

config REED_SOLOMON_TEST
	tristate "Reed-Solomon library test"
	depends on DEBUG_KERNEL || m
	select REED_SOLOMON
	select REED_SOLOMON_ENC16
	select REED_SOLOMON_DEC16
	help
	  This option enables the self-test function of rslib at boot,
	  or at module load time.

	  If unsure, say N.

config INTERVAL_TREE_TEST
	tristate "Interval tree test"
	depends on DEBUG_KERNEL
	select INTERVAL_TREE
	help
	  A benchmark measuring the performance of the interval tree library

config PERCPU_TEST
	tristate "Per cpu operations test"
	depends on m && DEBUG_KERNEL
	help
	  Enable this option to build test module which validates per-cpu
	  operations.

	  If unsure, say N.

config ATOMIC64_SELFTEST
	tristate "Perform an atomic64_t self-test"
	help
	  Enable this option to test the atomic64_t functions at boot or
	  at module load time.

	  If unsure, say N.

config ASYNC_RAID6_TEST
	tristate "Self test for hardware accelerated raid6 recovery"
	depends on ASYNC_RAID6_RECOV
	select ASYNC_MEMCPY
	---help---
	  This is a one-shot self test that permutes through the
	  recovery of all the possible two disk failure scenarios for a
	  N-disk array.  Recovery is performed with the asynchronous
	  raid6 recovery routines, and will optionally use an offload
	  engine if one is available.

	  If unsure, say N.

config TEST_HEXDUMP
	tristate "Test functions located in the hexdump module at runtime"

config TEST_STRING_HELPERS
	tristate "Test functions located in the string_helpers module at runtime"

config TEST_STRSCPY
	tristate "Test strscpy*() family of functions at runtime"

config TEST_KSTRTOX
	tristate "Test kstrto*() family of functions at runtime"

config TEST_PRINTF
	tristate "Test printf() family of functions at runtime"

config TEST_BITMAP
	tristate "Test bitmap_*() family of functions at runtime"
	help
	  Enable this option to test the bitmap functions at boot.

	  If unsure, say N.

config TEST_BITFIELD
	tristate "Test bitfield functions at runtime"
	help
	  Enable this option to test the bitfield functions at boot.

	  If unsure, say N.

config TEST_UUID
	tristate "Test functions located in the uuid module at runtime"

config TEST_XARRAY
	tristate "Test the XArray code at runtime"

config TEST_OVERFLOW
	tristate "Test check_*_overflow() functions at runtime"

config TEST_RHASHTABLE
	tristate "Perform selftest on resizable hash table"
	help
	  Enable this option to test the rhashtable functions at boot.

	  If unsure, say N.

config TEST_HASH
	tristate "Perform selftest on hash functions"
	help
	  Enable this option to test the kernel's integer (<linux/hash.h>),
	  string (<linux/stringhash.h>), and siphash (<linux/siphash.h>)
	  hash functions on boot (or module load).

	  This is intended to help people writing architecture-specific
	  optimized versions.  If unsure, say N.

config TEST_IDA
	tristate "Perform selftest on IDA functions"

config TEST_PARMAN
	tristate "Perform selftest on priority array manager"
	depends on PARMAN
	help
	  Enable this option to test priority array manager on boot
	  (or module load).

	  If unsure, say N.

config TEST_IRQ_TIMINGS
	bool "IRQ timings selftest"
	depends on IRQ_TIMINGS
	help
	  Enable this option to test the irq timings code on boot.

	  If unsure, say N.

config TEST_LKM
	tristate "Test module loading with 'hello world' module"
	depends on m
	help
	  This builds the "test_module" module that emits "Hello, world"
	  on printk when loaded. It is designed to be used for basic
	  evaluation of the module loading subsystem (for example when
	  validating module verification). It lacks any extra dependencies,
	  and will not normally be loaded by the system unless explicitly
	  requested by name.

	  If unsure, say N.

config TEST_VMALLOC
	tristate "Test module for stress/performance analysis of vmalloc allocator"
	default n
       depends on MMU
	depends on m
	help
	  This builds the "test_vmalloc" module that should be used for
	  stress and performance analysis. So, any new change for vmalloc
	  subsystem can be evaluated from performance and stability point
	  of view.

	  If unsure, say N.

config TEST_USER_COPY
	tristate "Test user/kernel boundary protections"
	depends on m
	help
	  This builds the "test_user_copy" module that runs sanity checks
	  on the copy_to/from_user infrastructure, making sure basic
	  user/kernel boundary testing is working. If it fails to load,
	  a regression has been detected in the user/kernel memory boundary
	  protections.

	  If unsure, say N.

config TEST_BPF
	tristate "Test BPF filter functionality"
	depends on m && NET
	help
	  This builds the "test_bpf" module that runs various test vectors
	  against the BPF interpreter or BPF JIT compiler depending on the
	  current setting. This is in particular useful for BPF JIT compiler
	  development, but also to run regression tests against changes in
	  the interpreter code. It also enables test stubs for eBPF maps and
	  verifier used by user space verifier testsuite.

	  If unsure, say N.

config TEST_BLACKHOLE_DEV
	tristate "Test blackhole netdev functionality"
	depends on m && NET
	help
	  This builds the "test_blackhole_dev" module that validates the
	  data path through this blackhole netdev.

	  If unsure, say N.

config FIND_BIT_BENCHMARK
	tristate "Test find_bit functions"
	help
	  This builds the "test_find_bit" module that measure find_*_bit()
	  functions performance.

	  If unsure, say N.

config TEST_FIRMWARE
	tristate "Test firmware loading via userspace interface"
	depends on FW_LOADER
	help
	  This builds the "test_firmware" module that creates a userspace
	  interface for testing firmware loading. This can be used to
	  control the triggering of firmware loading without needing an
	  actual firmware-using device. The contents can be rechecked by
	  userspace.

	  If unsure, say N.

config TEST_SYSCTL
	tristate "sysctl test driver"
	depends on PROC_SYSCTL
	help
	  This builds the "test_sysctl" module. This driver enables to test the
	  proc sysctl interfaces available to drivers safely without affecting
	  production knobs which might alter system functionality.

	  If unsure, say N.

config TEST_UDELAY
	tristate "udelay test driver"
	help
	  This builds the "udelay_test" module that helps to make sure
	  that udelay() is working properly.

	  If unsure, say N.

config TEST_STATIC_KEYS
	tristate "Test static keys"
	depends on m
	help
	  Test the static key interfaces.

	  If unsure, say N.

config TEST_KMOD
	tristate "kmod stress tester"
	depends on m
	depends on NETDEVICES && NET_CORE && INET # for TUN
	depends on BLOCK
	select TEST_LKM
	select XFS_FS
	select TUN
	select BTRFS_FS
	help
	  Test the kernel's module loading mechanism: kmod. kmod implements
	  support to load modules using the Linux kernel's usermode helper.
	  This test provides a series of tests against kmod.

	  Although technically you can either build test_kmod as a module or
	  into the kernel we disallow building it into the kernel since
	  it stress tests request_module() and this will very likely cause
	  some issues by taking over precious threads available from other
	  module load requests, ultimately this could be fatal.

	  To run tests run:

	  tools/testing/selftests/kmod/kmod.sh --help

	  If unsure, say N.

config TEST_DEBUG_VIRTUAL
	tristate "Test CONFIG_DEBUG_VIRTUAL feature"
	depends on DEBUG_VIRTUAL
	help
	  Test the kernel's ability to detect incorrect calls to
	  virt_to_phys() done against the non-linear part of the
	  kernel's virtual address map.

	  If unsure, say N.

config TEST_MEMCAT_P
	tristate "Test memcat_p() helper function"
	help
	  Test the memcat_p() helper for correctly merging two
	  pointer arrays together.

	  If unsure, say N.

config TEST_LIVEPATCH
	tristate "Test livepatching"
	default n
	depends on DYNAMIC_DEBUG
	depends on LIVEPATCH
	depends on m
	help
	  Test kernel livepatching features for correctness.  The tests will
	  load test modules that will be livepatched in various scenarios.

	  To run all the livepatching tests:

	  make -C tools/testing/selftests TARGETS=livepatch run_tests

	  Alternatively, individual tests may be invoked:

	  tools/testing/selftests/livepatch/test-callbacks.sh
	  tools/testing/selftests/livepatch/test-livepatch.sh
	  tools/testing/selftests/livepatch/test-shadow-vars.sh

	  If unsure, say N.

config TEST_OBJAGG
	tristate "Perform selftest on object aggreration manager"
	default n
	depends on OBJAGG
	help
	  Enable this option to test object aggregation manager on boot
	  (or module load).


config TEST_STACKINIT
	tristate "Test level of stack variable initialization"
	help
	  Test if the kernel is zero-initializing stack variables and
	  padding. Coverage is controlled by compiler flags,
	  CONFIG_GCC_PLUGIN_STRUCTLEAK, CONFIG_GCC_PLUGIN_STRUCTLEAK_BYREF,
	  or CONFIG_GCC_PLUGIN_STRUCTLEAK_BYREF_ALL.

	  If unsure, say N.

config TEST_MEMINIT
	tristate "Test heap/page initialization"
	help
	  Test if the kernel is zero-initializing heap and page allocations.
	  This can be useful to test init_on_alloc and init_on_free features.

	  If unsure, say N.

endif # RUNTIME_TESTING_MENU

config MEMTEST
	bool "Memtest"
	---help---
	  This option adds a kernel parameter 'memtest', which allows memtest
	  to be set.
	        memtest=0, mean disabled; -- default
	        memtest=1, mean do 1 test pattern;
	        ...
	        memtest=17, mean do 17 test patterns.
	  If you are unsure how to answer this question, answer N.

config BUG_ON_DATA_CORRUPTION
	bool "Trigger a BUG when data corruption is detected"
	select DEBUG_LIST
	help
	  Select this option if the kernel should BUG when it encounters
	  data corruption in kernel memory structures when they get checked
	  for validity.

	  If unsure, say N.

source "samples/Kconfig"

source "lib/Kconfig.kgdb"

source "lib/Kconfig.ubsan"

config ARCH_HAS_DEVMEM_IS_ALLOWED
	bool

config STRICT_DEVMEM
	bool "Filter access to /dev/mem"
	depends on MMU && DEVMEM
	depends on ARCH_HAS_DEVMEM_IS_ALLOWED
	default y if PPC || X86 || ARM64
	---help---
	  If this option is disabled, you allow userspace (root) access to all
	  of memory, including kernel and userspace memory. Accidental
	  access to this is obviously disastrous, but specific access can
	  be used by people debugging the kernel. Note that with PAT support
	  enabled, even in this case there are restrictions on /dev/mem
	  use due to the cache aliasing requirements.

	  If this option is switched on, and IO_STRICT_DEVMEM=n, the /dev/mem
	  file only allows userspace access to PCI space and the BIOS code and
	  data regions.  This is sufficient for dosemu and X and all common
	  users of /dev/mem.

	  If in doubt, say Y.

config IO_STRICT_DEVMEM
	bool "Filter I/O access to /dev/mem"
	depends on STRICT_DEVMEM
	---help---
	  If this option is disabled, you allow userspace (root) access to all
	  io-memory regardless of whether a driver is actively using that
	  range.  Accidental access to this is obviously disastrous, but
	  specific access can be used by people debugging kernel drivers.

	  If this option is switched on, the /dev/mem file only allows
	  userspace access to *idle* io-memory ranges (see /proc/iomem) This
	  may break traditional users of /dev/mem (dosemu, legacy X, etc...)
	  if the driver using a given range cannot be disabled.

	  If in doubt, say Y.

source "arch/$(SRCARCH)/Kconfig.debug"

endmenu # Kernel hacking<|MERGE_RESOLUTION|>--- conflicted
+++ resolved
@@ -166,7 +166,6 @@
 	  See Documentation/admin-guide/dynamic-debug-howto.rst for additional
 	  information.
 
-<<<<<<< HEAD
 config DEBUG_CONSOLE_UNHASHED_POINTERS
 	bool "Display unhashed kernel pointers"
 	depends on DEBUG_KERNEL
@@ -175,7 +174,7 @@
 	  prevent leaking kernel addresses. On debug builds, always print
 	  actual pointer values, ignoring the kptr_restrict setting.
 	  Not to be enabled on production builds.
-=======
+
 config DYNAMIC_DEBUG_CORE
 	bool "Enable core function of dynamic debug support"
 	depends on PRINTK
@@ -186,7 +185,6 @@
 	  DYNAMIC_DEBUG_MODULE defined for each of them, especially for
 	  the case of embedded system where the kernel image size is
 	  sensitive for people.
->>>>>>> a9a13eee
 
 endmenu # "printk and dmesg options"
 
