// SPDX-License-Identifier: GPL-2.0
/*
 * ION Memory Allocator system heap exporter
 *
 * Copyright (C) 2011 Google, Inc.
 * Copyright (c) 2011-2020, The Linux Foundation. All rights reserved.
 *
 */

#include <asm/page.h>
#include <linux/dma-mapping.h>
#include <linux/err.h>
#include <linux/highmem.h>
#include <linux/ion.h>
#include <linux/mm.h>
#include <linux/module.h>
#include <linux/scatterlist.h>
#include <linux/slab.h>
#include <linux/vmalloc.h>
#include <linux/sched.h>
#include <uapi/linux/sched/types.h>
#include <linux/seq_file.h>
#include <soc/qcom/secure_buffer.h>
#include "ion_system_heap.h"
#include "ion_page_pool.h"
#include "msm_ion_priv.h"
#include "ion_system_heap.h"
#include "ion_system_secure_heap.h"
#include "ion_secure_util.h"

static gfp_t high_order_gfp_flags = (GFP_HIGHUSER | __GFP_ZERO | __GFP_NOWARN |
				     __GFP_NORETRY) & ~__GFP_RECLAIM;
static gfp_t low_order_gfp_flags  = GFP_HIGHUSER | __GFP_ZERO;

bool pool_auto_refill_en  __read_mostly =
		IS_ENABLED(CONFIG_ION_POOL_AUTO_REFILL);

int order_to_index(unsigned int order)
{
	int i;

	for (i = 0; i < NUM_ORDERS; i++)
		if (order == orders[i])
			return i;
	BUG();
	return -1;
}

static inline unsigned int order_to_size(int order)
{
	return PAGE_SIZE << order;
}

int ion_heap_is_system_heap_type(enum ion_heap_type type)
{
	return type == ((enum ion_heap_type)ION_HEAP_TYPE_SYSTEM);
}

static struct page *alloc_buffer_page(struct ion_system_heap *sys_heap,
				      struct ion_buffer *buffer,
				      unsigned long order,
				      bool *from_pool)
{
	int cached = (int)ion_buffer_cached(buffer);
	struct page *page;
	struct ion_page_pool *pool;
	int vmid = get_secure_vmid(buffer->flags);
	struct device *dev = sys_heap->heap.dev;
	int order_ind = order_to_index(order);
	struct task_struct *worker;

	if (vmid > 0) {
		pool = sys_heap->secure_pools[vmid][order_ind];

		/*
		 * We should skip stealing pages if (1) we're focing our
		 * allocations to come from buddy; or (2) pool refilling is
		 * disabled, in which case stealing pages could deplete the
		 * uncached pools.
		 */
		if (!(*from_pool && pool_auto_refill_en))
			goto normal_alloc;

		page = ion_page_pool_alloc_pool_only(pool);
		if (!IS_ERR(page))
			return page;

		pool = sys_heap->uncached_pools[order_ind];
		page = ion_page_pool_alloc_pool_only(pool);
		if (IS_ERR(page)) {
			pool = sys_heap->secure_pools[vmid][order_ind];
			goto normal_alloc;
		}

		/*
		 * Here, setting `from_pool = false` indicates that the
		 * page didn't come from the secure pool, and causes
		 * the page to be hyp-assigned.
		 */
		*from_pool = false;

		if (pool_auto_refill_en && pool->order &&
		    pool_count_below_lowmark(pool)) {
			worker = sys_heap->kworker[ION_KTHREAD_UNCACHED];
			wake_up_process(worker);
		}
		return page;
	} else if (!cached) {
		pool = sys_heap->uncached_pools[order_ind];
	} else {
		pool = sys_heap->cached_pools[order_ind];
	}

normal_alloc:
	page = ion_page_pool_alloc(pool, from_pool);

	if (pool_auto_refill_en && pool->order &&
	    pool_count_below_lowmark(pool) && vmid <= 0)
		wake_up_process(sys_heap->kworker[cached]);

	if (IS_ERR(page))
		return page;

	if ((MAKE_ION_ALLOC_DMA_READY && vmid <= 0) || !(*from_pool))
		ion_pages_sync_for_device(dev, page, PAGE_SIZE << order,
					  DMA_BIDIRECTIONAL);

	return page;
}

/*
 * For secure pages that need to be freed and not added back to the pool; the
 *  hyp_unassign should be called before calling this function
 */
void free_buffer_page(struct ion_system_heap *heap,
		      struct ion_buffer *buffer, struct page *page,
		      unsigned int order)
{
	bool cached = ion_buffer_cached(buffer);
	int vmid = get_secure_vmid(buffer->flags);

	if (!(buffer->flags & ION_FLAG_POOL_FORCE_ALLOC)) {
		struct ion_page_pool *pool;

		if (vmid > 0)
			pool = heap->secure_pools[vmid][order_to_index(order)];
		else if (cached)
			pool = heap->cached_pools[order_to_index(order)];
		else
			pool = heap->uncached_pools[order_to_index(order)];

		if (buffer->private_flags & ION_PRIV_FLAG_SHRINKER_FREE)
			ion_page_pool_free_immediate(pool, page);
		else
			ion_page_pool_free(pool, page);
	} else {
		__free_pages(page, order);
	}
}

static struct page_info *alloc_largest_available(struct ion_system_heap *heap,
						 struct ion_buffer *buffer,
						 unsigned long size,
						 unsigned int max_order)
{
	struct page *page;
	struct page_info *info;
	int i;
	bool from_pool;

	info = kmalloc(sizeof(*info), GFP_KERNEL);
	if (!info)
		return ERR_PTR(-ENOMEM);

	for (i = 0; i < NUM_ORDERS; i++) {
		if (size < order_to_size(orders[i]))
			continue;
		if (max_order < orders[i])
			continue;
		from_pool = !(buffer->flags & ION_FLAG_POOL_FORCE_ALLOC);
		page = alloc_buffer_page(heap, buffer, orders[i], &from_pool);
		if (IS_ERR(page))
			continue;

		info->page = page;
		info->order = orders[i];
		info->from_pool = from_pool;
		INIT_LIST_HEAD(&info->list);
		return info;
	}
	kfree(info);

	return ERR_PTR(-ENOMEM);
}

static struct page_info *
alloc_from_pool_preferred(struct ion_system_heap *heap,
			  struct ion_buffer *buffer,
			  unsigned long size,
			  unsigned int max_order)
{
	struct page *page;
	struct page_info *info;
	int i;

	if (buffer->flags & ION_FLAG_POOL_FORCE_ALLOC)
		goto force_alloc;

	info = kmalloc(sizeof(*info), GFP_KERNEL);
	if (!info)
		return ERR_PTR(-ENOMEM);

	for (i = 0; i < NUM_ORDERS; i++) {
		if (size < order_to_size(orders[i]))
			continue;
		if (max_order < orders[i])
			continue;

		page = alloc_from_secure_pool_order(heap, buffer, orders[i]);
		if (IS_ERR(page))
			continue;

		info->page = page;
		info->order = orders[i];
		info->from_pool = true;
		INIT_LIST_HEAD(&info->list);
		return info;
	}

	page = split_page_from_secure_pool(heap, buffer);
	if (!IS_ERR(page)) {
		info->page = page;
		info->order = 0;
		info->from_pool = true;
		INIT_LIST_HEAD(&info->list);
		return info;
	}

	kfree(info);
force_alloc:
	return alloc_largest_available(heap, buffer, size, max_order);
}

static void process_info(struct page_info *info,
			 struct scatterlist *sg,
			 struct scatterlist *sg_sync)
{
	struct page *page = info->page;

	if (sg_sync) {
		sg_set_page(sg_sync, page, (1 << info->order) * PAGE_SIZE, 0);
		sg_dma_address(sg_sync) = page_to_phys(page);
	}
	sg_set_page(sg, page, (1 << info->order) * PAGE_SIZE, 0);
	/*
	 * This is not correct - sg_dma_address needs a dma_addr_t
	 * that is valid for the the targeted device, but this works
	 * on the currently targeted hardware.
	 */
	sg_dma_address(sg) = page_to_phys(page);

	list_del(&info->list);
	kfree(info);
}

static int ion_system_heap_allocate(struct ion_heap *heap,
				    struct ion_buffer *buffer,
				    unsigned long size,
				    unsigned long flags)
{
	struct ion_system_heap *sys_heap = to_system_heap(heap);
	struct sg_table *table;
	struct sg_table table_sync = {0};
	struct scatterlist *sg;
	struct scatterlist *sg_sync;
	int ret = -ENOMEM;
	struct list_head pages;
	struct list_head pages_from_pool;
	struct page_info *info, *tmp_info;
	int i = 0;
	unsigned int nents_sync = 0;
	unsigned long size_remaining = PAGE_ALIGN(size);
	unsigned int max_order = orders[0];
	unsigned int sz;
	int vmid = get_secure_vmid(buffer->flags);

	if (size / PAGE_SIZE > totalram_pages() / 2)
		return -ENOMEM;

	if (ion_heap_is_system_heap_type(buffer->heap->type) &&
	    is_secure_vmid_valid(vmid)) {
		pr_info("%s: System heap doesn't support secure allocations\n",
			__func__);
		return -EINVAL;
	}

	INIT_LIST_HEAD(&pages);
	INIT_LIST_HEAD(&pages_from_pool);

	while (size_remaining > 0) {
		if (is_secure_vmid_valid(vmid))
			info = alloc_from_pool_preferred(sys_heap, buffer,
							 size_remaining,
							 max_order);
		else
			info = alloc_largest_available(sys_heap, buffer,
						       size_remaining,
						       max_order);

		if (IS_ERR(info)) {
			ret = PTR_ERR(info);
			goto err;
		}

		sz = (1 << info->order) * PAGE_SIZE;

		if (info->from_pool) {
			list_add_tail(&info->list, &pages_from_pool);
		} else {
			list_add_tail(&info->list, &pages);
			++nents_sync;
		}
		size_remaining -= sz;
		max_order = info->order;
		i++;
	}

	table = kzalloc(sizeof(*table), GFP_KERNEL);
	if (!table) {
		ret = -ENOMEM;
		goto err;
	}

	ret = sg_alloc_table(table, i, GFP_KERNEL);
	if (ret)
		goto err1;

	if (nents_sync) {
		ret = sg_alloc_table(&table_sync, nents_sync, GFP_KERNEL);
		if (ret)
			goto err_free_sg;
	}

	sg = table->sgl;
	sg_sync = table_sync.sgl;

	/*
	 * We now have two separate lists. One list contains pages from the
	 * pool and the other pages from buddy. We want to merge these
	 * together while preserving the ordering of the pages (higher order
	 * first).
	 */
	do {
		info = list_first_entry_or_null(&pages, struct page_info, list);
		tmp_info = list_first_entry_or_null(&pages_from_pool,
						    struct page_info, list);
		if (info && tmp_info) {
			if (info->order >= tmp_info->order) {
				process_info(info, sg, sg_sync);
				sg_sync = sg_next(sg_sync);
			} else {
				process_info(tmp_info, sg, NULL);
			}
		} else if (info) {
			process_info(info, sg, sg_sync);
			sg_sync = sg_next(sg_sync);
		} else if (tmp_info) {
			process_info(tmp_info, sg, NULL);
		}
		sg = sg_next(sg);

	} while (sg);

	if (nents_sync) {
		if (vmid > 0) {
			ret = ion_hyp_assign_sg(&table_sync, &vmid, 1, true);
			if (ret)
				goto err_free_sg2;
		}
	}

	buffer->sg_table = table;
<<<<<<< HEAD

	ion_buffer_prep_noncached(buffer);

=======
	if (nents_sync)
		sg_free_table(&table_sync);
	ion_prepare_sgl_for_force_dma_sync(buffer->sg_table);
>>>>>>> 69e489fe
	return 0;

err_free_sg2:
	/* We failed to zero buffers. Bypass pool */
	buffer->private_flags |= ION_PRIV_FLAG_SHRINKER_FREE;

	if (vmid > 0)
		ion_hyp_unassign_sg(table, &vmid, 1, true);

	for_each_sg(table->sgl, sg, table->nents, i)
		free_buffer_page(sys_heap, buffer, sg_page(sg),
				 get_order(sg->length));
	if (nents_sync)
		sg_free_table(&table_sync);
err_free_sg:
	sg_free_table(table);
err1:
	kfree(table);
err:
	list_for_each_entry_safe(info, tmp_info, &pages, list) {
		free_buffer_page(sys_heap, buffer, info->page, info->order);
		kfree(info);
	}
	list_for_each_entry_safe(info, tmp_info, &pages_from_pool, list) {
		free_buffer_page(sys_heap, buffer, info->page, info->order);
		kfree(info);
	}
	return ret;
}

void ion_system_heap_free(struct ion_buffer *buffer)
{
	struct ion_heap *heap = buffer->heap;
	struct ion_system_heap *sys_heap = to_system_heap(heap);
	struct sg_table *table = buffer->sg_table;
	struct scatterlist *sg;
	int i;
	int vmid = get_secure_vmid(buffer->flags);

	if (!(buffer->private_flags & ION_PRIV_FLAG_SHRINKER_FREE) &&
	    !(buffer->flags & ION_FLAG_POOL_FORCE_ALLOC)) {
		if (vmid < 0)
			ion_buffer_zero(buffer);
	} else if (vmid > 0) {
		if (ion_hyp_unassign_sg(table, &vmid, 1, true))
			return;
	}

	for_each_sg(table->sgl, sg, table->nents, i)
		free_buffer_page(sys_heap, buffer, sg_page(sg),
				 get_order(sg->length));
	sg_free_table(table);
	kfree(table);
}

static int ion_system_heap_shrink(struct ion_heap *heap, gfp_t gfp_mask,
				 int nr_to_scan)
{
	struct ion_system_heap *sys_heap;
	int nr_total = 0;
	int i, j, nr_freed = 0;
	int only_scan = 0;
	struct ion_page_pool *pool;

	sys_heap = to_system_heap(heap);

	if (!nr_to_scan)
		only_scan = 1;

	/* shrink the pools starting from lower order ones */
	for (i = NUM_ORDERS - 1; i >= 0; i--) {
		nr_freed = 0;

		for (j = 0; j < VMID_LAST; j++) {
			if (is_secure_vmid_valid(j))
				nr_freed +=
					ion_secure_page_pool_shrink(sys_heap,
								    j, i,
								    nr_to_scan);
		}

		pool = sys_heap->uncached_pools[i];
		nr_freed += ion_page_pool_shrink(pool, gfp_mask, nr_to_scan);

		pool = sys_heap->cached_pools[i];
		nr_freed += ion_page_pool_shrink(pool, gfp_mask, nr_to_scan);
		nr_total += nr_freed;

		if (!only_scan) {
			nr_to_scan -= nr_freed;
			/* shrink completed */
			if (nr_to_scan <= 0)
				break;
		}
	}

	return nr_total;
}

static struct ion_heap_ops system_heap_ops = {
	.allocate = ion_system_heap_allocate,
	.free = ion_system_heap_free,
	.shrink = ion_system_heap_shrink,
};

static int ion_system_heap_debug_show(struct ion_heap *heap,
				      struct seq_file *s, void *unused)
{
	struct ion_system_heap *sys_heap;
	bool use_seq = s;
	unsigned long uncached_total = 0;
	unsigned long cached_total = 0;
	unsigned long secure_total = 0;
	struct ion_page_pool *pool;
	int i, j;

	sys_heap = to_system_heap(heap);
	for (i = 0; i < NUM_ORDERS; i++) {
		pool = sys_heap->uncached_pools[i];
		if (use_seq) {
			seq_printf(s,
				   "%d order %u highmem pages in uncached pool = %lu total\n",
				   pool->high_count, pool->order,
				   (1 << pool->order) * PAGE_SIZE *
					pool->high_count);
			seq_printf(s,
				   "%d order %u lowmem pages in uncached pool = %lu total\n",
				   pool->low_count, pool->order,
				   (1 << pool->order) * PAGE_SIZE *
					pool->low_count);
		}

		uncached_total += (1 << pool->order) * PAGE_SIZE *
			pool->high_count;
		uncached_total += (1 << pool->order) * PAGE_SIZE *
			pool->low_count;
	}

	for (i = 0; i < NUM_ORDERS; i++) {
		pool = sys_heap->cached_pools[i];
		if (use_seq) {
			seq_printf(s,
				   "%d order %u highmem pages in cached pool = %lu total\n",
				   pool->high_count, pool->order,
				   (1 << pool->order) * PAGE_SIZE *
					pool->high_count);
			seq_printf(s,
				   "%d order %u lowmem pages in cached pool = %lu total\n",
				   pool->low_count, pool->order,
				   (1 << pool->order) * PAGE_SIZE *
					pool->low_count);
		}

		cached_total += (1 << pool->order) * PAGE_SIZE *
			pool->high_count;
		cached_total += (1 << pool->order) * PAGE_SIZE *
			pool->low_count;
	}

	for (i = 0; i < NUM_ORDERS; i++) {
		for (j = 0; j < VMID_LAST; j++) {
			if (!is_secure_vmid_valid(j))
				continue;
			pool = sys_heap->secure_pools[j][i];

			if (use_seq) {
				seq_printf(s,
					   "VMID %d: %d order %u highmem pages in secure pool = %lu total\n",
					   j, pool->high_count, pool->order,
					   (1 << pool->order) * PAGE_SIZE *
						pool->high_count);
				seq_printf(s,
					   "VMID  %d: %d order %u lowmem pages in secure pool = %lu total\n",
					   j, pool->low_count, pool->order,
					   (1 << pool->order) * PAGE_SIZE *
						pool->low_count);
			}

			secure_total += (1 << pool->order) * PAGE_SIZE *
					 pool->high_count;
			secure_total += (1 << pool->order) * PAGE_SIZE *
					 pool->low_count;
		}
	}

	if (use_seq) {
		seq_puts(s, "--------------------------------------------\n");
		seq_printf(s, "uncached pool = %lu cached pool = %lu secure pool = %lu\n",
			   uncached_total, cached_total, secure_total);
		seq_printf(s, "pool total (uncached + cached + secure) = %lu\n",
			   uncached_total + cached_total + secure_total);
		seq_puts(s, "--------------------------------------------\n");
	} else {
		pr_info("-------------------------------------------------\n");
		pr_info("uncached pool = %lu cached pool = %lu secure pool = %lu\n",
			uncached_total, cached_total, secure_total);
		pr_info("pool total (uncached + cached + secure) = %lu\n",
			uncached_total + cached_total + secure_total);
		pr_info("-------------------------------------------------\n");
	}

	return 0;
}

static struct msm_ion_heap_ops msm_system_heap_ops = {
	.debug_show = ion_system_heap_debug_show,
};

static void ion_system_heap_destroy_pools(struct ion_page_pool **pools)
{
	int i;

	for (i = 0; i < NUM_ORDERS; i++)
		if (pools[i]) {
			ion_page_pool_destroy(pools[i]);
			pools[i] = NULL;
		}
}

/**
 * ion_system_heap_create_pools - Creates pools for all orders
 *
 * If this fails you don't need to destroy any pools. It's all or
 * nothing. If it succeeds you'll eventually need to use
 * ion_system_heap_destroy_pools to destroy the pools.
 */
static int ion_system_heap_create_pools(struct ion_system_heap *sys_heap,
					struct ion_page_pool **pools,
					bool cached)
{
	int i;

	for (i = 0; i < NUM_ORDERS; i++) {
		struct ion_page_pool *pool;
		gfp_t gfp_flags = low_order_gfp_flags;

		if (orders[i])
			gfp_flags = high_order_gfp_flags;
		pool = ion_page_pool_create(gfp_flags, orders[i], cached);
		if (!pool)
			goto err_create_pool;
		pool->heap_dev = sys_heap->heap.dev;
		pools[i] = pool;
	}

	return 0;
err_create_pool:
	ion_system_heap_destroy_pools(pools);
	return -ENOMEM;
}

static int ion_sys_heap_worker(void *data)
{
	struct ion_page_pool **pools = (struct ion_page_pool **)data;
	int i;

	for (;;) {
		for (i = 0; i < NUM_ORDERS; i++) {
			if (pool_count_below_lowmark(pools[i]))
				ion_page_pool_refill(pools[i]);
		}
		set_current_state(TASK_INTERRUPTIBLE);
		if (unlikely(kthread_should_stop())) {
			set_current_state(TASK_RUNNING);
			break;
		}
		schedule();

		set_current_state(TASK_RUNNING);
	}

	return 0;
}

static struct task_struct *ion_create_kworker(struct ion_page_pool **pools,
					      bool cached)
{
	struct sched_attr attr = { 0 };
	struct task_struct *thread;
	int ret;
	char *buf;

	attr.sched_nice = ION_KTHREAD_NICE_VAL;
	buf = cached ? "cached" : "uncached";

	thread = kthread_create(ion_sys_heap_worker, pools,
				"ion-pool-%s-worker", buf);
	if (IS_ERR(thread)) {
		pr_err("%s: failed to create %s worker thread: %ld\n",
		       __func__, buf, PTR_ERR(thread));
		return thread;
	}
	ret = sched_setattr(thread, &attr);
	if (ret) {
		kthread_stop(thread);
		pr_warn("%s: failed to set task priority for %s worker thread: ret = %d\n",
			__func__, buf, ret);
		return ERR_PTR(ret);
	}

	return thread;
}

struct ion_heap *ion_system_heap_create(struct ion_platform_heap *data)
{
	struct ion_system_heap *heap;
	int ret = -ENOMEM;
	int i;

	heap = kzalloc(sizeof(*heap), GFP_KERNEL);
	if (!heap)
		return ERR_PTR(-ENOMEM);
	heap->heap.dev = data->priv;
	heap->heap.msm_heap_ops = &msm_system_heap_ops;
	heap->heap.ion_heap.ops = &system_heap_ops;
	heap->heap.ion_heap.buf_ops = msm_ion_dma_buf_ops;
	heap->heap.ion_heap.type = ION_HEAP_TYPE_SYSTEM;
	heap->heap.ion_heap.flags = ION_HEAP_FLAG_DEFER_FREE;

	for (i = 0; i < VMID_LAST; i++)
		if (is_secure_vmid_valid(i))
			if (ion_system_heap_create_pools(heap,
							 heap->secure_pools[i],
							 false))
				goto destroy_secure_pools;

	if (ion_system_heap_create_pools(heap, heap->uncached_pools, false))
		goto destroy_secure_pools;

	if (ion_system_heap_create_pools(heap, heap->cached_pools, true))
		goto destroy_uncached_pools;

	if (pool_auto_refill_en) {
		heap->kworker[ION_KTHREAD_UNCACHED] =
				ion_create_kworker(heap->uncached_pools, false);
		if (IS_ERR(heap->kworker[ION_KTHREAD_UNCACHED])) {
			ret = PTR_ERR(heap->kworker[ION_KTHREAD_UNCACHED]);
			goto destroy_pools;
		}
		heap->kworker[ION_KTHREAD_CACHED] =
				ion_create_kworker(heap->cached_pools, true);
		if (IS_ERR(heap->kworker[ION_KTHREAD_CACHED])) {
			kthread_stop(heap->kworker[ION_KTHREAD_UNCACHED]);
			ret = PTR_ERR(heap->kworker[ION_KTHREAD_CACHED]);
			goto destroy_pools;
		}
	}

	mutex_init(&heap->split_page_mutex);

	return &heap->heap.ion_heap;
destroy_pools:
	ion_system_heap_destroy_pools(heap->cached_pools);
destroy_uncached_pools:
	ion_system_heap_destroy_pools(heap->uncached_pools);
destroy_secure_pools:
	for (i = 0; i < VMID_LAST; i++) {
		if (heap->secure_pools[i])
			ion_system_heap_destroy_pools(heap->secure_pools[i]);
	}
	kfree(heap);
	return ERR_PTR(ret);
}

MODULE_LICENSE("GPL v2");<|MERGE_RESOLUTION|>--- conflicted
+++ resolved
@@ -380,15 +380,9 @@
 	}
 
 	buffer->sg_table = table;
-<<<<<<< HEAD
-
-	ion_buffer_prep_noncached(buffer);
-
-=======
 	if (nents_sync)
 		sg_free_table(&table_sync);
 	ion_prepare_sgl_for_force_dma_sync(buffer->sg_table);
->>>>>>> 69e489fe
 	return 0;
 
 err_free_sg2:
