/* SPDX-License-Identifier: GPL-2.0-or-later */
/*
 * drivers/scsi/ufs/unipro.h
 *
 * Copyright (C) 2013 Samsung Electronics Co., Ltd.
 */

#ifndef _UNIPRO_H_
#define _UNIPRO_H_

/*
 * M-TX Configuration Attributes
 */
#define TX_HIBERN8TIME_CAPABILITY		0x000F
#define TX_MODE					0x0021
#define TX_HSRATE_SERIES			0x0022
#define TX_HSGEAR				0x0023
#define TX_PWMGEAR				0x0024
#define TX_AMPLITUDE				0x0025
#define TX_HS_SLEWRATE				0x0026
#define TX_SYNC_SOURCE				0x0027
#define TX_HS_SYNC_LENGTH			0x0028
#define TX_HS_PREPARE_LENGTH			0x0029
#define TX_LS_PREPARE_LENGTH			0x002A
#define TX_HIBERN8_CONTROL			0x002B
#define TX_LCC_ENABLE				0x002C
#define TX_PWM_BURST_CLOSURE_EXTENSION		0x002D
#define TX_BYPASS_8B10B_ENABLE			0x002E
#define TX_DRIVER_POLARITY			0x002F
#define TX_HS_UNTERMINATED_LINE_DRIVE_ENABLE	0x0030
#define TX_LS_TERMINATED_LINE_DRIVE_ENABLE	0x0031
#define TX_LCC_SEQUENCER			0x0032
#define TX_MIN_ACTIVATETIME			0x0033
#define TX_PWM_G6_G7_SYNC_LENGTH		0x0034
#define TX_REFCLKFREQ				0x00EB
#define TX_CFGCLKFREQVAL			0x00EC
#define	CFGEXTRATTR				0x00F0
#define DITHERCTRL2				0x00F1

/*
 * M-RX Configuration Attributes
 */
#define RX_MODE					0x00A1
#define RX_HSRATE_SERIES			0x00A2
#define RX_HSGEAR				0x00A3
#define RX_PWMGEAR				0x00A4
#define RX_LS_TERMINATED_ENABLE			0x00A5
#define RX_HS_UNTERMINATED_ENABLE		0x00A6
#define RX_ENTER_HIBERN8			0x00A7
#define RX_BYPASS_8B10B_ENABLE			0x00A8
#define RX_TERMINATION_FORCE_ENABLE		0x00A9
#define RX_MIN_ACTIVATETIME_CAPABILITY		0x008F
#define RX_HIBERN8TIME_CAPABILITY		0x0092
#define RX_REFCLKFREQ				0x00EB
#define	RX_CFGCLKFREQVAL			0x00EC
#define CFGWIDEINLN				0x00F0
#define CFGRXCDR8				0x00BA
#define ENARXDIRECTCFG4				0x00F2
#define CFGRXOVR8				0x00BD
#define RXDIRECTCTRL2				0x00C7
#define ENARXDIRECTCFG3				0x00F3
#define RXCALCTRL				0x00B4
#define ENARXDIRECTCFG2				0x00F4
#define CFGRXOVR4				0x00E9
#define RXSQCTRL				0x00B5
#define CFGRXOVR6				0x00BF
#define RX_HS_ADAPT_INITIAL_CAPABILITY		0x009F

#define is_mphy_tx_attr(attr)			(attr < RX_MODE)
#define RX_MIN_ACTIVATETIME_UNIT_US		100
#define HIBERN8TIME_UNIT_US			100

/*
 * Common Block Attributes
 */
#define TX_GLOBALHIBERNATE			UNIPRO_CB_OFFSET(0x002B)
#define REFCLKMODE				UNIPRO_CB_OFFSET(0x00BF)
#define DIRECTCTRL19				UNIPRO_CB_OFFSET(0x00CD)
#define DIRECTCTRL10				UNIPRO_CB_OFFSET(0x00E6)
#define CDIRECTCTRL6				UNIPRO_CB_OFFSET(0x00EA)
#define RTOBSERVESELECT				UNIPRO_CB_OFFSET(0x00F0)
#define CBDIVFACTOR				UNIPRO_CB_OFFSET(0x00F1)
#define CBDCOCTRL5				UNIPRO_CB_OFFSET(0x00F3)
#define CBPRGPLL2				UNIPRO_CB_OFFSET(0x00F8)
#define CBPRGTUNING				UNIPRO_CB_OFFSET(0x00FB)

#define UNIPRO_CB_OFFSET(x)			(0x8000 | x)

/*
 * PHY Adpater attributes
 */
#define PA_ACTIVETXDATALANES	0x1560
#define PA_ACTIVERXDATALANES	0x1580
#define PA_TXTRAILINGCLOCKS	0x1564
#define PA_PHY_TYPE		0x1500
#define PA_AVAILTXDATALANES	0x1520
#define PA_AVAILRXDATALANES	0x1540
#define PA_MINRXTRAILINGCLOCKS	0x1543
#define PA_TXPWRSTATUS		0x1567
#define PA_RXPWRSTATUS		0x1582
#define PA_TXFORCECLOCK		0x1562
#define PA_TXPWRMODE		0x1563
#define PA_LEGACYDPHYESCDL	0x1570
#define PA_MAXTXSPEEDFAST	0x1521
#define PA_MAXTXSPEEDSLOW	0x1522
#define PA_MAXRXSPEEDFAST	0x1541
#define PA_MAXRXSPEEDSLOW	0x1542
#define PA_TXLINKSTARTUPHS	0x1544
#define PA_LOCAL_TX_LCC_ENABLE	0x155E
#define PA_TXSPEEDFAST		0x1565
#define PA_TXSPEEDSLOW		0x1566
#define PA_REMOTEVERINFO	0x15A0
#define PA_TXGEAR		0x1568
#define PA_TXTERMINATION	0x1569
#define PA_HSSERIES		0x156A
#define PA_PWRMODE		0x1571
#define PA_RXGEAR		0x1583
#define PA_RXTERMINATION	0x1584
#define PA_MAXRXPWMGEAR		0x1586
#define PA_MAXRXHSGEAR		0x1587
#define PA_RXHSUNTERMCAP	0x15A5
#define PA_RXLSTERMCAP		0x15A6
#define PA_GRANULARITY		0x15AA
#define PA_PACPREQTIMEOUT	0x1590
#define PA_PACPREQEOBTIMEOUT	0x1591
#define PA_HIBERN8TIME		0x15A7
#define PA_LOCALVERINFO		0x15A9
#define PA_TACTIVATE		0x15A8
#define PA_PACPFRAMECOUNT	0x15C0
#define PA_PACPERRORCOUNT	0x15C1
#define PA_PHYTESTCONTROL	0x15C2
#define PA_PWRMODEUSERDATA0	0x15B0
#define PA_PWRMODEUSERDATA1	0x15B1
#define PA_PWRMODEUSERDATA2	0x15B2
#define PA_PWRMODEUSERDATA3	0x15B3
#define PA_PWRMODEUSERDATA4	0x15B4
#define PA_PWRMODEUSERDATA5	0x15B5
#define PA_PWRMODEUSERDATA6	0x15B6
#define PA_PWRMODEUSERDATA7	0x15B7
#define PA_PWRMODEUSERDATA8	0x15B8
#define PA_PWRMODEUSERDATA9	0x15B9
#define PA_PWRMODEUSERDATA10	0x15BA
#define PA_PWRMODEUSERDATA11	0x15BB
#define PA_CONNECTEDTXDATALANES	0x1561
#define PA_CONNECTEDRXDATALANES	0x1581
#define PA_LOGICALLANEMAP	0x15A1
#define PA_SLEEPNOCONFIGTIME	0x15A2
#define PA_STALLNOCONFIGTIME	0x15A3
#define PA_SAVECONFIGTIME	0x15A4
#define PA_TXHSADAPTTYPE       0x15D4

/* Adpat type for PA_TXHSADAPTTYPE attribute */
#define PA_REFRESH_ADAPT       0x00
#define PA_INITIAL_ADAPT       0x01
#define PA_NO_ADAPT            0x03

#define PA_TACTIVATE_TIME_UNIT_US	10
#define PA_HIBERN8_TIME_UNIT_US		100

#ifdef CONFIG_SCSI_UFSHCD_QTI
#define PA_PEERRXHSADAPTINITIAL	0x15D3
#define PA_TXHSADAPTTYPE	0x15D4
#define PA_PEERRXHSADAPTINITIAL_Default	0x91

/* Adpat type for PA_TXHSADAPTTYPE attribute */
#define PA_REFRESH_ADAPT	0x00
#define PA_INITIAL_ADAPT	0x01
#define PA_NO_ADAPT		0x03
#endif

/*Other attributes*/
#define VS_MPHYCFGUPDT		0xD085
#define VS_DEBUGOMC		0xD09E
#define VS_POWERSTATE		0xD083

#define PA_GRANULARITY_MIN_VAL	1
#define PA_GRANULARITY_MAX_VAL	6

/* PHY Adapter Protocol Constants */
#define PA_MAXDATALANES	4

#define DL_FC0ProtectionTimeOutVal_Default	8191
#define DL_TC0ReplayTimeOutVal_Default		65535
#define DL_AFC0ReqTimeOutVal_Default		32767
#define DL_FC1ProtectionTimeOutVal_Default	8191
#define DL_TC1ReplayTimeOutVal_Default		65535
#define DL_AFC1ReqTimeOutVal_Default		32767

#define DME_LocalFC0ProtectionTimeOutVal	0xD041
#define DME_LocalTC0ReplayTimeOutVal		0xD042
#define DME_LocalAFC0ReqTimeOutVal		0xD043

/* PA power modes */
enum {
	FAST_MODE	= 1,
	SLOW_MODE	= 2,
	FASTAUTO_MODE	= 4,
	SLOWAUTO_MODE	= 5,
	UNCHANGED	= 7,
};

/* PA TX/RX Frequency Series */
enum {
	PA_HS_MODE_A	= 1,
	PA_HS_MODE_B	= 2,
};

enum ufs_pwm_gear_tag {
	UFS_PWM_DONT_CHANGE,	/* Don't change Gear */
	UFS_PWM_G1,		/* PWM Gear 1 (default for reset) */
	UFS_PWM_G2,		/* PWM Gear 2 */
	UFS_PWM_G3,		/* PWM Gear 3 */
	UFS_PWM_G4,		/* PWM Gear 4 */
	UFS_PWM_G5,		/* PWM Gear 5 */
	UFS_PWM_G6,		/* PWM Gear 6 */
	UFS_PWM_G7,		/* PWM Gear 7 */
};

enum ufs_hs_gear_tag {
	UFS_HS_DONT_CHANGE,	/* Don't change Gear */
	UFS_HS_G1,		/* HS Gear 1 (default for reset) */
	UFS_HS_G2,		/* HS Gear 2 */
	UFS_HS_G3,		/* HS Gear 3 */
<<<<<<< HEAD
#ifdef CONFIG_SCSI_UFSHCD_QTI
	UFS_HS_G4,		/* HS Gear 4 */
#endif
=======
	UFS_HS_G4,		/* HS Gear 4 */
>>>>>>> a5f1397e
};

enum ufs_unipro_ver {
	UFS_UNIPRO_VER_RESERVED = 0,
	UFS_UNIPRO_VER_1_40 = 1, /* UniPro version 1.40 */
	UFS_UNIPRO_VER_1_41 = 2, /* UniPro version 1.41 */
	UFS_UNIPRO_VER_1_6 = 3,  /* UniPro version 1.6 */
	UFS_UNIPRO_VER_MAX = 4,  /* UniPro unsupported version */
	/* UniPro version field mask in PA_LOCALVERINFO */
	UFS_UNIPRO_VER_MASK = 0xF,
};

/*
 * Data Link Layer Attributes
 */
#define DL_TC0TXFCTHRESHOLD	0x2040
#define DL_FC0PROTTIMEOUTVAL	0x2041
#define DL_TC0REPLAYTIMEOUTVAL	0x2042
#define DL_AFC0REQTIMEOUTVAL	0x2043
#define DL_AFC0CREDITTHRESHOLD	0x2044
#define DL_TC0OUTACKTHRESHOLD	0x2045
#define DL_TC1TXFCTHRESHOLD	0x2060
#define DL_FC1PROTTIMEOUTVAL	0x2061
#define DL_TC1REPLAYTIMEOUTVAL	0x2062
#define DL_AFC1REQTIMEOUTVAL	0x2063
#define DL_AFC1CREDITTHRESHOLD	0x2064
#define DL_TC1OUTACKTHRESHOLD	0x2065
#define DL_TXPREEMPTIONCAP	0x2000
#define DL_TC0TXMAXSDUSIZE	0x2001
#define DL_TC0RXINITCREDITVAL	0x2002
#define DL_TC0TXBUFFERSIZE	0x2005
#define DL_PEERTC0PRESENT	0x2046
#define DL_PEERTC0RXINITCREVAL	0x2047
#define DL_TC1TXMAXSDUSIZE	0x2003
#define DL_TC1RXINITCREDITVAL	0x2004
#define DL_TC1TXBUFFERSIZE	0x2006
#define DL_PEERTC1PRESENT	0x2066
#define DL_PEERTC1RXINITCREVAL	0x2067

/*
 * Network Layer Attributes
 */
#define N_DEVICEID		0x3000
#define N_DEVICEID_VALID	0x3001
#define N_TC0TXMAXSDUSIZE	0x3020
#define N_TC1TXMAXSDUSIZE	0x3021

/*
 * Transport Layer Attributes
 */
#define T_NUMCPORTS		0x4000
#define T_NUMTESTFEATURES	0x4001
#define T_CONNECTIONSTATE	0x4020
#define T_PEERDEVICEID		0x4021
#define T_PEERCPORTID		0x4022
#define T_TRAFFICCLASS		0x4023
#define T_PROTOCOLID		0x4024
#define T_CPORTFLAGS		0x4025
#define T_TXTOKENVALUE		0x4026
#define T_RXTOKENVALUE		0x4027
#define T_LOCALBUFFERSPACE	0x4028
#define T_PEERBUFFERSPACE	0x4029
#define T_CREDITSTOSEND		0x402A
#define T_CPORTMODE		0x402B
#define T_TC0TXMAXSDUSIZE	0x4060
#define T_TC1TXMAXSDUSIZE	0x4061

#ifdef FALSE
#undef FALSE
#endif

#ifdef TRUE
#undef TRUE
#endif

/* Boolean attribute values */
enum {
	FALSE = 0,
	TRUE,
};

#endif /* _UNIPRO_H_ */<|MERGE_RESOLUTION|>--- conflicted
+++ resolved
@@ -221,13 +221,7 @@
 	UFS_HS_G1,		/* HS Gear 1 (default for reset) */
 	UFS_HS_G2,		/* HS Gear 2 */
 	UFS_HS_G3,		/* HS Gear 3 */
-<<<<<<< HEAD
-#ifdef CONFIG_SCSI_UFSHCD_QTI
 	UFS_HS_G4,		/* HS Gear 4 */
-#endif
-=======
-	UFS_HS_G4,		/* HS Gear 4 */
->>>>>>> a5f1397e
 };
 
 enum ufs_unipro_ver {
