--- conflicted
+++ resolved
@@ -135,7 +135,6 @@
  */
 #define UFS_DEVICE_QUIRK_SUPPORT_EXTENDED_FEATURES (1 << 10)
 
-<<<<<<< HEAD
 #ifdef CONFIG_SCSI_UFSHCD_QTI
 /*
  * Some UFS devices may stop responding after switching from HS-G1 to HS-G3.
@@ -161,7 +160,7 @@
 #define UFS_DEVICE_QUIRK_NO_LINK_OFF	(1 << 13)
 
 #endif
-=======
+
 /*
  * Some UFS devices require delay after VCC power rail is turned-off.
  * Enable this quirk to introduce 5ms delays after VCC power-off during
@@ -169,5 +168,4 @@
  */
 #define UFS_DEVICE_QUIRK_DELAY_AFTER_LPM        (1 << 11)
 
->>>>>>> 9ea491ae
 #endif /* UFS_QUIRKS_H_ */