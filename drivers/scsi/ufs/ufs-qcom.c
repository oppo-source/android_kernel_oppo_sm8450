// SPDX-License-Identifier: GPL-2.0-only
/*
 * Copyright (c) 2013-2020, Linux Foundation. All rights reserved.
 */

#include <linux/acpi.h>
#include <linux/time.h>
#include <linux/of.h>
#include <linux/bitfield.h>
#include <linux/platform_device.h>
#include <linux/phy/phy.h>
#include <linux/gpio/consumer.h>
#include <linux/reset-controller.h>
#include <linux/interconnect.h>
#include <linux/phy/phy-qcom-ufs.h>
#include <linux/devfreq.h>
#include <linux/cpu.h>
#include <linux/blk-mq.h>
#include <linux/thermal.h>

#include "ufshcd.h"
#include "ufshcd-pltfrm.h"
#include "unipro.h"
#include "ufs-qcom.h"
#include "ufshci.h"
#include "ufs_quirks.h"
#include "ufshcd-crypto-qti.h"

#define UFS_QCOM_DEFAULT_DBG_PRINT_EN	\
	(UFS_QCOM_DBG_PRINT_REGS_EN | UFS_QCOM_DBG_PRINT_TEST_BUS_EN)

#define UFS_DDR "ufs-ddr"
#define CPU_UFS "cpu-ufs"
#define MAX_PROP_SIZE		   32
#define VDDP_REF_CLK_MIN_UV        1200000
#define VDDP_REF_CLK_MAX_UV        1200000

#define UFS_QCOM_DEFAULT_DBG_PRINT_EN	\
	(UFS_QCOM_DBG_PRINT_REGS_EN | UFS_QCOM_DBG_PRINT_TEST_BUS_EN)

#define	ANDROID_BOOT_DEV_MAX	30
static char android_boot_dev[ANDROID_BOOT_DEV_MAX];

enum {
	TSTBUS_UAWM,
	TSTBUS_UARM,
	TSTBUS_TXUC,
	TSTBUS_RXUC,
	TSTBUS_DFC,
	TSTBUS_TRLUT,
	TSTBUS_TMRLUT,
	TSTBUS_OCSC,
	TSTBUS_UTP_HCI,
	TSTBUS_COMBINED,
	TSTBUS_WRAPPER,
	TSTBUS_UNIPRO,
	TSTBUS_MAX,
};

struct ufs_qcom_dev_params {
	u32 pwm_rx_gear;	/* pwm rx gear to work in */
	u32 pwm_tx_gear;	/* pwm tx gear to work in */
	u32 hs_rx_gear;		/* hs rx gear to work in */
	u32 hs_tx_gear;		/* hs tx gear to work in */
	u32 rx_lanes;		/* number of rx lanes */
	u32 tx_lanes;		/* number of tx lanes */
	u32 rx_pwr_pwm;		/* rx pwm working pwr */
	u32 tx_pwr_pwm;		/* tx pwm working pwr */
	u32 rx_pwr_hs;		/* rx hs working pwr */
	u32 tx_pwr_hs;		/* tx hs working pwr */
	u32 hs_rate;		/* rate A/B to work in HS */
	u32 desired_working_mode;
};

static struct ufs_qcom_host *ufs_qcom_hosts[MAX_UFS_QCOM_HOSTS];

static void ufs_qcom_get_default_testbus_cfg(struct ufs_qcom_host *host);
static int ufs_qcom_set_dme_vs_core_clk_ctrl_clear_div(struct ufs_hba *hba,
						       u32 clk_1us_cycles,
						       u32 clk_40ns_cycles);
static void ufs_qcom_parse_limits(struct ufs_qcom_host *host);
static void ufs_qcom_parse_lpm(struct ufs_qcom_host *host);
static int ufs_qcom_set_dme_vs_core_clk_ctrl_max_freq_mode(struct ufs_hba *hba);
static int ufs_qcom_init_sysfs(struct ufs_hba *hba);
static int ufs_qcom_update_qos_constraints(struct qos_cpu_group *qcg,
					   enum constraint type);
static int ufs_qcom_unvote_qos_all(struct ufs_hba *hba);
static void ufs_qcom_parse_g4_workaround_flag(struct ufs_qcom_host *host);
static int ufs_qcom_get_pwr_dev_param(struct ufs_qcom_dev_params *qcom_param,
				      struct ufs_pa_layer_attr *dev_max,
				      struct ufs_pa_layer_attr *agreed_pwr)
{
	int min_qcom_gear;
	int min_dev_gear;
	bool is_dev_sup_hs = false;
	bool is_qcom_max_hs = false;

	if (dev_max->pwr_rx == FAST_MODE)
		is_dev_sup_hs = true;

	if (qcom_param->desired_working_mode == FAST) {
		is_qcom_max_hs = true;
		min_qcom_gear = min_t(u32, qcom_param->hs_rx_gear,
				      qcom_param->hs_tx_gear);
	} else {
		min_qcom_gear = min_t(u32, qcom_param->pwm_rx_gear,
				      qcom_param->pwm_tx_gear);
	}

	/*
	 * device doesn't support HS but qcom_param->desired_working_mode is
	 * HS, thus device and qcom_param don't agree
	 */
	if (!is_dev_sup_hs && is_qcom_max_hs) {
		pr_err("%s: failed to agree on power mode (device doesn't support HS but requested power is HS)\n",
			__func__);
		return -ENOTSUPP;
	} else if (is_dev_sup_hs && is_qcom_max_hs) {
		/*
		 * since device supports HS, it supports FAST_MODE.
		 * since qcom_param->desired_working_mode is also HS
		 * then final decision (FAST/FASTAUTO) is done according
		 * to qcom_params as it is the restricting factor
		 */
		agreed_pwr->pwr_rx = agreed_pwr->pwr_tx =
						qcom_param->rx_pwr_hs;
	} else {
		/*
		 * here qcom_param->desired_working_mode is PWM.
		 * it doesn't matter whether device supports HS or PWM,
		 * in both cases qcom_param->desired_working_mode will
		 * determine the mode
		 */
		agreed_pwr->pwr_rx = agreed_pwr->pwr_tx =
			qcom_param->rx_pwr_pwm;
	}

	/*
	 * we would like tx to work in the minimum number of lanes
	 * between device capability and vendor preferences.
	 * the same decision will be made for rx
	 */
	agreed_pwr->lane_tx = min_t(u32, dev_max->lane_tx,
						qcom_param->tx_lanes);
	agreed_pwr->lane_rx = min_t(u32, dev_max->lane_rx,
						qcom_param->rx_lanes);

	/* device maximum gear is the minimum between device rx and tx gears */
	min_dev_gear = min_t(u32, dev_max->gear_rx, dev_max->gear_tx);

	/*
	 * if both device capabilities and vendor pre-defined preferences are
	 * both HS or both PWM then set the minimum gear to be the chosen
	 * working gear.
	 * if one is PWM and one is HS then the one that is PWM get to decide
	 * what is the gear, as it is the one that also decided previously what
	 * pwr the device will be configured to.
	 */
	if ((is_dev_sup_hs && is_qcom_max_hs) ||
	    (!is_dev_sup_hs && !is_qcom_max_hs))
		agreed_pwr->gear_rx = agreed_pwr->gear_tx =
			min_t(u32, min_dev_gear, min_qcom_gear);
	else if (!is_dev_sup_hs)
		agreed_pwr->gear_rx = agreed_pwr->gear_tx = min_dev_gear;
	else
		agreed_pwr->gear_rx = agreed_pwr->gear_tx = min_qcom_gear;

	agreed_pwr->hs_rate = qcom_param->hs_rate;
	return 0;
}

static struct ufs_qcom_host *rcdev_to_ufs_host(struct reset_controller_dev *rcd)
{
	return container_of(rcd, struct ufs_qcom_host, rcdev);
}

static void ufs_qcom_dump_regs_wrapper(struct ufs_hba *hba, int offset, int len,
				       const char *prefix, void *priv)
{
	ufshcd_dump_regs(hba, offset, len * 4, prefix);
}

static int ufs_qcom_get_connected_tx_lanes(struct ufs_hba *hba, u32 *tx_lanes)
{
	int err = 0;

	err = ufshcd_dme_get(hba,
			UIC_ARG_MIB(PA_CONNECTEDTXDATALANES), tx_lanes);
	if (err)
		dev_err(hba->dev, "%s: couldn't read PA_CONNECTEDTXDATALANES %d\n",
				__func__, err);

	return err;
}

static int ufs_qcom_get_connected_rx_lanes(struct ufs_hba *hba, u32 *rx_lanes)
{
	int err = 0;

	err = ufshcd_dme_get(hba,
			UIC_ARG_MIB(PA_CONNECTEDRXDATALANES), rx_lanes);
	if (err)
		dev_err(hba->dev, "%s: couldn't read PA_CONNECTEDRXDATALANES %d\n",
				__func__, err);

	return err;
}

static int ufs_qcom_host_clk_get(struct device *dev,
		const char *name, struct clk **clk_out, bool optional)
{
	struct clk *clk;
	int err = 0;

	clk = devm_clk_get(dev, name);
	if (!IS_ERR(clk)) {
		*clk_out = clk;
		return 0;
	}

	err = PTR_ERR(clk);

	if (optional && err == -ENOENT) {
		*clk_out = NULL;
		return 0;
	}

	if (err != -EPROBE_DEFER)
		dev_err(dev, "failed to get %s err %d\n", name, err);

	return err;
}

static int ufs_qcom_host_clk_enable(struct device *dev,
		const char *name, struct clk *clk)
{
	int err = 0;

	err = clk_prepare_enable(clk);
	if (err)
		dev_err(dev, "%s: %s enable failed %d\n", __func__, name, err);

	return err;
}

static void ufs_qcom_disable_lane_clks(struct ufs_qcom_host *host)
{
	if (!host->is_lane_clks_enabled)
		return;

	if (host->tx_l1_sync_clk)
		clk_disable_unprepare(host->tx_l1_sync_clk);
	clk_disable_unprepare(host->tx_l0_sync_clk);
	if (host->rx_l1_sync_clk)
		clk_disable_unprepare(host->rx_l1_sync_clk);
	clk_disable_unprepare(host->rx_l0_sync_clk);

	host->is_lane_clks_enabled = false;
}

static int ufs_qcom_enable_lane_clks(struct ufs_qcom_host *host)
{
	int err = 0;
	struct device *dev = host->hba->dev;

	if (host->is_lane_clks_enabled)
		return 0;

	err = ufs_qcom_host_clk_enable(dev, "rx_lane0_sync_clk",
		host->rx_l0_sync_clk);
	if (err)
		goto out;

	err = ufs_qcom_host_clk_enable(dev, "tx_lane0_sync_clk",
		host->tx_l0_sync_clk);
	if (err)
		goto disable_rx_l0;

	if (host->hba->lanes_per_direction > 1) {
		err = ufs_qcom_host_clk_enable(dev, "rx_lane1_sync_clk",
			host->rx_l1_sync_clk);
		if (err)
			goto disable_tx_l0;

		/* The tx lane1 clk could be muxed, hence keep this optional */
		if (host->tx_l1_sync_clk) {
			err = ufs_qcom_host_clk_enable(dev, "tx_lane1_sync_clk",
					host->tx_l1_sync_clk);
			if (err)
				goto disable_rx_l1;
		}
	}

	host->is_lane_clks_enabled = true;
	goto out;

disable_rx_l1:
	clk_disable_unprepare(host->rx_l1_sync_clk);
disable_tx_l0:
	clk_disable_unprepare(host->tx_l0_sync_clk);
disable_rx_l0:
	clk_disable_unprepare(host->rx_l0_sync_clk);
out:
	return err;
}

static int ufs_qcom_init_lane_clks(struct ufs_qcom_host *host)
{
	int err = 0;
	struct device *dev = host->hba->dev;

	if (has_acpi_companion(dev))
		return 0;

	err = ufs_qcom_host_clk_get(dev, "rx_lane0_sync_clk",
					&host->rx_l0_sync_clk, false);
	if (err) {
		dev_err(dev, "%s: failed to get rx_lane0_sync_clk, err %d\n",
				__func__, err);
		goto out;
	}

	err = ufs_qcom_host_clk_get(dev, "tx_lane0_sync_clk",
					&host->tx_l0_sync_clk, false);
	if (err) {
		dev_err(dev, "%s: failed to get tx_lane0_sync_clk, err %d\n",
				__func__, err);
		goto out;
	}

	/* In case of single lane per direction, don't read lane1 clocks */
	if (host->hba->lanes_per_direction > 1) {
		err = ufs_qcom_host_clk_get(dev, "rx_lane1_sync_clk",
			&host->rx_l1_sync_clk, false);
		if (err) {
			dev_err(dev, "%s: failed to get rx_lane1_sync_clk, err %d\n",
					__func__, err);
			goto out;
		}

		err = ufs_qcom_host_clk_get(dev, "tx_lane1_sync_clk",
			&host->tx_l1_sync_clk, true);
	}
out:
	return err;
}

static int ufs_qcom_link_startup_post_change(struct ufs_hba *hba)
{
	u32 tx_lanes;
	int err = 0;
	struct ufs_qcom_host *host = ufshcd_get_variant(hba);
	struct phy *phy = host->generic_phy;

	err = ufs_qcom_get_connected_tx_lanes(hba, &tx_lanes);
	if (err)
		goto out;

	ufs_qcom_phy_set_tx_lane_enable(phy, tx_lanes);
	/*
	 * Some UFS devices send incorrect LineCfg data as part of power mode
	 * change sequence which may cause host PHY to go into bad state.
	 * Disabling Rx LineCfg of host PHY should help avoid this.
	 */
	if (ufshcd_get_local_unipro_ver(hba) == UFS_UNIPRO_VER_1_41)
		ufs_qcom_phy_ctrl_rx_linecfg(phy, false);

	/*
	 * UFS controller has *clk_req output to GCC, for each of the clocks
	 * entering it. When *clk_req for a specific clock is de-asserted,
	 * a corresponding clock from GCC is stopped. UFS controller de-asserts
	 * *clk_req outputs when it is in Auto Hibernate state only if the
	 * Clock request feature is enabled.
	 * Enable the Clock request feature:
	 * - Enable HW clock control for UFS clocks in GCC (handled by the
	 *   clock driver as part of clk_prepare_enable).
	 * - Set the AH8_CFG.*CLK_REQ register bits to 1.
	 */
	if (ufshcd_is_auto_hibern8_supported(hba))
		ufshcd_writel(hba, ufshcd_readl(hba, UFS_AH8_CFG) |
				   UFS_HW_CLK_CTRL_EN,
				   UFS_AH8_CFG);
	/*
	 * Make sure clock request feature gets enabled for HW clk gating
	 * before further operations.
	 */
	mb();

out:
	return err;
}

static int ufs_qcom_check_hibern8(struct ufs_hba *hba)
{
	int err;
	u32 tx_fsm_val = 0;
	unsigned long timeout = jiffies + msecs_to_jiffies(HBRN8_POLL_TOUT_MS);

	do {
		err = ufshcd_dme_get(hba,
				UIC_ARG_MIB_SEL(MPHY_TX_FSM_STATE,
					UIC_ARG_MPHY_TX_GEN_SEL_INDEX(0)),
				&tx_fsm_val);
		if (err || tx_fsm_val == TX_FSM_HIBERN8)
			break;

		/* sleep for max. 200us */
		usleep_range(100, 200);
	} while (time_before(jiffies, timeout));

	/*
	 * we might have scheduled out for long during polling so
	 * check the state again.
	 */
	if (time_after(jiffies, timeout))
		err = ufshcd_dme_get(hba,
				UIC_ARG_MIB_SEL(MPHY_TX_FSM_STATE,
					UIC_ARG_MPHY_TX_GEN_SEL_INDEX(0)),
				&tx_fsm_val);

	if (err) {
		dev_err(hba->dev, "%s: unable to get TX_FSM_STATE, err %d\n",
				__func__, err);
	} else if (tx_fsm_val != TX_FSM_HIBERN8) {
		err = tx_fsm_val;
		dev_err(hba->dev, "%s: invalid TX_FSM_STATE = %d\n",
				__func__, err);
	}

	return err;
}

static void ufs_qcom_select_unipro_mode(struct ufs_qcom_host *host)
{
	ufshcd_rmwl(host->hba, QUNIPRO_SEL,
		   ufs_qcom_cap_qunipro(host) ? QUNIPRO_SEL : 0,
		   REG_UFS_CFG1);
	/* make sure above configuration is applied before we return */
	mb();
}

/*
 * ufs_qcom_host_reset - reset host controller and PHY
 */
static int ufs_qcom_host_reset(struct ufs_hba *hba)
{
	int ret = 0;
	struct ufs_qcom_host *host = ufshcd_get_variant(hba);

	if (!host->core_reset) {
		dev_warn(hba->dev, "%s: reset control not set\n", __func__);
		goto out;
	}

	ret = reset_control_assert(host->core_reset);
	if (ret) {
		dev_err(hba->dev, "%s: core_reset assert failed, err = %d\n",
				 __func__, ret);
		goto out;
	}

	/*
	 * The hardware requirement for delay between assert/deassert
	 * is at least 3-4 sleep clock (32.7KHz) cycles, which comes to
	 * ~125us (4/32768). To be on the safe side add 200us delay.
	 */
	usleep_range(200, 210);

	ret = reset_control_deassert(host->core_reset);
	if (ret)
		dev_err(hba->dev, "%s: core_reset deassert failed, err = %d\n",
				 __func__, ret);

	usleep_range(1000, 1100);

out:
	return ret;
}

static int ufs_qcom_phy_power_on(struct ufs_hba *hba)
{
	struct ufs_qcom_host *host = ufshcd_get_variant(hba);
	struct phy *phy = host->generic_phy;
	int ret = 0;

	mutex_lock(&host->phy_mutex);
	if (!host->is_phy_pwr_on) {
		ret = phy_power_on(phy);
		if (ret) {
			mutex_unlock(&host->phy_mutex);
			return ret;
		}
		host->is_phy_pwr_on = true;
	}
	mutex_unlock(&host->phy_mutex);

	return ret;
}

static int ufs_qcom_phy_power_off(struct ufs_hba *hba)
{
	struct ufs_qcom_host *host = ufshcd_get_variant(hba);
	struct phy *phy = host->generic_phy;
	int ret = 0;

	mutex_lock(&host->phy_mutex);
	if (host->is_phy_pwr_on) {
		ret = phy_power_off(phy);
		if (ret) {
			mutex_unlock(&host->phy_mutex);
			return ret;
		}
		host->is_phy_pwr_on = false;
	}
	mutex_unlock(&host->phy_mutex);

	return ret;
}

static int ufs_qcom_power_up_sequence(struct ufs_hba *hba)
{
	struct ufs_qcom_host *host = ufshcd_get_variant(hba);
	struct phy *phy = host->generic_phy;
	int ret = 0;
	enum phy_mode mode = (host->limit_rate == PA_HS_MODE_B) ?
					PHY_MODE_UFS_HS_B : PHY_MODE_UFS_HS_A;
	int submode = host->limit_phy_submode;

	/* Reset UFS Host Controller and PHY */
	ret = ufs_qcom_host_reset(hba);
	if (ret)
		dev_warn(hba->dev, "%s: host reset returned %d\n",
				  __func__, ret);

	if (host->hw_ver.major < 0x4)
		submode = UFS_QCOM_PHY_SUBMODE_NON_G4;
	phy_set_mode_ext(phy, mode, submode);

	ret = ufs_qcom_phy_power_on(hba);
	if (ret) {
		dev_err(hba->dev, "%s: phy power on failed, ret = %d\n",
				 __func__, ret);
		goto out;
	}

	ret = phy_calibrate(phy);
	if (ret) {
		dev_err(hba->dev, "%s: Failed to calibrate PHY %d\n",
				  __func__, ret);
		goto out;
	}

	ufs_qcom_select_unipro_mode(host);

out:
	return ret;
}

/*
 * The UTP controller has a number of internal clock gating cells (CGCs).
 * Internal hardware sub-modules within the UTP controller control the CGCs.
 * Hardware CGCs disable the clock to inactivate UTP sub-modules not involved
 * in a specific operation, UTP controller CGCs are by default disabled and
 * this function enables them (after every UFS link startup) to save some power
 * leakage.
 *
 * UFS host controller v3.0.0 onwards has internal clock gating mechanism
 * in Qunipro, enable them to save additional power.
 */
static int ufs_qcom_enable_hw_clk_gating(struct ufs_hba *hba)
{
	struct ufs_qcom_host *host = ufshcd_get_variant(hba);
	int err = 0;

	/* Enable UTP internal clock gating */
	ufshcd_writel(hba,
		ufshcd_readl(hba, REG_UFS_CFG2) | REG_UFS_CFG2_CGC_EN_ALL,
		REG_UFS_CFG2);

	/* Ensure that HW clock gating is enabled before next operations */
	mb();

	/* Enable Qunipro internal clock gating if supported */
	if (!ufs_qcom_cap_qunipro_clk_gating(host))
		goto out;

	/* Enable all the mask bits */
	err = ufshcd_dme_rmw(hba, DL_VS_CLK_CFG_MASK,
				DL_VS_CLK_CFG_MASK, DL_VS_CLK_CFG);
	if (err)
		goto out;

	err = ufshcd_dme_rmw(hba, PA_VS_CLK_CFG_REG_MASK,
				PA_VS_CLK_CFG_REG_MASK, PA_VS_CLK_CFG_REG);
	if (err)
		goto out;

	if (!((host->hw_ver.major == 4) && (host->hw_ver.minor == 0) &&
	     (host->hw_ver.step == 0))) {
		err = ufshcd_dme_rmw(hba, DME_VS_CORE_CLK_CTRL_DME_HW_CGC_EN,
					DME_VS_CORE_CLK_CTRL_DME_HW_CGC_EN,
					DME_VS_CORE_CLK_CTRL);
	} else {
		dev_err(hba->dev, "%s: skipping DME_HW_CGC_EN set\n",
			__func__);
	}
out:
	return err;
}

static int ufs_qcom_hce_enable_notify(struct ufs_hba *hba,
				      enum ufs_notify_change_status status)
{
	struct ufs_qcom_host *host = ufshcd_get_variant(hba);
	int err = 0;

	switch (status) {
	case PRE_CHANGE:
		ufs_qcom_power_up_sequence(hba);
		/*
		 * The PHY PLL output is the source of tx/rx lane symbol
		 * clocks, hence, enable the lane clocks only after PHY
		 * is initialized.
		 */
		err = ufs_qcom_enable_lane_clks(host);
		break;
	case POST_CHANGE:
		/* check if UFS PHY moved from DISABLED to HIBERN8 */
		err = ufs_qcom_check_hibern8(hba);
		ufs_qcom_enable_hw_clk_gating(hba);
		ufs_qcom_ice_enable(host);
		break;
	default:
		dev_err(hba->dev, "%s: invalid status %d\n", __func__, status);
		err = -EINVAL;
		break;
	}
	return err;
}

/*
 * Returns zero for success and non-zero in case of a failure
 */
static int __ufs_qcom_cfg_timers(struct ufs_hba *hba, u32 gear,
			       u32 hs, u32 rate, bool update_link_startup_timer,
			       bool is_pre_scale_up)
{
	int ret = 0;
	struct ufs_qcom_host *host = ufshcd_get_variant(hba);
	struct ufs_clk_info *clki;
	u32 core_clk_period_in_ns;
	u32 tx_clk_cycles_per_us = 0;
	unsigned long core_clk_rate = 0;
	u32 core_clk_cycles_per_us = 0;

	static u32 pwm_fr_table[][2] = {
		{UFS_PWM_G1, 0x1},
		{UFS_PWM_G2, 0x1},
		{UFS_PWM_G3, 0x1},
		{UFS_PWM_G4, 0x1},
	};

	static u32 hs_fr_table_rA[][2] = {
		{UFS_HS_G1, 0x1F},
		{UFS_HS_G2, 0x3e},
		{UFS_HS_G3, 0x7D},
	};

	static u32 hs_fr_table_rB[][2] = {
		{UFS_HS_G1, 0x24},
		{UFS_HS_G2, 0x49},
		{UFS_HS_G3, 0x92},
	};

	/*
	 * The Qunipro controller does not use following registers:
	 * SYS1CLK_1US_REG, TX_SYMBOL_CLK_1US_REG, CLK_NS_REG &
	 * UFS_REG_PA_LINK_STARTUP_TIMER
	 * But UTP controller uses SYS1CLK_1US_REG register for Interrupt
	 * Aggregation logic / Auto hibern8 logic.
	 * It is mandatory to write SYS1CLK_1US_REG register on UFS host
	 * controller V4.0.0 onwards.
	*/
	if (ufs_qcom_cap_qunipro(host) &&
	    (!(ufshcd_is_intr_aggr_allowed(hba) ||
	       ufshcd_is_auto_hibern8_supported(hba) ||
	       host->hw_ver.major >= 4)))
		goto out;

	if (gear == 0) {
		dev_err(hba->dev, "%s: invalid gear = %d\n", __func__, gear);
		goto out_error;
	}

	list_for_each_entry(clki, &hba->clk_list_head, list) {
		if (!strcmp(clki->name, "core_clk")) {
			if (is_pre_scale_up)
				core_clk_rate = clki->max_freq;
			else
				core_clk_rate = clk_get_rate(clki->clk);
		}
	}

	/* If frequency is smaller than 1MHz, set to 1MHz */
	if (core_clk_rate < DEFAULT_CLK_RATE_HZ)
		core_clk_rate = DEFAULT_CLK_RATE_HZ;

	core_clk_cycles_per_us = core_clk_rate / USEC_PER_SEC;
	if (ufshcd_readl(hba, REG_UFS_SYS1CLK_1US) != core_clk_cycles_per_us) {
		ufshcd_writel(hba, core_clk_cycles_per_us, REG_UFS_SYS1CLK_1US);
		/*
		 * make sure above write gets applied before we return from
		 * this function.
		 */
		mb();
	}

	if (ufs_qcom_cap_qunipro(host))
		goto out;

	core_clk_period_in_ns = NSEC_PER_SEC / core_clk_rate;
	core_clk_period_in_ns <<= OFFSET_CLK_NS_REG;
	core_clk_period_in_ns &= MASK_CLK_NS_REG;

	switch (hs) {
	case FASTAUTO_MODE:
	case FAST_MODE:
		if (rate == PA_HS_MODE_A) {
			if (gear > ARRAY_SIZE(hs_fr_table_rA)) {
				dev_err(hba->dev,
					"%s: index %d exceeds table size %zu\n",
					__func__, gear,
					ARRAY_SIZE(hs_fr_table_rA));
				goto out_error;
			}
			tx_clk_cycles_per_us = hs_fr_table_rA[gear-1][1];
		} else if (rate == PA_HS_MODE_B) {
			if (gear > ARRAY_SIZE(hs_fr_table_rB)) {
				dev_err(hba->dev,
					"%s: index %d exceeds table size %zu\n",
					__func__, gear,
					ARRAY_SIZE(hs_fr_table_rB));
				goto out_error;
			}
			tx_clk_cycles_per_us = hs_fr_table_rB[gear-1][1];
		} else {
			dev_err(hba->dev, "%s: invalid rate = %d\n",
				__func__, rate);
			goto out_error;
		}
		break;
	case SLOWAUTO_MODE:
	case SLOW_MODE:
		if (gear > ARRAY_SIZE(pwm_fr_table)) {
			dev_err(hba->dev,
					"%s: index %d exceeds table size %zu\n",
					__func__, gear,
					ARRAY_SIZE(pwm_fr_table));
			goto out_error;
		}
		tx_clk_cycles_per_us = pwm_fr_table[gear-1][1];
		break;
	case UNCHANGED:
	default:
		dev_err(hba->dev, "%s: invalid mode = %d\n", __func__, hs);
		goto out_error;
	}

	if (ufshcd_readl(hba, REG_UFS_TX_SYMBOL_CLK_NS_US) !=
	    (core_clk_period_in_ns | tx_clk_cycles_per_us)) {
		/* this register 2 fields shall be written at once */
		ufshcd_writel(hba, core_clk_period_in_ns | tx_clk_cycles_per_us,
			      REG_UFS_TX_SYMBOL_CLK_NS_US);
		/*
		 * make sure above write gets applied before we return from
		 * this function.
		 */
		mb();
	}

	if (update_link_startup_timer) {
		ufshcd_writel(hba, ((core_clk_rate / MSEC_PER_SEC) * 100),
			      REG_UFS_PA_LINK_STARTUP_TIMER);
		/*
		 * make sure that this configuration is applied before
		 * we return
		 */
		mb();
	}
	goto out;

out_error:
	ret = -EINVAL;
out:
	return ret;
}

static int ufs_qcom_cfg_timers(struct ufs_hba *hba, u32 gear,
			       u32 hs, u32 rate, bool update_link_startup_timer)
{
	return  __ufs_qcom_cfg_timers(hba, gear, hs, rate,
				      update_link_startup_timer, false);
}

static int ufs_qcom_set_dme_vs_core_clk_ctrl_max_freq_mode(struct ufs_hba *hba)
{
	struct ufs_clk_info *clki;
	struct list_head *head = &hba->clk_list_head;
	u32 max_freq = 0;
	int err = 0;

	list_for_each_entry(clki, head, list) {
		if (!IS_ERR_OR_NULL(clki->clk) &&
		    (!strcmp(clki->name, "core_clk_unipro"))) {
			max_freq = clki->max_freq;
			break;
		}
	}

	switch (max_freq) {
	case 300000000:
		err = ufs_qcom_set_dme_vs_core_clk_ctrl_clear_div(hba, 300, 12);
		break;
	case 150000000:
		err = ufs_qcom_set_dme_vs_core_clk_ctrl_clear_div(hba, 150, 6);
		break;
	default:
		err = -EINVAL;
		break;
	}

	return err;
}

/**
 * ufs_qcom_bypass_cfgready_signal - Tunes PA_VS_CONFIG_REG1 and
 * PA_VS_CONFIG_REG2 vendor specific attributes of local unipro
 * to bypass CFGREADY signal on Config interface between UFS
 * controller and PHY.
 *
 * The issue is related to config signals sampling from PHY
 * to controller. The PHY signals which are driven by 150MHz
 * clock and sampled by 300MHz instead of 150MHZ.
 *
 * The issue will be seen when only one of tx_cfg_rdyn_0
 * and tx_cfg_rdyn_1 is 0 around sampling clock edge and
 * if timing is not met as timing margin for some devices is
 * very less in one of the corner.
 *
 * To workaround this issue, controller should bypass the Cfgready
 * signal(TX_CFGREADY and RX_CFGREDY) because controller still wait
 * for another signal tx_savestatusn which will serve same purpose.
 *
 * The corresponding HW CR: 'QCTDD06985523' UFS HSG4 test fails
 * in SDF MAX GLS is linked to this issue.
 */
static int ufs_qcom_bypass_cfgready_signal(struct ufs_hba *hba)
{
	int err = 0;
	u32 pa_vs_config_reg1;
	u32 pa_vs_config_reg2;
	u32 mask;

	err = ufshcd_dme_get(hba, UIC_ARG_MIB(PA_VS_CONFIG_REG1),
			&pa_vs_config_reg1);
	if (err)
		goto out;

	err = ufshcd_dme_set(hba, UIC_ARG_MIB(PA_VS_CONFIG_REG1),
			(pa_vs_config_reg1 | BIT_TX_EOB_COND));
	if (err)
		goto out;

	err = ufshcd_dme_get(hba, UIC_ARG_MIB(PA_VS_CONFIG_REG2),
			&pa_vs_config_reg2);
	if (err)
		goto out;

	mask = (BIT_RX_EOB_COND | BIT_LINKCFG_WAIT_LL1_RX_CFG_RDY |
					H8_ENTER_COND_MASK);
	pa_vs_config_reg2 = (pa_vs_config_reg2 & ~mask) |
				(0x2 << H8_ENTER_COND_OFFSET);

	err = ufshcd_dme_set(hba, UIC_ARG_MIB(PA_VS_CONFIG_REG2),
			(pa_vs_config_reg2));
out:
	return err;
}

static void ufs_qcom_dump_attribs(struct ufs_hba *hba)
{
	int ret;
	int attrs[] = {0x15a0, 0x1552, 0x1553, 0x1554,
		       0x1555, 0x1556, 0x1557, 0x155a,
		       0x155b, 0x155c, 0x155d, 0x155e,
		       0x155f, 0x1560, 0x1561, 0x1568,
		       0x1569, 0x156a, 0x1571, 0x1580,
		       0x1581, 0x1583, 0x1584, 0x1585,
		       0x1586, 0x1587, 0x1590, 0x1591,
		       0x15a1, 0x15a2, 0x15a3, 0x15a4,
		       0x15a5, 0x15a6, 0x15a7, 0x15a8,
		       0x15a9, 0x15aa, 0x15ab, 0x15c0,
		       0x15c1, 0x15c2, 0x15d0, 0x15d1,
		       0x15d2, 0x15d3, 0x15d4, 0x15d5,
	};
	int cnt = ARRAY_SIZE(attrs);
	int i = 0, val;

	for (; i < cnt; i++) {
		ret = ufshcd_dme_get(hba, UIC_ARG_MIB(attrs[i]), &val);
		if (ret) {
			dev_err(hba->dev, "Failed reading: 0x%04x, ret:%d\n",
				attrs[i], ret);
			continue;
		}
		dev_err(hba->dev, "0x%04x: %d\n", attrs[i], val);
	}
}

static void ufs_qcom_validate_link_params(struct ufs_hba *hba)
{
	int val = 0;
	bool err = false;

	WARN_ON(ufs_qcom_get_connected_tx_lanes(hba, &val));
	if (val != hba->lanes_per_direction) {
		dev_err(hba->dev, "%s: Tx lane mismatch [config,reported] [%d,%d]\n",
			__func__, hba->lanes_per_direction, val);
		WARN_ON(1);
		err = true;
	}

	val = 0;
	WARN_ON(ufs_qcom_get_connected_rx_lanes(hba, &val));
	if (val != hba->lanes_per_direction) {
		dev_err(hba->dev, "%s: Rx lane mismatch [config,reported] [%d,%d]\n",
			__func__, hba->lanes_per_direction, val);
		WARN_ON(1);
		err = true;
	}

	if (err)
		ufs_qcom_dump_attribs(hba);
}

static int ufs_qcom_link_startup_notify(struct ufs_hba *hba,
					enum ufs_notify_change_status status)
{
	int err = 0;
	struct ufs_qcom_host *host = ufshcd_get_variant(hba);
	struct phy *phy = host->generic_phy;
	struct device *dev = hba->dev;

	switch (status) {
	case PRE_CHANGE:
		if (strlen(android_boot_dev) && strcmp(android_boot_dev, dev_name(dev))) {
			return -ENODEV;
		}

		if (ufs_qcom_cfg_timers(hba, UFS_PWM_G1, SLOWAUTO_MODE,
					0, true)) {
			dev_err(hba->dev, "%s: ufs_qcom_cfg_timers() failed\n",
				__func__);
			err = -EINVAL;
			goto out;
		}

		ufs_qcom_phy_ctrl_rx_linecfg(phy, true);

		if (ufs_qcom_cap_qunipro(host)) {
			err = ufs_qcom_set_dme_vs_core_clk_ctrl_max_freq_mode(
				hba);
			if (err)
				goto out;
		}

		err = ufs_qcom_enable_hw_clk_gating(hba);
		if (err)
			goto out;
		/*
		 * Some UFS devices (and may be host) have issues if LCC is
		 * enabled. So we are setting PA_Local_TX_LCC_Enable to 0
		 * before link startup which will make sure that both host
		 * and device TX LCC are disabled once link startup is
		 * completed.
		 */
		if (ufshcd_get_local_unipro_ver(hba) != UFS_UNIPRO_VER_1_41)
			err = ufshcd_disable_host_tx_lcc(hba);
		if (err)
			goto out;

		if (host->bypass_g4_cfgready)
			err = ufs_qcom_bypass_cfgready_signal(hba);
		break;
	case POST_CHANGE:
		ufs_qcom_link_startup_post_change(hba);
		ufs_qcom_validate_link_params(hba);
		break;
	default:
		break;
	}

out:
	return err;
}

<<<<<<< HEAD
static int ufs_qcom_config_vreg(struct device *dev,
		struct ufs_vreg *vreg, bool on)
=======
static void ufs_qcom_device_reset_ctrl(struct ufs_hba *hba, bool asserted)
{
	struct ufs_qcom_host *host = ufshcd_get_variant(hba);

	/* reset gpio is optional */
	if (!host->device_reset)
		return;

	gpiod_set_value_cansleep(host->device_reset, asserted);
}

static int ufs_qcom_suspend(struct ufs_hba *hba, enum ufs_pm_op pm_op)
>>>>>>> f11e1751
{
	int ret = 0;
	struct regulator *reg;
	int min_uV, uA_load;

<<<<<<< HEAD
	if (!vreg) {
		WARN_ON(1);
		ret = -EINVAL;
		goto out;
=======
		/* reset the connected UFS device during power down */
		ufs_qcom_device_reset_ctrl(hba, true);

	} else if (!ufs_qcom_is_link_active(hba)) {
		ufs_qcom_disable_lane_clks(host);
>>>>>>> f11e1751
	}

	reg = vreg->reg;
	if (regulator_count_voltages(reg) > 0) {
		uA_load = on ? vreg->max_uA : 0;
		ret = regulator_set_load(vreg->reg, uA_load);
		if (ret)
			goto out;
		if (vreg->min_uV && vreg->max_uV) {
			min_uV = on ? vreg->min_uV : 0;
			ret = regulator_set_voltage(reg, min_uV, vreg->max_uV);
			if (ret) {
				dev_err(dev, "%s: %s failed, err=%d\n",
					__func__, vreg->name, ret);
				goto out;
			}
		}
	}
out:
	return ret;
}

static int ufs_qcom_enable_vreg(struct device *dev, struct ufs_vreg *vreg)
{
	int ret = 0;

	if (vreg->enabled)
		return ret;

	ret = ufs_qcom_config_vreg(dev, vreg, true);
	if (ret)
		goto out;

	ret = regulator_enable(vreg->reg);
	if (ret)
		goto out;

	vreg->enabled = true;
out:
	return ret;
}

static int ufs_qcom_disable_vreg(struct device *dev, struct ufs_vreg *vreg)
{
	int ret = 0;

	if (!vreg->enabled)
		return ret;

	ret = regulator_disable(vreg->reg);
	if (ret)
		goto out;

	ret = ufs_qcom_config_vreg(dev, vreg, false);
	if (ret)
		goto out;

	vreg->enabled = false;
out:
	return ret;
}

static int add_group_qos(struct qos_cpu_group *qcg, enum constraint type)
{
	int cpu, err;
	struct dev_pm_qos_request *qos_req = qcg->qos_req;

	for_each_cpu(cpu, &qcg->mask) {
		dev_dbg(qcg->host->hba->dev, "%s: cpu: %d | mask: 0x%08x | assoc-qos-req: 0x%08x\n",
			__func__, cpu, qcg->mask, qos_req);
		memset(qos_req, 0,
		       sizeof(struct dev_pm_qos_request));
		err = dev_pm_qos_add_request(get_cpu_device(cpu),
					     qos_req,
					     DEV_PM_QOS_RESUME_LATENCY,
					     type);
		if (err < 0)
			return err;
		qos_req++;
	}
	return 0;
}

static int remove_group_qos(struct qos_cpu_group *qcg)
{
	int err, cpu;
	struct dev_pm_qos_request *qos_req = qcg->qos_req;

	for_each_cpu(cpu, &qcg->mask) {
		if (!dev_pm_qos_request_active(qos_req)) {
			qos_req++;
			continue;
		}
		err = dev_pm_qos_remove_request(qos_req);
		if (err < 0)
			return err;
		qos_req++;
	}
	return 0;
}

static int ufs_qcom_suspend(struct ufs_hba *hba, enum ufs_pm_op pm_op)
{
	struct ufs_qcom_host *host = ufshcd_get_variant(hba);
	int err = 0;

	/*
	 * If UniPro link is not active or OFF, PHY ref_clk, main PHY analog
	 * power rail and low noise analog power rail for PLL can be
	 * switched off.
	 */
	if (!ufs_qcom_is_link_active(hba)) {
		ufs_qcom_disable_lane_clks(host);
		if (host->vddp_ref_clk && ufs_qcom_is_link_off(hba))
			err = ufs_qcom_disable_vreg(hba->dev,
					host->vddp_ref_clk);
		if (host->vccq_parent && !hba->auto_bkops_enabled)
			ufs_qcom_disable_vreg(hba->dev, host->vccq_parent);
		if (!err)
			err = ufs_qcom_unvote_qos_all(hba);
	}

	return err;
}

static int ufs_qcom_resume(struct ufs_hba *hba, enum ufs_pm_op pm_op)
{
	struct ufs_qcom_host *host = ufshcd_get_variant(hba);
	int err;

	if (host->vddp_ref_clk && (hba->rpm_lvl > UFS_PM_LVL_3 ||
				   hba->spm_lvl > UFS_PM_LVL_3))
		ufs_qcom_enable_vreg(hba->dev,
				      host->vddp_ref_clk);

	if (host->vccq_parent)
		ufs_qcom_enable_vreg(hba->dev, host->vccq_parent);

	err = ufs_qcom_enable_lane_clks(host);
	if (err)
		return err;

	return 0;
}

static int ufs_qcom_get_bus_vote(struct ufs_qcom_host *host,
		const char *speed_mode)
{
	struct device *dev = host->hba->dev;
	struct device_node *np = dev->of_node;
	int err;
	const char *key = "qcom,bus-vector-names";

	if (!speed_mode) {
		err = -EINVAL;
		goto out;
	}

	if (host->bus_vote.is_max_bw_needed && !!strcmp(speed_mode, "MIN"))
		err = of_property_match_string(np, key, "MAX");
	else
		err = of_property_match_string(np, key, speed_mode);

out:
	if (err < 0)
		dev_err(dev, "%s: Invalid %s mode %d\n",
				__func__, speed_mode, err);
	return err;
}

static void ufs_qcom_get_speed_mode(struct ufs_pa_layer_attr *p, char *result)
{
	int gear = max_t(u32, p->gear_rx, p->gear_tx);
	int lanes = max_t(u32, p->lane_rx, p->lane_tx);
	int pwr;

	/* default to PWM Gear 1, Lane 1 if power mode is not initialized */
	if (!gear)
		gear = 1;

	if (!lanes)
		lanes = 1;

	if (!p->pwr_rx && !p->pwr_tx) {
		pwr = SLOWAUTO_MODE;
		snprintf(result, BUS_VECTOR_NAME_LEN, "MIN");
	} else if (p->pwr_rx == FAST_MODE || p->pwr_rx == FASTAUTO_MODE ||
		 p->pwr_tx == FAST_MODE || p->pwr_tx == FASTAUTO_MODE) {
		pwr = FAST_MODE;
		snprintf(result, BUS_VECTOR_NAME_LEN, "%s_R%s_G%d_L%d", "HS",
			 p->hs_rate == PA_HS_MODE_B ? "B" : "A", gear, lanes);
	} else {
		pwr = SLOW_MODE;
		snprintf(result, BUS_VECTOR_NAME_LEN, "%s_G%d_L%d",
			 "PWM", gear, lanes);
	}
}

static int ufs_qcom_get_ib_ab(struct ufs_qcom_host *host, int index,
			      struct qcom_bus_vectors *ufs_ddr_vec,
			      struct qcom_bus_vectors *cpu_ufs_vec)
{
	struct qcom_bus_path *usecase;

	if (!host->qbsd)
		return -EINVAL;

	if (index > host->qbsd->num_usecase)
		return -EINVAL;

	usecase = host->qbsd->usecase;

	/*
	 *
	 * usecase:0  usecase:0
	 * ufs->ddr   cpu->ufs
	 * |vec[0&1] | vec[2&3]|
	 * +----+----+----+----+
	 * | ab | ib | ab | ib |
	 * |----+----+----+----+
	 * .
	 * .
	 * .
	 * usecase:n  usecase:n
	 * ufs->ddr   cpu->ufs
	 * |vec[0&1] | vec[2&3]|
	 * +----+----+----+----+
	 * | ab | ib | ab | ib |
	 * |----+----+----+----+
	 */

	/* index refers to offset in usecase */
	ufs_ddr_vec->ab = usecase[index].vec[0].ab;
	ufs_ddr_vec->ib = usecase[index].vec[0].ib;

	cpu_ufs_vec->ab = usecase[index].vec[1].ab;
	cpu_ufs_vec->ib = usecase[index].vec[1].ib;

	return 0;
}

static int __ufs_qcom_set_bus_vote(struct ufs_qcom_host *host, int vote)
{
	int err = 0;
	struct qcom_bus_scale_data *d = host->qbsd;
	struct qcom_bus_vectors path0, path1;
	struct device *dev = host->hba->dev;

	err = ufs_qcom_get_ib_ab(host, vote, &path0, &path1);
	if (err) {
		dev_err(dev, "Error: failed (%d) to get ib/ab\n",
			err);
		return err;
	}

	dev_dbg(dev, "Setting vote: %d: ufs-ddr: ab: %llu ib: %llu\n", vote,
		path0.ab, path0.ib);
	err = icc_set_bw(d->ufs_ddr, path0.ab, path0.ib);
	if (err) {
		dev_err(dev, "Error: failed setting (%s) bus vote\n", err,
			UFS_DDR);
		return err;
	}

	dev_dbg(dev, "Setting: cpu-ufs: ab: %llu ib: %llu\n", path1.ab,
		path1.ib);
	err = icc_set_bw(d->cpu_ufs, path1.ab, path1.ib);
	if (err) {
		dev_err(dev, "Error: failed setting (%s) bus vote\n", err,
			CPU_UFS);
		return err;
	}

	host->bus_vote.curr_vote = vote;

	return err;
}

static int ufs_qcom_update_bus_bw_vote(struct ufs_qcom_host *host)
{
	int vote;
	int err = 0;
	char mode[BUS_VECTOR_NAME_LEN];

	ufs_qcom_get_speed_mode(&host->dev_req_params, mode);

	vote = ufs_qcom_get_bus_vote(host, mode);
	if (vote >= 0)
		err = __ufs_qcom_set_bus_vote(host, vote);
	else
		err = vote;

	if (err)
		dev_err(host->hba->dev, "%s: failed %d\n", __func__, err);
	else
		host->bus_vote.saved_vote = vote;
	return err;
}

static int ufs_qcom_set_bus_vote(struct ufs_hba *hba, bool on)
{
	struct ufs_qcom_host *host = ufshcd_get_variant(hba);
	int vote, err;

	/*
	 * In case ufs_qcom_init() is not yet done, simply ignore.
	 * This ufs_qcom_set_bus_vote() shall be called from
	 * ufs_qcom_init() after init is done.
	 */
	if (!host)
		return 0;

	if (on) {
		vote = host->bus_vote.saved_vote;
		if (vote == host->bus_vote.min_bw_vote)
			ufs_qcom_update_bus_bw_vote(host);
	} else {
		vote = host->bus_vote.min_bw_vote;
	}

	err = __ufs_qcom_set_bus_vote(host, vote);
	if (err)
		dev_err(hba->dev, "%s: set bus vote failed %d\n",
				 __func__, err);

	return err;
}

static ssize_t
show_ufs_to_mem_max_bus_bw(struct device *dev, struct device_attribute *attr,
			char *buf)
{
	struct ufs_hba *hba = dev_get_drvdata(dev);
	struct ufs_qcom_host *host = ufshcd_get_variant(hba);

	return snprintf(buf, PAGE_SIZE, "%u\n",
			host->bus_vote.is_max_bw_needed);
}

static ssize_t
store_ufs_to_mem_max_bus_bw(struct device *dev, struct device_attribute *attr,
		const char *buf, size_t count)
{
	struct ufs_hba *hba = dev_get_drvdata(dev);
	struct ufs_qcom_host *host = ufshcd_get_variant(hba);
	uint32_t value;

	if (!kstrtou32(buf, 0, &value)) {
		host->bus_vote.is_max_bw_needed = !!value;
		ufs_qcom_update_bus_bw_vote(host);
	}

	return count;
}

static struct qcom_bus_scale_data *ufs_qcom_get_bus_scale_data(struct device
							       *dev)

{
	struct platform_device *pdev = to_platform_device(dev);
	struct device_node *of_node = dev->of_node;
	struct qcom_bus_scale_data *qsd;
	struct qcom_bus_path *usecase = NULL;
	int ret = 0, i = 0, j, num_paths, len;
	const uint32_t *vec_arr = NULL;
	bool mem_err = false;

	if (!pdev) {
		dev_err(dev, "Null platform device!\n");
		return NULL;
	}

	qsd = devm_kzalloc(dev, sizeof(struct qcom_bus_scale_data), GFP_KERNEL);
	if (!qsd)
		return NULL;

	ret = of_property_read_string(of_node, "qcom,ufs-bus-bw,name",
				      &qsd->name);
	if (ret) {
		dev_err(dev, "Error: (%d) Bus name missing!\n", ret);
		return NULL;
	}

	ret = of_property_read_u32(of_node, "qcom,ufs-bus-bw,num-cases",
		&qsd->num_usecase);
	if (ret) {
		pr_err("Error: num-usecases not found\n");
		goto err;
	}

	usecase = devm_kzalloc(dev, (sizeof(struct qcom_bus_path) *
				   qsd->num_usecase), GFP_KERNEL);
	if (!usecase)
		return NULL;

	ret = of_property_read_u32(of_node, "qcom,ufs-bus-bw,num-paths",
				   &num_paths);
	if (ret) {
		pr_err("Error: num_paths not found\n");
		return NULL;
	}

	vec_arr = of_get_property(of_node, "qcom,ufs-bus-bw,vectors-KBps",
				  &len);
	if (vec_arr == NULL) {
		pr_err("Error: Vector array not found\n");
		return NULL;
	}

	for (i = 0; i < qsd->num_usecase; i++) {
		usecase[i].num_paths = num_paths;
		usecase[i].vec = devm_kzalloc(dev, num_paths *
					      sizeof(struct qcom_bus_vectors),
					      GFP_KERNEL);
		if (!usecase[i].vec) {
			mem_err = true;
			dev_err(dev, "Error: Failed to alloc mem for vectors\n");
			goto err;
		}

		for (j = 0; j < num_paths; j++) {
			uint32_t tab;
			int idx = ((i * num_paths) + j) * 2;

			tab = vec_arr[idx];
			usecase[i].vec[j].ab = ((tab & 0xff000000) >> 24) |
				((tab & 0x00ff0000) >> 8) |
				((tab & 0x0000ff00) << 8) | (tab << 24);

			tab = vec_arr[idx + 1];
			usecase[i].vec[j].ib = ((tab & 0xff000000) >> 24) |
				((tab & 0x00ff0000) >> 8) |
				((tab & 0x0000ff00) << 8) | (tab << 24);

			dev_dbg(dev, "ab: %llu ib:%llu [i]: %d [j]: %d\n",
				usecase[i].vec[j].ab, usecase[i].vec[j].ib, i,
				j);
		}
	}

	qsd->usecase = usecase;
	return qsd;
err:
	return NULL;
}

static int ufs_qcom_bus_register(struct ufs_qcom_host *host)
{
	int err = 0;
	struct device *dev = host->hba->dev;
	struct qcom_bus_scale_data *qsd;

	qsd = ufs_qcom_get_bus_scale_data(dev);
	if (!qsd) {
		dev_err(dev, "Failed: getting bus_scale data\n");
		return 0;
	}
	host->qbsd = qsd;

	qsd->ufs_ddr = of_icc_get(dev, UFS_DDR);
	if (IS_ERR(qsd->ufs_ddr)) {
		dev_err(dev, "Error: (%d) failed getting %s path\n",
			PTR_ERR(qsd->ufs_ddr), UFS_DDR);
		return PTR_ERR(qsd->ufs_ddr);
	}

	qsd->cpu_ufs = of_icc_get(dev, CPU_UFS);
	if (IS_ERR(qsd->cpu_ufs)) {
		dev_err(dev, "Error: (%d) failed getting %s path\n",
			PTR_ERR(qsd->cpu_ufs), CPU_UFS);
		return PTR_ERR(qsd->cpu_ufs);
	}

	/* cache the vote index for minimum and maximum bandwidth */
	host->bus_vote.min_bw_vote = ufs_qcom_get_bus_vote(host, "MIN");
	host->bus_vote.max_bw_vote = ufs_qcom_get_bus_vote(host, "MAX");

	host->bus_vote.max_bus_bw.show = show_ufs_to_mem_max_bus_bw;
	host->bus_vote.max_bus_bw.store = store_ufs_to_mem_max_bus_bw;
	sysfs_attr_init(&host->bus_vote.max_bus_bw.attr);
	host->bus_vote.max_bus_bw.attr.name = "max_bus_bw";
	host->bus_vote.max_bus_bw.attr.mode = S_IRUGO | S_IWUSR;
	err = device_create_file(dev, &host->bus_vote.max_bus_bw);
	if (err)
		dev_err(dev, "Error: (%d) Failed to create sysfs entries\n",
			err);
	return 0;
}

static void ufs_qcom_dev_ref_clk_ctrl(struct ufs_qcom_host *host, bool enable)
{
	if (host->dev_ref_clk_ctrl_mmio &&
	    (enable ^ host->is_dev_ref_clk_enabled)) {
		u32 temp = readl_relaxed(host->dev_ref_clk_ctrl_mmio);

		if (enable)
			temp |= host->dev_ref_clk_en_mask;
		else
			temp &= ~host->dev_ref_clk_en_mask;

		/*
		 * If we are here to disable this clock it might be immediately
		 * after entering into hibern8 in which case we need to make
		 * sure that device ref_clk is active for specific time after
		 * hibern8 enter.
		 */
		if (!enable) {
			unsigned long gating_wait;

			gating_wait = host->hba->dev_info.clk_gating_wait_us;
			if (!gating_wait) {
				udelay(1);
			} else {
				/*
				 * bRefClkGatingWaitTime defines the minimum
				 * time for which the reference clock is
				 * required by device during transition from
				 * HS-MODE to LS-MODE or HIBERN8 state. Give it
				 * more delay to be on the safe side.
				 */
				gating_wait += 10;
				usleep_range(gating_wait, gating_wait + 10);
			}
		}

		writel_relaxed(temp, host->dev_ref_clk_ctrl_mmio);

		/* ensure that ref_clk is enabled/disabled before we return */
		wmb();

		/*
		 * If we call hibern8 exit after this, we need to make sure that
		 * device ref_clk is stable for a given time before the hibern8
		 * exit command.
		 */
		if (enable)
			usleep_range(50, 60);

		host->is_dev_ref_clk_enabled = enable;
	}
}

static int ufs_qcom_pwr_change_notify(struct ufs_hba *hba,
				enum ufs_notify_change_status status,
				struct ufs_pa_layer_attr *dev_max_params,
				struct ufs_pa_layer_attr *dev_req_params)
{
	u32 val;
	struct ufs_qcom_host *host = ufshcd_get_variant(hba);
	struct phy *phy = host->generic_phy;
	struct ufs_qcom_dev_params ufs_qcom_cap;
	int ret = 0;

	if (!dev_req_params) {
		pr_err("%s: incoming dev_req_params is NULL\n", __func__);
		ret = -EINVAL;
		goto out;
	}

	switch (status) {
	case PRE_CHANGE:
		ufs_qcom_cap.hs_rx_gear = host->limit_rx_hs_gear;
		ufs_qcom_cap.hs_tx_gear = host->limit_tx_hs_gear;
		ufs_qcom_cap.pwm_tx_gear = host->limit_tx_pwm_gear;
		ufs_qcom_cap.pwm_rx_gear = host->limit_rx_pwm_gear;

		ufs_qcom_cap.tx_lanes = UFS_QCOM_LIMIT_NUM_LANES_TX;
		ufs_qcom_cap.rx_lanes = UFS_QCOM_LIMIT_NUM_LANES_RX;

		ufs_qcom_cap.rx_pwr_pwm = UFS_QCOM_LIMIT_RX_PWR_PWM;
		ufs_qcom_cap.tx_pwr_pwm = UFS_QCOM_LIMIT_TX_PWR_PWM;
		ufs_qcom_cap.rx_pwr_hs = UFS_QCOM_LIMIT_RX_PWR_HS;
		ufs_qcom_cap.tx_pwr_hs = UFS_QCOM_LIMIT_TX_PWR_HS;

		ufs_qcom_cap.hs_rate = host->limit_rate;

		ufs_qcom_cap.desired_working_mode =
					UFS_QCOM_LIMIT_DESIRED_MODE;

		if (host->hw_ver.major == 0x1) {
			/*
			 * HS-G3 operations may not reliably work on legacy QCOM
			 * UFS host controller hardware even though capability
			 * exchange during link startup phase may end up
			 * negotiating maximum supported gear as G3.
			 * Hence downgrade the maximum supported gear to HS-G2.
			 */
			if (ufs_qcom_cap.hs_tx_gear > UFS_HS_G2)
				ufs_qcom_cap.hs_tx_gear = UFS_HS_G2;
			if (ufs_qcom_cap.hs_rx_gear > UFS_HS_G2)
				ufs_qcom_cap.hs_rx_gear = UFS_HS_G2;
		} else if (host->hw_ver.major < 0x4) {
			if (ufs_qcom_cap.hs_tx_gear > UFS_HS_G3)
				ufs_qcom_cap.hs_tx_gear = UFS_HS_G3;
			if (ufs_qcom_cap.hs_rx_gear > UFS_HS_G3)
				ufs_qcom_cap.hs_rx_gear = UFS_HS_G3;
		}

		ret = ufs_qcom_get_pwr_dev_param(&ufs_qcom_cap,
						 dev_max_params,
						 dev_req_params);
		if (ret) {
			pr_err("%s: failed to determine capabilities\n",
					__func__);
			goto out;
		}

		/* enable the device ref clock before changing to HS mode */
		if (!ufshcd_is_hs_mode(&hba->pwr_info) &&
			ufshcd_is_hs_mode(dev_req_params))
			ufs_qcom_dev_ref_clk_ctrl(host, true);

		if (host->hw_ver.major >= 0x4) {
			if (dev_req_params->gear_tx == UFS_HS_G4) {
				/* INITIAL ADAPT */
				ufshcd_dme_set(hba,
					       UIC_ARG_MIB(PA_TXHSADAPTTYPE),
					       PA_INITIAL_ADAPT);
			} else {
				/* NO ADAPT */
				ufshcd_dme_set(hba,
					       UIC_ARG_MIB(PA_TXHSADAPTTYPE),
					       PA_NO_ADAPT);
			}
		}
		break;
	case POST_CHANGE:
		if (ufs_qcom_cfg_timers(hba, dev_req_params->gear_rx,
					dev_req_params->pwr_rx,
					dev_req_params->hs_rate, false)) {
			dev_err(hba->dev, "%s: ufs_qcom_cfg_timers() failed\n",
				__func__);
			/*
			 * we return error code at the end of the routine,
			 * but continue to configure UFS_PHY_TX_LANE_ENABLE
			 * and bus voting as usual
			 */
			ret = -EINVAL;
		}

		val = ~(MAX_U32 << dev_req_params->lane_tx);
		ufs_qcom_phy_set_tx_lane_enable(phy, val);

		/* cache the power mode parameters to use internally */
		memcpy(&host->dev_req_params,
				dev_req_params, sizeof(*dev_req_params));
		ufs_qcom_update_bus_bw_vote(host);

		/* disable the device ref clock if entered PWM mode */
		if (ufshcd_is_hs_mode(&hba->pwr_info) &&
			!ufshcd_is_hs_mode(dev_req_params))
			ufs_qcom_dev_ref_clk_ctrl(host, false);
		break;
	default:
		ret = -EINVAL;
		break;
	}
out:
	return ret;
}

static int ufs_qcom_quirk_host_pa_saveconfigtime(struct ufs_hba *hba)
{
	int err;
	u32 pa_vs_config_reg1;

	err = ufshcd_dme_get(hba, UIC_ARG_MIB(PA_VS_CONFIG_REG1),
			     &pa_vs_config_reg1);
	if (err)
		goto out;

	/* Allow extension of MSB bits of PA_SaveConfigTime attribute */
	err = ufshcd_dme_set(hba, UIC_ARG_MIB(PA_VS_CONFIG_REG1),
			    (pa_vs_config_reg1 | (1 << 12)));

out:
	return err;
}

static void ufs_qcom_override_pa_h8time(struct ufs_hba *hba)
{
	int ret;
	u32 loc_tx_h8time_cap = 0;

	ret = ufshcd_dme_get(hba, UIC_ARG_MIB_SEL(TX_HIBERN8TIME_CAPABILITY,
				UIC_ARG_MPHY_TX_GEN_SEL_INDEX(0)),
				&loc_tx_h8time_cap);
	if (ret) {
		dev_err(hba->dev, "Failed getting max h8 time: %d\n", ret);
		return;
	}

	/* 1 implies 100 us */
	ret = ufshcd_dme_set(hba, UIC_ARG_MIB(PA_HIBERN8TIME),
				loc_tx_h8time_cap + 1);
	if (ret)
		dev_err(hba->dev, "Failed updating PA_HIBERN8TIME: %d\n", ret);

}

static inline bool
ufshcd_is_valid_pm_lvl(enum ufs_pm_level lvl)
{
	return lvl >= 0 && lvl < UFS_PM_LVL_MAX;
}

static void ufshcd_parse_pm_levels(struct ufs_hba *hba)
{
	struct device *dev = hba->dev;
	struct device_node *np = dev->of_node;
	struct ufs_qcom_host *host = ufshcd_get_variant(hba);
	enum ufs_pm_level rpm_lvl = UFS_PM_LVL_MAX, spm_lvl = UFS_PM_LVL_MAX;

	if (!np)
		return;

	if (host->is_dt_pm_level_read)
		return;

	if (!of_property_read_u32(np, "rpm-level", &rpm_lvl) &&
		ufshcd_is_valid_pm_lvl(rpm_lvl))
		hba->rpm_lvl = rpm_lvl;
	if (!of_property_read_u32(np, "spm-level", &spm_lvl) &&
		ufshcd_is_valid_pm_lvl(spm_lvl))
		hba->spm_lvl = spm_lvl;
	host->is_dt_pm_level_read = true;
}

static int ufs_qcom_apply_dev_quirks(struct ufs_hba *hba)
{
	unsigned long flags;
	int err = 0;

	spin_lock_irqsave(hba->host->host_lock, flags);
	/* Set the rpm auto suspend delay to 3s */
	hba->host->hostt->rpm_autosuspend_delay = UFS_QCOM_AUTO_SUSPEND_DELAY;
	/* Set the default auto-hiberate idle timer value to 5ms */
	hba->ahit = FIELD_PREP(UFSHCI_AHIBERN8_TIMER_MASK, 5) |
		    FIELD_PREP(UFSHCI_AHIBERN8_SCALE_MASK, 3);
	/* Set the clock gating delay to performance mode */
	hba->clk_gating.delay_ms = UFS_QCOM_CLK_GATING_DELAY_MS_PERF;
	spin_unlock_irqrestore(hba->host->host_lock, flags);

	if (hba->dev_quirks & UFS_DEVICE_QUIRK_HOST_PA_SAVECONFIGTIME)
		err = ufs_qcom_quirk_host_pa_saveconfigtime(hba);

	if (hba->dev_info.wmanufacturerid == UFS_VENDOR_WDC)
		hba->dev_quirks |= UFS_DEVICE_QUIRK_HOST_PA_TACTIVATE;

	if (hba->dev_quirks & UFS_DEVICE_QUIRK_PA_HIBER8TIME)
		ufs_qcom_override_pa_h8time(hba);

	ufshcd_parse_pm_levels(hba);

	if (hba->dev_info.wmanufacturerid == UFS_VENDOR_MICRON)
		hba->dev_quirks |= UFS_DEVICE_QUIRK_DELAY_BEFORE_LPM;

	return err;
}

static u32 ufs_qcom_get_ufs_hci_version(struct ufs_hba *hba)
{
	struct ufs_qcom_host *host = ufshcd_get_variant(hba);

	if (host->hw_ver.major == 0x1)
		return UFSHCI_VERSION_11;
	else
		return UFSHCI_VERSION_20;
}

/**
 * ufs_qcom_advertise_quirks - advertise the known QCOM UFS controller quirks
 * @hba: host controller instance
 *
 * QCOM UFS host controller might have some non standard behaviours (quirks)
 * than what is specified by UFSHCI specification. Advertise all such
 * quirks to standard UFS host controller driver so standard takes them into
 * account.
 */
static void ufs_qcom_advertise_quirks(struct ufs_hba *hba)
{
	struct ufs_qcom_host *host = ufshcd_get_variant(hba);

	if (host->hw_ver.major == 0x01) {
		hba->quirks |= UFSHCD_QUIRK_DELAY_BEFORE_DME_CMDS
			    | UFSHCD_QUIRK_BROKEN_PA_RXHSUNTERMCAP
			    | UFSHCD_QUIRK_DME_PEER_ACCESS_AUTO_MODE;

		if (host->hw_ver.minor == 0x0001 && host->hw_ver.step == 0x0001)
			hba->quirks |= UFSHCD_QUIRK_BROKEN_INTR_AGGR;

		hba->quirks |= UFSHCD_QUIRK_BROKEN_LCC;
	}

	if (host->hw_ver.major == 0x2) {
		hba->quirks |= UFSHCD_QUIRK_BROKEN_UFS_HCI_VERSION;

		if (!ufs_qcom_cap_qunipro(host))
			/* Legacy UniPro mode still need following quirks */
			hba->quirks |= (UFSHCD_QUIRK_DELAY_BEFORE_DME_CMDS
				| UFSHCD_QUIRK_DME_PEER_ACCESS_AUTO_MODE
				| UFSHCD_QUIRK_BROKEN_PA_RXHSUNTERMCAP);
	}

	if (host->disable_lpm)
		hba->quirks |= UFSHCD_QUIRK_BROKEN_AUTO_HIBERN8;
}

static void ufs_qcom_set_caps(struct ufs_hba *hba)
{
	struct ufs_qcom_host *host = ufshcd_get_variant(hba);

	if (!host->disable_lpm) {
		hba->caps |= UFSHCD_CAP_CLK_GATING |
		UFSHCD_CAP_HIBERN8_WITH_CLK_GATING |
		UFSHCD_CAP_CLK_SCALING | UFSHCD_CAP_AUTO_BKOPS_SUSPEND |
		UFSHCD_CAP_RPM_AUTOSUSPEND;
		hba->caps |= UFSHCD_CAP_WB_EN;
		hba->caps |= UFSHCD_CAP_CRYPTO;
	}

	if (host->hw_ver.major >= 0x2)
		host->caps = UFS_QCOM_CAP_QUNIPRO |
			     UFS_QCOM_CAP_RETAIN_SEC_CFG_AFTER_PWR_COLLAPSE;

	if (host->hw_ver.major >= 0x3) {
		host->caps |= UFS_QCOM_CAP_QUNIPRO_CLK_GATING;
		/*
		 * The UFS PHY attached to v3.0.0 controller supports entering
		 * deeper low power state of SVS2. This lets the controller
		 * run at much lower clock frequencies for saving power.
		 * Assuming this and any future revisions of the controller
		 * support this capability. Need to revist this assumption if
		 * any future platform with this core doesn't support the
		 * capability, as there will be no benefit running at lower
		 * frequencies then.
		 */
		host->caps |= UFS_QCOM_CAP_SVS2;
	}
}

static int ufs_qcom_unvote_qos_all(struct ufs_hba *hba)
{
	struct ufs_qcom_host *host = ufshcd_get_variant(hba);
	struct ufs_qcom_qos_req *ufs_qos_req = host->ufs_qos;
	struct qos_cpu_group *qcg;
	int err = 0, i;

	if (!host->ufs_qos)
		return 0;

	qcg = ufs_qos_req->qcg;
	for (i = 0; i < ufs_qos_req->num_groups; i++, qcg++) {
		flush_work(&qcg->vwork);
		if (!qcg->voted)
			continue;
		err = ufs_qcom_update_qos_constraints(qcg, QOS_MAX);
		if (err)
			dev_err(hba->dev, "Failed (%d) removing qos grp(%d)\n",
				err, i);
	}
	return err;
}

/**
 * ufs_qcom_setup_clocks - enables/disable clocks
 * @hba: host controller instance
 * @on: If true, enable clocks else disable them.
 * @status: PRE_CHANGE or POST_CHANGE notify
 *
 * Returns 0 on success, non-zero on failure.
 */
static int ufs_qcom_setup_clocks(struct ufs_hba *hba, bool on,
				 enum ufs_notify_change_status status)
{
	struct ufs_qcom_host *host = ufshcd_get_variant(hba);
	int err = 0;

	/*
	 * In case ufs_qcom_init() is not yet done, simply ignore.
	 * This ufs_qcom_setup_clocks() shall be called from
	 * ufs_qcom_init() after init is done.
	 */
	if (!host)
		return 0;

	switch (status) {
	case PRE_CHANGE:
		if (on) {
			err = ufs_qcom_set_bus_vote(hba, true);
		} else {
			if (!ufs_qcom_is_link_active(hba)) {
				/* disable device ref_clk */
				ufs_qcom_dev_ref_clk_ctrl(host, false);

				/* power off PHY during aggressive clk gating */
				err = ufs_qcom_phy_power_off(hba);
				if (err) {
					dev_err(hba->dev, "%s: phy power off failed, ret = %d\n",
							 __func__, err);
					return err;
				}
			}
		}
		break;
	case POST_CHANGE:
		if (on) {
			err = ufs_qcom_phy_power_on(hba);
			if (err) {
				dev_err(hba->dev, "%s: phy power on failed, ret = %d\n",
						 __func__, err);
				return err;
			}

			/* enable the device ref clock for HS mode*/
			if (ufshcd_is_hs_mode(&hba->pwr_info))
				ufs_qcom_dev_ref_clk_ctrl(host, true);
		} else {
			err = ufs_qcom_set_bus_vote(hba, false);
			if (err)
				return err;
			err = ufs_qcom_unvote_qos_all(hba);
		}
		if (!err)
			atomic_set(&host->clks_on, on);
		break;
	}

	return err;
}

static int
ufs_qcom_reset_assert(struct reset_controller_dev *rcdev, unsigned long id)
{
	struct ufs_qcom_host *host = rcdev_to_ufs_host(rcdev);

	/* Currently this code only knows about a single reset. */
	WARN_ON(id);
	ufs_qcom_assert_reset(host->hba);
	/* provide 1ms delay to let the reset pulse propagate. */
	usleep_range(1000, 1100);
	return 0;
}

static int
ufs_qcom_reset_deassert(struct reset_controller_dev *rcdev, unsigned long id)
{
	struct ufs_qcom_host *host = rcdev_to_ufs_host(rcdev);

	/* Currently this code only knows about a single reset. */
	WARN_ON(id);
	ufs_qcom_deassert_reset(host->hba);

	/*
	 * after reset deassertion, phy will need all ref clocks,
	 * voltage, current to settle down before starting serdes.
	 */
	usleep_range(1000, 1100);
	return 0;
}

static const struct reset_control_ops ufs_qcom_reset_ops = {
	.assert = ufs_qcom_reset_assert,
	.deassert = ufs_qcom_reset_deassert,
};

#ifndef MODULE
static int __init get_android_boot_dev(char *str)
{
	strlcpy(android_boot_dev, str, ANDROID_BOOT_DEV_MAX);
	return 1;
}
__setup("androidboot.bootdevice=", get_android_boot_dev);
#endif

static int ufs_qcom_parse_reg_info(struct ufs_qcom_host *host, char *name,
				   struct ufs_vreg **out_vreg)
{
	int ret = 0;
	char prop_name[MAX_PROP_SIZE];
	struct ufs_vreg *vreg = NULL;
	struct device *dev = host->hba->dev;
	struct device_node *np = dev->of_node;

	if (!np) {
		dev_err(dev, "%s: non DT initialization\n", __func__);
		goto out;
	}

	snprintf(prop_name, MAX_PROP_SIZE, "%s-supply", name);
	if (!of_parse_phandle(np, prop_name, 0)) {
		dev_info(dev, "%s: Unable to find %s regulator, assuming enabled\n",
			 __func__, prop_name);
		ret = -ENODEV;
		goto out;
	}

	vreg = devm_kzalloc(dev, sizeof(*vreg), GFP_KERNEL);
	if (!vreg)
		return -ENOMEM;

	vreg->name = name;

	snprintf(prop_name, MAX_PROP_SIZE, "%s-max-microamp", name);
	ret = of_property_read_u32(np, prop_name, &vreg->max_uA);
	if (ret) {
		dev_err(dev, "%s: unable to find %s err %d\n",
			__func__, prop_name, ret);
		goto out;
	}

	vreg->reg = devm_regulator_get(dev, vreg->name);
	if (IS_ERR(vreg->reg)) {
		ret = PTR_ERR(vreg->reg);
		dev_err(dev, "%s: %s get failed, err=%d\n",
			__func__, vreg->name, ret);
	}

	snprintf(prop_name, MAX_PROP_SIZE, "%s-min-uV", name);
	ret = of_property_read_u32(np, prop_name, &vreg->min_uV);
	if (ret) {
		dev_dbg(dev, "%s: unable to find %s err %d, using default\n",
			__func__, prop_name, ret);
		if (!strcmp(name, "qcom,vddp-ref-clk"))
			vreg->min_uV = VDDP_REF_CLK_MIN_UV;
		else if (!strcmp(name, "qcom,vccq-parent"))
			vreg->min_uV = 0;
		ret = 0;
	}

	snprintf(prop_name, MAX_PROP_SIZE, "%s-max-uV", name);
	ret = of_property_read_u32(np, prop_name, &vreg->max_uV);
	if (ret) {
		dev_dbg(dev, "%s: unable to find %s err %d, using default\n",
			__func__, prop_name, ret);
		if (!strcmp(name, "qcom,vddp-ref-clk"))
			vreg->max_uV = VDDP_REF_CLK_MAX_UV;
		else if (!strcmp(name, "qcom,vccq-parent"))
			vreg->max_uV = 0;
		ret = 0;
	}

out:
	if (!ret)
		*out_vreg = vreg;
	return ret;
}

static void ufs_qcom_save_host_ptr(struct ufs_hba *hba)
{
	struct ufs_qcom_host *host = ufshcd_get_variant(hba);
	int id;

	if (!hba->dev->of_node)
		return;

	/* Extract platform data */
	id = of_alias_get_id(hba->dev->of_node, "ufshc");
	if (id <= 0)
		dev_err(hba->dev, "Failed to get host index %d\n", id);
	else if (id <= MAX_UFS_QCOM_HOSTS)
		ufs_qcom_hosts[id - 1] = host;
	else
		dev_err(hba->dev, "invalid host index %d\n", id);
}

/**
 * ufs_qcom_query_ioctl - perform user read queries
 * @hba: per-adapter instance
 * @lun: used for lun specific queries
 * @buffer: user space buffer for reading and submitting query data and params
 * @return: 0 for success negative error code otherwise
 *
 * Expected/Submitted buffer structure is struct ufs_ioctl_query_data.
 * It will read the opcode, idn and buf_length parameters, and, put the
 * response in the buffer field while updating the used size in buf_length.
 */
static int
ufs_qcom_query_ioctl(struct ufs_hba *hba, u8 lun, void __user *buffer)
{
	struct ufs_ioctl_query_data *ioctl_data;
	int err = 0;
	int length = 0;
	void *data_ptr;
	bool flag;
	u32 att;
	u8 index;
	u8 *desc = NULL;

	ioctl_data = kzalloc(sizeof(*ioctl_data), GFP_KERNEL);
	if (!ioctl_data) {
		err = -ENOMEM;
		goto out;
	}

	/* extract params from user buffer */
	err = copy_from_user(ioctl_data, buffer,
			     sizeof(struct ufs_ioctl_query_data));
	if (err) {
		dev_err(hba->dev,
			"%s: Failed copying buffer from user, err %d\n",
			__func__, err);
		goto out_release_mem;
	}

	/* verify legal parameters & send query */
	switch (ioctl_data->opcode) {
	case UPIU_QUERY_OPCODE_READ_DESC:
		switch (ioctl_data->idn) {
		case QUERY_DESC_IDN_DEVICE:
		case QUERY_DESC_IDN_CONFIGURATION:
		case QUERY_DESC_IDN_INTERCONNECT:
		case QUERY_DESC_IDN_GEOMETRY:
		case QUERY_DESC_IDN_POWER:
			index = 0;
			break;
		case QUERY_DESC_IDN_UNIT:
			if (!ufs_is_valid_unit_desc_lun(&hba->dev_info, lun, 0)) {
				dev_err(hba->dev,
					"%s: No unit descriptor for lun 0x%x\n",
					__func__, lun);
				err = -EINVAL;
				goto out_release_mem;
			}
			index = lun;
			break;
		default:
			goto out_einval;
		}
		length = min_t(int, QUERY_DESC_MAX_SIZE,
			       ioctl_data->buf_size);
		desc = kzalloc(length, GFP_KERNEL);
		if (!desc) {
			dev_err(hba->dev, "%s: Failed allocating %d bytes\n",
				__func__, length);
			err = -ENOMEM;
			goto out_release_mem;
		}
		err = ufshcd_query_descriptor_retry(hba, ioctl_data->opcode,
						    ioctl_data->idn, index, 0,
						    desc, &length);
		break;
	case UPIU_QUERY_OPCODE_READ_ATTR:
		switch (ioctl_data->idn) {
		case QUERY_ATTR_IDN_BOOT_LU_EN:
		case QUERY_ATTR_IDN_POWER_MODE:
		case QUERY_ATTR_IDN_ACTIVE_ICC_LVL:
		case QUERY_ATTR_IDN_OOO_DATA_EN:
		case QUERY_ATTR_IDN_BKOPS_STATUS:
		case QUERY_ATTR_IDN_PURGE_STATUS:
		case QUERY_ATTR_IDN_MAX_DATA_IN:
		case QUERY_ATTR_IDN_MAX_DATA_OUT:
		case QUERY_ATTR_IDN_REF_CLK_FREQ:
		case QUERY_ATTR_IDN_CONF_DESC_LOCK:
		case QUERY_ATTR_IDN_MAX_NUM_OF_RTT:
		case QUERY_ATTR_IDN_EE_CONTROL:
		case QUERY_ATTR_IDN_EE_STATUS:
		case QUERY_ATTR_IDN_SECONDS_PASSED:
			index = 0;
			break;
		case QUERY_ATTR_IDN_DYN_CAP_NEEDED:
		case QUERY_ATTR_IDN_CORR_PRG_BLK_NUM:
			index = lun;
			break;
		default:
			goto out_einval;
		}
		err = ufshcd_query_attr(hba, ioctl_data->opcode,
					ioctl_data->idn, index, 0, &att);
		break;

	case UPIU_QUERY_OPCODE_WRITE_ATTR:
		err = copy_from_user(&att,
				     buffer +
				     sizeof(struct ufs_ioctl_query_data),
				     sizeof(u32));
		if (err) {
			dev_err(hba->dev,
				"%s: Failed copying buffer from user, err %d\n",
				__func__, err);
			goto out_release_mem;
		}

		switch (ioctl_data->idn) {
		case QUERY_ATTR_IDN_BOOT_LU_EN:
			index = 0;
			if (!att) {
				dev_err(hba->dev,
					"%s: Illegal ufs query ioctl data, opcode 0x%x, idn 0x%x, att 0x%x\n",
					__func__, ioctl_data->opcode,
					(unsigned int)ioctl_data->idn, att);
				err = -EINVAL;
				goto out_release_mem;
			}
			break;
		default:
			goto out_einval;
		}
		err = ufshcd_query_attr(hba, ioctl_data->opcode,
					ioctl_data->idn, index, 0, &att);
		break;

	case UPIU_QUERY_OPCODE_READ_FLAG:
		switch (ioctl_data->idn) {
		case QUERY_FLAG_IDN_FDEVICEINIT:
		case QUERY_FLAG_IDN_PERMANENT_WPE:
		case QUERY_FLAG_IDN_PWR_ON_WPE:
		case QUERY_FLAG_IDN_BKOPS_EN:
		case QUERY_FLAG_IDN_PURGE_ENABLE:
		case QUERY_FLAG_IDN_FPHYRESOURCEREMOVAL:
		case QUERY_FLAG_IDN_BUSY_RTC:
			break;
		default:
			goto out_einval;
		}
		err = ufshcd_query_flag(hba, ioctl_data->opcode,
					ioctl_data->idn, 0, &flag);
		break;
	default:
		goto out_einval;
	}

	if (err) {
		dev_err(hba->dev, "%s: Query for idn %d failed\n", __func__,
			ioctl_data->idn);
		goto out_release_mem;
	}

	/*
	 * copy response data
	 * As we might end up reading less data than what is specified in
	 * "ioctl_data->buf_size". So we are updating "ioctl_data->
	 * buf_size" to what exactly we have read.
	 */
	switch (ioctl_data->opcode) {
	case UPIU_QUERY_OPCODE_READ_DESC:
		ioctl_data->buf_size = min_t(int, ioctl_data->buf_size, length);
		data_ptr = desc;
		break;
	case UPIU_QUERY_OPCODE_READ_ATTR:
		ioctl_data->buf_size = sizeof(u32);
		data_ptr = &att;
		break;
	case UPIU_QUERY_OPCODE_READ_FLAG:
		ioctl_data->buf_size = 1;
		data_ptr = &flag;
		break;
	case UPIU_QUERY_OPCODE_WRITE_ATTR:
		goto out_release_mem;
	default:
		goto out_einval;
	}

	/* copy to user */
	err = copy_to_user(buffer, ioctl_data,
			   sizeof(struct ufs_ioctl_query_data));
	if (err)
		dev_err(hba->dev, "%s: Failed copying back to user.\n",
			__func__);
	err = copy_to_user(buffer + sizeof(struct ufs_ioctl_query_data),
			   data_ptr, ioctl_data->buf_size);
	if (err)
		dev_err(hba->dev, "%s: err %d copying back to user.\n",
			__func__, err);
	goto out_release_mem;

out_einval:
	dev_err(hba->dev,
		"%s: illegal ufs query ioctl data, opcode 0x%x, idn 0x%x\n",
		__func__, ioctl_data->opcode, (unsigned int)ioctl_data->idn);
	err = -EINVAL;
out_release_mem:
	kfree(ioctl_data);
	kfree(desc);
out:
	return err;
}

/**
 * ufs_qcom_ioctl - ufs ioctl callback registered in scsi_host
 * @dev: scsi device required for per LUN queries
 * @cmd: command opcode
 * @buffer: user space buffer for transferring data
 *
 * Supported commands:
 * UFS_IOCTL_QUERY
 */
static int
ufs_qcom_ioctl(struct scsi_device *dev, unsigned int cmd, void __user *buffer)
{
	struct ufs_hba *hba = shost_priv(dev->host);
	int err = 0;

	BUG_ON(!hba);
	if (!buffer) {
		dev_err(hba->dev, "%s: User buffer is NULL!\n", __func__);
		return -EINVAL;
	}

	switch (cmd) {
	case UFS_IOCTL_QUERY:
		pm_runtime_get_sync(hba->dev);
		err = ufs_qcom_query_ioctl(hba,
					   ufshcd_scsi_to_upiu_lun(dev->lun),
					   buffer);
		pm_runtime_put_sync(hba->dev);
		break;
	default:
		err = -ENOIOCTLCMD;
		dev_dbg(hba->dev, "%s: Unsupported ioctl cmd %d\n", __func__,
			cmd);
		break;
	}

	return err;
}

static int tag_to_cpu(struct ufs_hba *hba, unsigned int tag)
{
	struct ufshcd_lrb *lrbp = &hba->lrb[tag];

	if (lrbp && lrbp->cmd && lrbp->cmd->request)
		return blk_mq_rq_cpu(lrbp->cmd->request);
	return -EINVAL;
}

static struct qos_cpu_group *cpu_to_group(struct ufs_qcom_qos_req *r,
					  unsigned int cpu)
{
	int i;
	struct qos_cpu_group *g = r->qcg;

	if (cpu > num_possible_cpus())
		return NULL;
	for (i = 0; i < r->num_groups; i++, g++) {
		if (cpumask_test_cpu(cpu, &g->mask))
			return &r->qcg[i];
	}
	return NULL;
}

static int ufs_qcom_update_qos_constraints(struct qos_cpu_group *qcg,
					   enum constraint type)
{
	unsigned int vote;
	int cpu, err;
	struct dev_pm_qos_request *qos_req = qcg->qos_req;

	if (type == QOS_MAX)
		vote = S32_MAX;
	else
		vote = qcg->votes[type];
	dev_dbg(qcg->host->hba->dev, "%s: qcg: 0x%08x | const: %d\n",
		__func__, qcg, type);
	if (qcg->curr_vote == vote)
		return 0;
	for_each_cpu(cpu, &qcg->mask) {
		err = dev_pm_qos_update_request(qos_req, vote);
		dev_dbg(qcg->host->hba->dev, "%s: vote: %d | cpu: %d | qos_req: 0x%08x\n",
			__func__, vote, cpu, qos_req);
		if (err < 0)
			return err;
		++qos_req;
	}
	if (type == QOS_MAX)
		qcg->voted = false;
	else
		qcg->voted = true;
	qcg->curr_vote = vote;
	return 0;
}

static void ufs_qcom_qos(struct ufs_hba *hba, int tag, bool is_scsi_cmd)
{
	struct ufs_qcom_host *host = ufshcd_get_variant(hba);
	struct qos_cpu_group *qcg;
	int cpu;

	if (!host->ufs_qos)
		return;
	cpu = tag_to_cpu(hba, tag);
	if (cpu < 0)
		return;
	qcg = cpu_to_group(host->ufs_qos, cpu);
	if (!qcg)
		return;

	if (qcg->voted) {
		dev_dbg(qcg->host->hba->dev, "%s: qcg: 0x%08x | Mask: 0x%08x - Already voted - return\n",
			__func__, qcg, qcg->mask);
		return;
	}
	queue_work(host->ufs_qos->workq, &qcg->vwork);
	dev_dbg(hba->dev, "Queued QoS work- cpu: %d\n", cpu);
}

static void ufs_qcom_vote_work(struct work_struct *work)
{
	int err;
	struct qos_cpu_group *qcg = container_of(work, struct qos_cpu_group,
						 vwork);

	err = ufs_qcom_update_qos_constraints(qcg, QOS_PERF);
	if (err)
		dev_err(qcg->host->hba->dev, "%s: update qos - failed: %d\n",
			__func__, err);
}

static int ufs_qcom_setup_qos(struct ufs_hba *hba)
{
	struct ufs_qcom_host *host = ufshcd_get_variant(hba);
	struct device *dev = hba->dev;
	struct ufs_qcom_qos_req *qr = host->ufs_qos;
	struct qos_cpu_group *qcg = qr->qcg;
	int i, err;

	for (i = 0; i < qr->num_groups; i++, qcg++) {
		qcg->qos_req = kcalloc(cpumask_weight(&qcg->mask),
					sizeof(struct dev_pm_qos_request),
					GFP_KERNEL);
		if (!qcg->qos_req) {
			err = -ENOMEM;
			if (!i)
				return err;
			goto free_mem;
		}
		dev_dbg(dev, "%s: qcg: 0x%08x | mask: 0x%08x | mask-wt: %d | qos_req: 0x%08x\n",
			__func__, qcg, qcg->mask, cpumask_weight(&qcg->mask),
			qcg->qos_req);
		err = add_group_qos(qcg, S32_MAX);
		if (err < 0) {
			dev_err(dev, "Fail (%d) add qos-req: grp-%d\n",
				err, i);
			if (!i) {
				kfree(qcg->qos_req);
				return err;
			}
			goto free_mem;
		}
		INIT_WORK(&qcg->vwork, ufs_qcom_vote_work);
	}
	qr->workq = create_singlethread_workqueue("qc_ufs_qos_swq");
	if (qr->workq)
		return 0;
	err = -1;
free_mem:
	while (i--) {
		kfree(qcg->qos_req);
		qcg--;
	}
	return err;
}

static void ufs_qcom_qos_init(struct ufs_hba *hba)
{
	struct device *dev = hba->dev;
	struct device_node *np = dev->of_node;
	struct device_node *group_node;
	struct ufs_qcom_qos_req *qr;
	struct qos_cpu_group *qcg;
	int i, err, mask = 0;
	struct ufs_qcom_host *host = ufshcd_get_variant(hba);

	qr = kzalloc(sizeof(*qr), GFP_KERNEL);
	if (!qr)
		return;

	host->ufs_qos = qr;
	qr->num_groups = of_get_available_child_count(np);
	dev_dbg(hba->dev, "num-groups: %d\n", qr->num_groups);
	if (!qr->num_groups) {
		dev_err(dev, "QoS groups undefined\n");
		kfree(qr);
		host->ufs_qos = NULL;
		return;
	}
	qcg = kzalloc(sizeof(*qcg) * qr->num_groups, GFP_KERNEL);
	if (!qcg) {
		kfree(qr);
		host->ufs_qos = NULL;
		return;
	}
	qr->qcg = qcg;
	for_each_available_child_of_node(np, group_node) {
		of_property_read_u32(group_node, "mask", &mask);
		qcg->mask.bits[0] = mask;
		if (!cpumask_subset(&qcg->mask, cpu_possible_mask)) {
			dev_err(dev, "Invalid group mask\n");
			goto out_err;
		}

		err = of_property_count_u32_elems(group_node, "vote");
		if (err <= 0) {
			dev_err(dev, "1 vote is needed, bailing out: %d\n",
				err);
			goto out_err;
		}
		qcg->votes = kmalloc(sizeof(*qcg->votes) * err, GFP_KERNEL);
		if (!qcg->votes)
			goto out_err;
		for (i = 0; i < err; i++) {
			if (of_property_read_u32_index(group_node, "vote", i,
						       &qcg->votes[i]))
				goto out_vote_err;
		}
		dev_dbg(dev, "%s: qcg: 0x%08x\n", __func__, qcg);
		qcg->host = host;
		++qcg;
	}
	if (ufs_qcom_setup_qos(hba))
		goto out_vote_err;
	return;
out_vote_err:
	for (i = 0, qcg = qr->qcg; i < qr->num_groups; i++, qcg++)
		kfree(qcg->votes);
out_err:
	kfree(qr->qcg);
	kfree(qr);
	host->ufs_qos = NULL;
}


static void ufs_qcom_parse_pm_level(struct ufs_hba *hba)
{
	struct device *dev = hba->dev;
	struct device_node *np = dev->of_node;

	if (np) {
		if (of_property_read_u32(np, "rpm-level",
					 &hba->rpm_lvl))
			hba->rpm_lvl = -1;
		if (of_property_read_u32(np, "spm-level",
					 &hba->spm_lvl))
			hba->spm_lvl = -1;
	}
}

/* Returns the max mitigation level supported */
static int ufs_qcom_get_max_therm_state(struct thermal_cooling_device *tcd,
				  unsigned long *data)
{
	*data = UFS_QCOM_LVL_MAX_THERM;

	return 0;
}

/* Returns the current mitigation level */
static int ufs_qcom_get_cur_therm_state(struct thermal_cooling_device *tcd,
				  unsigned long *data)
{
	struct ufs_hba *hba = dev_get_drvdata(tcd->devdata);
	struct ufs_qcom_host *host = ufshcd_get_variant(hba);

	*data = host->uqt.curr_state;

	return 0;
}

/* Convert microseconds to Auto-Hibernate Idle Timer register value */
static u32 ufs_qcom_us_to_ahit(unsigned int timer)
{
	unsigned int scale;

	for (scale = 0; timer > UFSHCI_AHIBERN8_TIMER_MASK; ++scale)
		timer /= UFSHCI_AHIBERN8_SCALE_FACTOR;

	return FIELD_PREP(UFSHCI_AHIBERN8_TIMER_MASK, timer) |
	       FIELD_PREP(UFSHCI_AHIBERN8_SCALE_MASK, scale);
}

/* Sets the mitigation level to requested level */
static int ufs_qcom_set_cur_therm_state(struct thermal_cooling_device *tcd,
				  unsigned long data)
{
	struct ufs_hba *hba = dev_get_drvdata(tcd->devdata);
	struct scsi_device *sdev;
	int ret = 0;

	switch (data) {
	case UFS_QCOM_LVL_NO_THERM:
		dev_warn(tcd->devdata, "UFS host thermal mitigation stops\n");
		/* Set the default auto-hiberate idle timer to 5 ms */
		ufshcd_auto_hibern8_update(hba, ufs_qcom_us_to_ahit(5000));

		/* Set the default auto suspend delay to 3000 ms */
		shost_for_each_device(sdev, hba->host)
			pm_runtime_set_autosuspend_delay(&sdev->sdev_gendev,
						UFS_QCOM_AUTO_SUSPEND_DELAY);
		break;
	case UFS_QCOM_LVL_AGGR_THERM:
	case UFS_QCOM_LVL_MAX_THERM:
		dev_warn(tcd->devdata, "Going into UFS host thermal mitigation state, performance may be impacted before UFS host thermal mitigation stops\n");
		/* Set the default auto-hiberate idle timer to 1 ms */
		ufshcd_auto_hibern8_update(hba, ufs_qcom_us_to_ahit(1000));

		/* Set the default auto suspend delay to 100 ms */
		shost_for_each_device(sdev, hba->host)
			pm_runtime_set_autosuspend_delay(&sdev->sdev_gendev,
							 100);
		break;
	default:
		dev_err(tcd->devdata, "Invalid UFS thermal state (%d)\n", data);
		ret = -EINVAL;
	}

	return ret;
}

struct thermal_cooling_device_ops ufs_thermal_ops = {
	.get_max_state = ufs_qcom_get_max_therm_state,
	.get_cur_state = ufs_qcom_get_cur_therm_state,
	.set_cur_state = ufs_qcom_set_cur_therm_state,
};

/**
 * ufs_qcom_init - bind phy with controller
 * @hba: host controller instance
 *
 * Binds PHY with controller and powers up PHY enabling clocks
 * and regulators.
 *
 * Returns -EPROBE_DEFER if binding fails, returns negative error
 * on phy power up failure and returns zero on success.
 */
static int ufs_qcom_init(struct ufs_hba *hba)
{
	int err;
	struct device *dev = hba->dev;
	struct platform_device *pdev = to_platform_device(dev);
	struct ufs_qcom_host *host;
	struct resource *res;
	struct ufs_qcom_thermal *ut;

	host = devm_kzalloc(dev, sizeof(*host), GFP_KERNEL);
	if (!host) {
		err = -ENOMEM;
		dev_err(dev, "%s: no memory for qcom ufs host\n", __func__);
		goto out;
	}

	/* Make a two way bind between the qcom host and the hba */
	host->hba = hba;
	ufshcd_set_variant(hba, host);
	ut = &host->uqt;

	/* Setup the reset control of HCI */
	host->core_reset = devm_reset_control_get(hba->dev, "rst");
	if (IS_ERR(host->core_reset)) {
		err = PTR_ERR(host->core_reset);
		dev_warn(dev, "Failed to get reset control %d\n", err);
		host->core_reset = NULL;
		err = 0;
	}

	/* Fire up the reset controller. Failure here is non-fatal. */
	host->rcdev.of_node = dev->of_node;
	host->rcdev.ops = &ufs_qcom_reset_ops;
	host->rcdev.owner = dev->driver->owner;
	host->rcdev.nr_resets = 1;
	err = devm_reset_controller_register(dev, &host->rcdev);
	if (err) {
		dev_warn(dev, "Failed to register reset controller\n");
		err = 0;
	}

	/*
	 * voting/devoting device ref_clk source is time consuming hence
	 * skip devoting it during aggressive clock gating. This clock
	 * will still be gated off during runtime suspend.
	 */
	host->generic_phy = devm_phy_get(dev, "ufsphy");

	if (host->generic_phy == ERR_PTR(-EPROBE_DEFER)) {
		/*
		 * UFS driver might be probed before the phy driver does.
		 * In that case we would like to return EPROBE_DEFER code.
		 */
		err = -EPROBE_DEFER;
		dev_warn(dev, "%s: required phy device. hasn't probed yet. err = %d\n",
			__func__, err);
		goto out_variant_clear;
	} else if (IS_ERR(host->generic_phy)) {
		if (has_acpi_companion(dev)) {
			host->generic_phy = NULL;
		} else {
			err = PTR_ERR(host->generic_phy);
			dev_err(dev, "%s: PHY get failed %d\n", __func__, err);
			goto out_variant_clear;
		}
	}

	host->device_reset = devm_gpiod_get_optional(dev, "reset",
						     GPIOD_OUT_HIGH);
	if (IS_ERR(host->device_reset)) {
		err = PTR_ERR(host->device_reset);
		if (err != -EPROBE_DEFER)
			dev_err(dev, "failed to acquire reset gpio: %d\n", err);
		goto out_variant_clear;
	}

	/*
	 * Set the vendor specific ops needed for ICE.
	 * Default implementation if the ops are not set.
	 */
	ufshcd_crypto_qti_set_vops(hba);

	err = ufs_qcom_bus_register(host);
	if (err)
		goto out_variant_clear;

	ufs_qcom_get_controller_revision(hba, &host->hw_ver.major,
		&host->hw_ver.minor, &host->hw_ver.step);

	/*
	 * for newer controllers, device reference clock control bit has
	 * moved inside UFS controller register address space itself.
	 */
	if (host->hw_ver.major >= 0x02) {
		host->dev_ref_clk_ctrl_mmio = hba->mmio_base + REG_UFS_CFG1;
		host->dev_ref_clk_en_mask = BIT(26);
	} else {
		/* "dev_ref_clk_ctrl_mem" is optional resource */
		res = platform_get_resource_byname(pdev, IORESOURCE_MEM,
						   "dev_ref_clk_ctrl_mem");
		if (res) {
			host->dev_ref_clk_ctrl_mmio =
					devm_ioremap_resource(dev, res);
			if (IS_ERR(host->dev_ref_clk_ctrl_mmio)) {
				dev_warn(dev,
					"%s: could not map dev_ref_clk_ctrl_mmio, err %ld\n",
					__func__,
					PTR_ERR(host->dev_ref_clk_ctrl_mmio));
				host->dev_ref_clk_ctrl_mmio = NULL;
			}
			host->dev_ref_clk_en_mask = BIT(5);
		}
	}

	/* update phy revision information before calling phy_init() */
	/*
	 * FIXME:
	 * ufs_qcom_phy_save_controller_version(host->generic_phy,
	 *	host->hw_ver.major, host->hw_ver.minor, host->hw_ver.step);
	 */
	err = ufs_qcom_parse_reg_info(host, "qcom,vddp-ref-clk",
				      &host->vddp_ref_clk);

	err = phy_init(host->generic_phy);
	if (err) {
		dev_err(hba->dev, "%s: phy init failed, err %d\n",
				__func__, err);
		goto out_variant_clear;
	}
	mutex_init(&host->phy_mutex);

	if (host->vddp_ref_clk) {
		err = ufs_qcom_enable_vreg(dev, host->vddp_ref_clk);
		if (err) {
			dev_err(dev, "%s: failed enabling ref clk supply: %d\n",
				__func__, err);
			goto out_phy_exit;
		}
	}

	err = ufs_qcom_parse_reg_info(host, "qcom,vccq-parent",
				      &host->vccq_parent);
	if (host->vccq_parent) {
		err = ufs_qcom_enable_vreg(dev, host->vccq_parent);
		if (err) {
			dev_err(dev, "%s: failed enable vccq-parent err=%d\n",
				__func__, err);
			goto out_disable_vddp;
		}
	}

	err = ufs_qcom_init_lane_clks(host);
	if (err)
		goto out_disable_vccq_parent;

	ufs_qcom_parse_pm_level(hba);
	ufs_qcom_parse_limits(host);
	ufs_qcom_parse_g4_workaround_flag(host);
	ufs_qcom_parse_lpm(host);
	if (host->disable_lpm)
		pm_runtime_forbid(host->hba->dev);

	ufs_qcom_set_caps(hba);
	ufs_qcom_advertise_quirks(hba);

	err = ufs_qcom_ice_init(host);
	if (err)
		goto out_variant_clear;

	ufs_qcom_set_bus_vote(hba, true);
	/* enable the device ref clock for HS mode*/
	if (ufshcd_is_hs_mode(&hba->pwr_info))
		ufs_qcom_dev_ref_clk_ctrl(host, true);

	if (hba->dev->id < MAX_UFS_QCOM_HOSTS)
		ufs_qcom_hosts[hba->dev->id] = host;

	host->dbg_print_en |= UFS_QCOM_DEFAULT_DBG_PRINT_EN;
	ufs_qcom_get_default_testbus_cfg(host);
	err = ufs_qcom_testbus_config(host);
	if (err) {
		dev_warn(dev, "%s: failed to configure the testbus %d\n",
				__func__, err);
		err = 0;
	}

	ufs_qcom_init_sysfs(hba);

	/* Provide SCSI host ioctl API */
	hba->host->hostt->ioctl = (int (*)(struct scsi_device *, unsigned int,
				   void __user *))ufs_qcom_ioctl;
#ifdef CONFIG_COMPAT
	hba->host->hostt->compat_ioctl = (int (*)(struct scsi_device *,
					  unsigned int,
					  void __user *))ufs_qcom_ioctl;
#endif

	ut->tcd = devm_thermal_of_cooling_device_register(dev,
							  dev->of_node,
							  "ufs",
							  dev,
							  &ufs_thermal_ops);
	if (IS_ERR(ut->tcd))
		dev_warn(dev, "Thermal mitigation registration failed: %d\n",
			 PTR_ERR(ut->tcd));
	else
		host->uqt.curr_state = UFS_QCOM_LVL_NO_THERM;

	ufs_qcom_save_host_ptr(hba);

	ufs_qcom_qos_init(hba);
	goto out;

out_disable_vccq_parent:
	if (host->vccq_parent)
		ufs_qcom_disable_vreg(dev, host->vccq_parent);
out_disable_vddp:
	if (host->vddp_ref_clk)
		ufs_qcom_disable_vreg(dev, host->vddp_ref_clk);
out_phy_exit:
	phy_exit(host->generic_phy);
out_variant_clear:
	ufshcd_set_variant(hba, NULL);
out:
	return err;
}

static void ufs_qcom_exit(struct ufs_hba *hba)
{
	struct ufs_qcom_host *host = ufshcd_get_variant(hba);

	ufs_qcom_disable_lane_clks(host);
	ufs_qcom_phy_power_off(hba);
	phy_exit(host->generic_phy);
}

static int ufs_qcom_set_dme_vs_core_clk_ctrl_clear_div(struct ufs_hba *hba,
						       u32 clk_1us_cycles,
						       u32 clk_40ns_cycles)
{
	struct ufs_qcom_host *host = ufshcd_get_variant(hba);
	int err;
	u32 core_clk_ctrl_reg, clk_cycles;
	u32 mask = DME_VS_CORE_CLK_CTRL_MAX_CORE_CLK_1US_CYCLES_MASK;
	u32 offset = 0;

	/* Bits mask and offset changed on UFS host controller V4.0.0 onwards */
	if (host->hw_ver.major >= 4) {
		mask = DME_VS_CORE_CLK_CTRL_MAX_CORE_CLK_1US_CYCLES_MASK_V4;
		offset = DME_VS_CORE_CLK_CTRL_MAX_CORE_CLK_1US_CYCLES_OFFSET_V4;
	}

	if (clk_1us_cycles > mask)
		return -EINVAL;

	err = ufshcd_dme_get(hba,
			     UIC_ARG_MIB(DME_VS_CORE_CLK_CTRL),
			     &core_clk_ctrl_reg);
	if (err)
		goto out;

	core_clk_ctrl_reg &= ~mask;
	core_clk_ctrl_reg |= clk_1us_cycles;
	core_clk_ctrl_reg <<= offset;

	/* Clear CORE_CLK_DIV_EN */
	core_clk_ctrl_reg &= ~DME_VS_CORE_CLK_CTRL_CORE_CLK_DIV_EN_BIT;

	err = ufshcd_dme_set(hba,
			     UIC_ARG_MIB(DME_VS_CORE_CLK_CTRL),
			     core_clk_ctrl_reg);

	/* UFS host controller V4.0.0 onwards needs to program
	 * PA_VS_CORE_CLK_40NS_CYCLES attribute per programmed frequency of
	 * unipro core clk of UFS host controller.
	 */
	if (!err && (host->hw_ver.major >= 4)) {
		if (clk_40ns_cycles > PA_VS_CORE_CLK_40NS_CYCLES_MASK)
			return -EINVAL;

		err = ufshcd_dme_get(hba,
				     UIC_ARG_MIB(PA_VS_CORE_CLK_40NS_CYCLES),
				     &clk_cycles);
		if (err)
			goto out;

		clk_cycles &= ~PA_VS_CORE_CLK_40NS_CYCLES_MASK;
		clk_cycles |= clk_40ns_cycles;

		err = ufshcd_dme_set(hba,
				     UIC_ARG_MIB(PA_VS_CORE_CLK_40NS_CYCLES),
				     clk_cycles);
	}
out:
	return err;
}

static int ufs_qcom_clk_scale_up_pre_change(struct ufs_hba *hba)
{
	struct ufs_qcom_host *host = ufshcd_get_variant(hba);
	struct ufs_pa_layer_attr *attr = &host->dev_req_params;
	int err = 0;

	if (!ufs_qcom_cap_qunipro(host))
		goto out;

	if (attr)
		__ufs_qcom_cfg_timers(hba, attr->gear_rx, attr->pwr_rx,
				      attr->hs_rate, false, true);

	err = ufs_qcom_set_dme_vs_core_clk_ctrl_max_freq_mode(hba);
out:
	return err;
}

static int ufs_qcom_clk_scale_up_post_change(struct ufs_hba *hba)
{
	unsigned long flags;

	spin_lock_irqsave(hba->host->host_lock, flags);
	hba->clk_gating.delay_ms = UFS_QCOM_CLK_GATING_DELAY_MS_PERF;
	spin_unlock_irqrestore(hba->host->host_lock, flags);

	return 0;
}

static int ufs_qcom_clk_scale_down_pre_change(struct ufs_hba *hba)
{
	struct ufs_qcom_host *host = ufshcd_get_variant(hba);
	int err;
	u32 core_clk_ctrl_reg;

	if (!ufs_qcom_cap_qunipro(host))
		return 0;

	err = ufshcd_dme_get(hba,
			    UIC_ARG_MIB(DME_VS_CORE_CLK_CTRL),
			    &core_clk_ctrl_reg);

	/* make sure CORE_CLK_DIV_EN is cleared */
	if (!err &&
	    (core_clk_ctrl_reg & DME_VS_CORE_CLK_CTRL_CORE_CLK_DIV_EN_BIT)) {
		core_clk_ctrl_reg &= ~DME_VS_CORE_CLK_CTRL_CORE_CLK_DIV_EN_BIT;
		err = ufshcd_dme_set(hba,
				    UIC_ARG_MIB(DME_VS_CORE_CLK_CTRL),
				    core_clk_ctrl_reg);
	}

	return err;
}

static int ufs_qcom_clk_scale_down_post_change(struct ufs_hba *hba)
{
	struct ufs_qcom_host *host = ufshcd_get_variant(hba);
	struct ufs_pa_layer_attr *attr = &host->dev_req_params;
	int err = 0;
	struct ufs_clk_info *clki;
	struct list_head *head = &hba->clk_list_head;
	u32 curr_freq = 0;
	unsigned long flags;

	spin_lock_irqsave(hba->host->host_lock, flags);
	hba->clk_gating.delay_ms = UFS_QCOM_CLK_GATING_DELAY_MS_PWR_SAVE;
	spin_unlock_irqrestore(hba->host->host_lock, flags);

	if (!ufs_qcom_cap_qunipro(host))
		return 0;

	if (attr)
		ufs_qcom_cfg_timers(hba, attr->gear_rx, attr->pwr_rx,
				    attr->hs_rate, false);

	list_for_each_entry(clki, head, list) {
		if (!IS_ERR_OR_NULL(clki->clk) &&
		    (!strcmp(clki->name, "core_clk_unipro"))) {
			curr_freq = clk_get_rate(clki->clk);
			break;
		}
	}

	switch (curr_freq) {
	case 37500000:
		err = ufs_qcom_set_dme_vs_core_clk_ctrl_clear_div(hba, 38, 2);
		break;
	case 75000000:
		err = ufs_qcom_set_dme_vs_core_clk_ctrl_clear_div(hba, 75, 3);
		break;
	default:
		err = -EINVAL;
		break;
	}

	return err;
}

static int ufs_qcom_clk_scale_notify(struct ufs_hba *hba,
		bool scale_up, enum ufs_notify_change_status status)
{
	struct ufs_qcom_host *host = ufshcd_get_variant(hba);
	struct ufs_pa_layer_attr *dev_req_params = &host->dev_req_params;
	int err = 0;

	if (status == PRE_CHANGE) {
		err = ufshcd_uic_hibern8_enter(hba);
		if (err)
			return err;
		if (scale_up)
			err = ufs_qcom_clk_scale_up_pre_change(hba);
		else
			err = ufs_qcom_clk_scale_down_pre_change(hba);
		if (err)
			ufshcd_uic_hibern8_exit(hba);

	} else {
		if (scale_up)
			err = ufs_qcom_clk_scale_up_post_change(hba);
		else
			err = ufs_qcom_clk_scale_down_post_change(hba);


		if (err || !dev_req_params) {
			ufshcd_uic_hibern8_exit(hba);
			goto out;
		}

		ufs_qcom_cfg_timers(hba,
				    dev_req_params->gear_rx,
				    dev_req_params->pwr_rx,
				    dev_req_params->hs_rate,
				    false);
		ufs_qcom_update_bus_bw_vote(host);
		ufshcd_uic_hibern8_exit(hba);
	}

	if (!err)
		atomic_set(&host->scale_up, scale_up);
out:
	return err;
}

void ufs_qcom_print_hw_debug_reg_all(struct ufs_hba *hba,
		void *priv, void (*print_fn)(struct ufs_hba *hba,
		int offset, int num_regs, const char *str, void *priv))
{
	u32 reg;
	struct ufs_qcom_host *host;

	if (unlikely(!hba)) {
		pr_err("%s: hba is NULL\n", __func__);
		return;
	}
	if (unlikely(!print_fn)) {
		dev_err(hba->dev, "%s: print_fn is NULL\n", __func__);
		return;
	}

	host = ufshcd_get_variant(hba);
	if (!(host->dbg_print_en & UFS_QCOM_DBG_PRINT_REGS_EN))
		return;

	reg = ufs_qcom_get_debug_reg_offset(host, UFS_UFS_DBG_RD_REG_OCSC);
	print_fn(hba, reg, 44, "UFS_UFS_DBG_RD_REG_OCSC ", priv);

	reg = ufshcd_readl(hba, REG_UFS_CFG1);
	reg |= UTP_DBG_RAMS_EN;
	ufshcd_writel(hba, reg, REG_UFS_CFG1);

	reg = ufs_qcom_get_debug_reg_offset(host, UFS_UFS_DBG_RD_EDTL_RAM);
	print_fn(hba, reg, 32, "UFS_UFS_DBG_RD_EDTL_RAM ", priv);

	reg = ufs_qcom_get_debug_reg_offset(host, UFS_UFS_DBG_RD_DESC_RAM);
	print_fn(hba, reg, 128, "UFS_UFS_DBG_RD_DESC_RAM ", priv);

	reg = ufs_qcom_get_debug_reg_offset(host, UFS_UFS_DBG_RD_PRDT_RAM);
	print_fn(hba, reg, 64, "UFS_UFS_DBG_RD_PRDT_RAM ", priv);

	/* clear bit 17 - UTP_DBG_RAMS_EN */
	ufshcd_rmwl(hba, UTP_DBG_RAMS_EN, 0, REG_UFS_CFG1);

	reg = ufs_qcom_get_debug_reg_offset(host, UFS_DBG_RD_REG_UAWM);
	print_fn(hba, reg, 4, "UFS_DBG_RD_REG_UAWM ", priv);

	reg = ufs_qcom_get_debug_reg_offset(host, UFS_DBG_RD_REG_UARM);
	print_fn(hba, reg, 4, "UFS_DBG_RD_REG_UARM ", priv);

	reg = ufs_qcom_get_debug_reg_offset(host, UFS_DBG_RD_REG_TXUC);
	print_fn(hba, reg, 48, "UFS_DBG_RD_REG_TXUC ", priv);

	reg = ufs_qcom_get_debug_reg_offset(host, UFS_DBG_RD_REG_RXUC);
	print_fn(hba, reg, 27, "UFS_DBG_RD_REG_RXUC ", priv);

	reg = ufs_qcom_get_debug_reg_offset(host, UFS_DBG_RD_REG_DFC);
	print_fn(hba, reg, 19, "UFS_DBG_RD_REG_DFC ", priv);

	reg = ufs_qcom_get_debug_reg_offset(host, UFS_DBG_RD_REG_TRLUT);
	print_fn(hba, reg, 34, "UFS_DBG_RD_REG_TRLUT ", priv);

	reg = ufs_qcom_get_debug_reg_offset(host, UFS_DBG_RD_REG_TMRLUT);
	print_fn(hba, reg, 9, "UFS_DBG_RD_REG_TMRLUT ", priv);
}

static void ufs_qcom_enable_test_bus(struct ufs_qcom_host *host)
{
	if (host->dbg_print_en & UFS_QCOM_DBG_PRINT_TEST_BUS_EN) {
		ufshcd_rmwl(host->hba, UFS_REG_TEST_BUS_EN,
				UFS_REG_TEST_BUS_EN, REG_UFS_CFG1);
		ufshcd_rmwl(host->hba, TEST_BUS_EN, TEST_BUS_EN, REG_UFS_CFG1);
	} else {
		ufshcd_rmwl(host->hba, UFS_REG_TEST_BUS_EN, 0, REG_UFS_CFG1);
		ufshcd_rmwl(host->hba, TEST_BUS_EN, 0, REG_UFS_CFG1);
	}
}

static void ufs_qcom_get_default_testbus_cfg(struct ufs_qcom_host *host)
{
	/* provide a legal default configuration */
	host->testbus.select_major = TSTBUS_UNIPRO;
	host->testbus.select_minor = 37;
}

static bool ufs_qcom_testbus_cfg_is_ok(struct ufs_qcom_host *host)
{
	if (host->testbus.select_major >= TSTBUS_MAX) {
		dev_err(host->hba->dev,
			"%s: UFS_CFG1[TEST_BUS_SEL} may not equal 0x%05X\n",
			__func__, host->testbus.select_major);
		return false;
	}

	return true;
}

/*
 * The caller of this function must make sure that the controller
 * is out of runtime suspend and appropriate clocks are enabled
 * before accessing.
 */
int ufs_qcom_testbus_config(struct ufs_qcom_host *host)
{
	int reg;
	int offset;
	u32 mask = TEST_BUS_SUB_SEL_MASK;
	unsigned long flags;
	struct ufs_hba *hba;

	if (!host)
		return -EINVAL;
	hba = host->hba;
	spin_lock_irqsave(hba->host->host_lock, flags);
	if (!ufs_qcom_testbus_cfg_is_ok(host))
		return -EPERM;

	switch (host->testbus.select_major) {
	case TSTBUS_UAWM:
		reg = UFS_TEST_BUS_CTRL_0;
		offset = 24;
		break;
	case TSTBUS_UARM:
		reg = UFS_TEST_BUS_CTRL_0;
		offset = 16;
		break;
	case TSTBUS_TXUC:
		reg = UFS_TEST_BUS_CTRL_0;
		offset = 8;
		break;
	case TSTBUS_RXUC:
		reg = UFS_TEST_BUS_CTRL_0;
		offset = 0;
		break;
	case TSTBUS_DFC:
		reg = UFS_TEST_BUS_CTRL_1;
		offset = 24;
		break;
	case TSTBUS_TRLUT:
		reg = UFS_TEST_BUS_CTRL_1;
		offset = 16;
		break;
	case TSTBUS_TMRLUT:
		reg = UFS_TEST_BUS_CTRL_1;
		offset = 8;
		break;
	case TSTBUS_OCSC:
		reg = UFS_TEST_BUS_CTRL_1;
		offset = 0;
		break;
	case TSTBUS_WRAPPER:
		reg = UFS_TEST_BUS_CTRL_2;
		offset = 16;
		break;
	case TSTBUS_COMBINED:
		reg = UFS_TEST_BUS_CTRL_2;
		offset = 8;
		break;
	case TSTBUS_UTP_HCI:
		reg = UFS_TEST_BUS_CTRL_2;
		offset = 0;
		break;
	case TSTBUS_UNIPRO:
		reg = UFS_UNIPRO_CFG;
		offset = 20;
		mask = 0xFFF;
		break;
	/*
	 * No need for a default case, since
	 * ufs_qcom_testbus_cfg_is_ok() checks that the configuration
	 * is legal
	 */
	}
	mask <<= offset;

	spin_unlock_irqrestore(hba->host->host_lock, flags);
	ufshcd_rmwl(host->hba, TEST_BUS_SEL,
		    (u32)host->testbus.select_major << 19,
		    REG_UFS_CFG1);
	ufshcd_rmwl(host->hba, mask,
		    (u32)host->testbus.select_minor << offset,
		    reg);
	ufs_qcom_enable_test_bus(host);
	/*
	 * Make sure the test bus configuration is
	 * committed before returning.
	 */
	mb();

	return 0;
}

static void ufs_qcom_testbus_read(struct ufs_hba *hba)
{
	ufshcd_dump_regs(hba, UFS_TEST_BUS, 4, "UFS_TEST_BUS ");
}

static void ufs_qcom_print_unipro_testbus(struct ufs_hba *hba)
{
	struct ufs_qcom_host *host = ufshcd_get_variant(hba);
	u32 *testbus = NULL;
	int i, nminor = 256, testbus_len = nminor * sizeof(u32);

	testbus = kmalloc(testbus_len, GFP_KERNEL);
	if (!testbus)
		return;

	host->testbus.select_major = TSTBUS_UNIPRO;
	for (i = 0; i < nminor; i++) {
		host->testbus.select_minor = i;
		ufs_qcom_testbus_config(host);
		testbus[i] = ufshcd_readl(hba, UFS_TEST_BUS);
	}
	print_hex_dump(KERN_ERR, "UNIPRO_TEST_BUS ", DUMP_PREFIX_OFFSET,
			16, 4, testbus, testbus_len, false);
	kfree(testbus);
}

static void ufs_qcom_print_utp_hci_testbus(struct ufs_hba *hba)
{
	struct ufs_qcom_host *host = ufshcd_get_variant(hba);
	u32 *testbus = NULL;
	int i, nminor = 32, testbus_len = nminor * sizeof(u32);

	testbus = kmalloc(testbus_len, GFP_KERNEL);
	if (!testbus)
		return;

	host->testbus.select_major = TSTBUS_UTP_HCI;
	for (i = 0; i < nminor; i++) {
		host->testbus.select_minor = i;
		ufs_qcom_testbus_config(host);
		testbus[i] = ufshcd_readl(hba, UFS_TEST_BUS);
	}
	print_hex_dump(KERN_ERR, "UTP_HCI_TEST_BUS ", DUMP_PREFIX_OFFSET,
			16, 4, testbus, testbus_len, false);
	kfree(testbus);
}

static void ufs_qcom_dump_dbg_regs(struct ufs_hba *hba)
{
	struct ufs_qcom_host *host = ufshcd_get_variant(hba);
	struct phy *phy = host->generic_phy;

	host->err_occurred = true;

	ufshcd_dump_regs(hba, REG_UFS_SYS1CLK_1US, 16 * 4,
			 "HCI Vendor Specific Registers ");

	/* sleep a bit intermittently as we are dumping too much data */
	ufs_qcom_print_hw_debug_reg_all(hba, NULL, ufs_qcom_dump_regs_wrapper);

	if (in_task()) {
		usleep_range(1000, 1100);
		ufs_qcom_testbus_read(hba);
		usleep_range(1000, 1100);
		ufs_qcom_print_unipro_testbus(hba);
		usleep_range(1000, 1100);
		ufs_qcom_print_utp_hci_testbus(hba);
		usleep_range(1000, 1100);
		ufs_qcom_phy_dbg_register_dump(phy);
	}
}

/*
 * ufs_qcom_parse_limits - read limits from DTS
 */
static void ufs_qcom_parse_limits(struct ufs_qcom_host *host)
{
	struct device_node *np = host->hba->dev->of_node;

	if (!np)
		return;

	host->limit_tx_hs_gear = UFS_QCOM_LIMIT_HSGEAR_TX;
	host->limit_rx_hs_gear = UFS_QCOM_LIMIT_HSGEAR_RX;
	host->limit_tx_pwm_gear = UFS_QCOM_LIMIT_PWMGEAR_TX;
	host->limit_rx_pwm_gear = UFS_QCOM_LIMIT_PWMGEAR_RX;
	host->limit_rate = UFS_QCOM_LIMIT_HS_RATE;
	host->limit_phy_submode = UFS_QCOM_LIMIT_PHY_SUBMODE;

	of_property_read_u32(np, "limit-tx-hs-gear", &host->limit_tx_hs_gear);
	of_property_read_u32(np, "limit-rx-hs-gear", &host->limit_rx_hs_gear);
	of_property_read_u32(np, "limit-tx-pwm-gear", &host->limit_tx_pwm_gear);
	of_property_read_u32(np, "limit-rx-pwm-gear", &host->limit_rx_pwm_gear);
	of_property_read_u32(np, "limit-rate", &host->limit_rate);
	of_property_read_u32(np, "limit-phy-submode", &host->limit_phy_submode);
}

/*
 * ufs_qcom_parse_g4_workaround_flag - read bypass-g4-cfgready entry from DT
 */
static void ufs_qcom_parse_g4_workaround_flag(struct ufs_qcom_host *host)
{
	struct device_node *np = host->hba->dev->of_node;
	const char *str  = "bypass-g4-cfgready";

	if (!np)
		return;

	host->bypass_g4_cfgready = of_property_read_bool(np, str);
}

/*
 * ufs_qcom_parse_lpm - read from DTS whether LPM modes should be disabled.
 */
static void ufs_qcom_parse_lpm(struct ufs_qcom_host *host)
{
	struct device_node *node = host->hba->dev->of_node;

	host->disable_lpm = of_property_read_bool(node, "qcom,disable-lpm");
	if (host->disable_lpm)
		dev_info(host->hba->dev, "(%s) All LPM is disabled\n",
			 __func__);
}

/**
 * ufs_qcom_device_reset() - toggle the (optional) device reset line
 * @hba: per-adapter instance
 *
 * Toggles the (optional) reset line to reset the attached device.
 */
static int ufs_qcom_device_reset(struct ufs_hba *hba)
{
	struct ufs_qcom_host *host = ufshcd_get_variant(hba);

	/* reset gpio is optional */
	if (!host->device_reset)
		return -EOPNOTSUPP;

	/*
	 * The UFS device shall detect reset pulses of 1us, sleep for 10us to
	 * be on the safe side.
	 */
	ufs_qcom_device_reset_ctrl(hba, true);
	usleep_range(10, 15);

	ufs_qcom_device_reset_ctrl(hba, false);
	usleep_range(10, 15);

	return 0;
}

#if IS_ENABLED(CONFIG_DEVFREQ_GOV_SIMPLE_ONDEMAND)
static void ufs_qcom_config_scaling_param(struct ufs_hba *hba,
					  struct devfreq_dev_profile *p,
					  void *data)
{
	static struct devfreq_simple_ondemand_data *d;

	if (!data)
		return;

	d = (struct devfreq_simple_ondemand_data *)data;
	p->polling_ms = 60;
	d->upthreshold = 70;
	d->downdifferential = 5;
}
#else
static void ufs_qcom_config_scaling_param(struct ufs_hba *hba,
					  struct devfreq_dev_profile *p,
					  void *data)
{
}
#endif

static struct ufs_dev_fix ufs_qcom_dev_fixups[] = {
	UFS_FIX(UFS_VENDOR_SAMSUNG, "KLUEG8UHDB-C2D1",
		UFS_DEVICE_QUIRK_PA_HIBER8TIME),
	UFS_FIX(UFS_VENDOR_SAMSUNG, "KLUDG4UHDB-B2D1",
		UFS_DEVICE_QUIRK_PA_HIBER8TIME),
	UFS_FIX(UFS_VENDOR_MICRON, UFS_ANY_MODEL,
		UFS_DEVICE_QUIRK_DELAY_BEFORE_LPM),
	UFS_FIX(UFS_VENDOR_SKHYNIX, UFS_ANY_MODEL,
		UFS_DEVICE_QUIRK_DELAY_BEFORE_LPM),
	UFS_FIX(UFS_VENDOR_WDC, UFS_ANY_MODEL,
		UFS_DEVICE_QUIRK_HOST_PA_TACTIVATE),
	END_FIX
};

static void ufs_qcom_fixup_dev_quirks(struct ufs_hba *hba)
{
	ufshcd_fixup_dev_quirks(hba, ufs_qcom_dev_fixups);
}

/*
 * struct ufs_hba_qcom_vops - UFS QCOM specific variant operations
 *
 * The variant operations configure the necessary controller and PHY
 * handshake during initialization.
 */
static const struct ufs_hba_variant_ops ufs_hba_qcom_vops = {
	.name                   = "qcom",
	.init                   = ufs_qcom_init,
	.exit                   = ufs_qcom_exit,
	.get_ufs_hci_version	= ufs_qcom_get_ufs_hci_version,
	.clk_scale_notify	= ufs_qcom_clk_scale_notify,
	.setup_clocks           = ufs_qcom_setup_clocks,
	.hce_enable_notify      = ufs_qcom_hce_enable_notify,
	.link_startup_notify    = ufs_qcom_link_startup_notify,
	.pwr_change_notify	= ufs_qcom_pwr_change_notify,
	.apply_dev_quirks	= ufs_qcom_apply_dev_quirks,
	.suspend		= ufs_qcom_suspend,
	.resume			= ufs_qcom_resume,
	.dbg_register_dump	= ufs_qcom_dump_dbg_regs,
	.device_reset		= ufs_qcom_device_reset,
	.config_scaling_param = ufs_qcom_config_scaling_param,
	.setup_xfer_req         = ufs_qcom_qos,
	.program_key		= ufs_qcom_ice_program_key,
	.fixup_dev_quirks       = ufs_qcom_fixup_dev_quirks,
};

/**
 * QCOM specific sysfs group and nodes
 */
static ssize_t err_state_show(struct device *dev,
			struct device_attribute *attr, char *buf)
{
	struct ufs_hba *hba = dev_get_drvdata(dev);
	struct ufs_qcom_host *host = ufshcd_get_variant(hba);

	return scnprintf(buf, PAGE_SIZE, "%d\n", !!host->err_occurred);
}

static DEVICE_ATTR_RO(err_state);

static ssize_t power_mode_show(struct device *dev,
			struct device_attribute *attr, char *buf)
{
	struct ufs_hba *hba = dev_get_drvdata(dev);
	static const char * const names[] = {
		"INVALID MODE",
		"FAST MODE",
		"SLOW MODE",
		"INVALID MODE",
		"FASTAUTO MODE",
		"SLOWAUTO MODE",
		"INVALID MODE",
	};

	/* Print current power info */
	return scnprintf(buf, PAGE_SIZE,
		"[Rx,Tx]: Gear[%d,%d], Lane[%d,%d], PWR[%s,%s], Rate-%c\n",
		hba->pwr_info.gear_rx, hba->pwr_info.gear_tx,
		hba->pwr_info.lane_rx, hba->pwr_info.lane_tx,
		names[hba->pwr_info.pwr_rx],
		names[hba->pwr_info.pwr_tx],
		hba->pwr_info.hs_rate == PA_HS_MODE_B ? 'B' : 'A');
}

static DEVICE_ATTR_RO(power_mode);

static ssize_t bus_speed_mode_show(struct device *dev,
			struct device_attribute *attr, char *buf)
{
	struct ufs_hba *hba = dev_get_drvdata(dev);
	struct ufs_qcom_host *host = ufshcd_get_variant(hba);

	return scnprintf(buf, PAGE_SIZE, "%d\n",
			 !!atomic_read(&host->scale_up));
}

static DEVICE_ATTR_RO(bus_speed_mode);

static ssize_t clk_status_show(struct device *dev,
			struct device_attribute *attr, char *buf)
{
	struct ufs_hba *hba = dev_get_drvdata(dev);
	struct ufs_qcom_host *host = ufshcd_get_variant(hba);

	return scnprintf(buf, PAGE_SIZE, "%d\n",
			 !!atomic_read(&host->clks_on));
}

static DEVICE_ATTR_RO(clk_status);

static unsigned int ufs_qcom_gec(struct ufs_hba *hba,
				 struct ufs_err_reg_hist *err_hist,
				 char *err_name)
{
	unsigned long flags;
	int i, cnt_err = 0;

	spin_lock_irqsave(hba->host->host_lock, flags);
	for (i = 0; i < UFS_ERR_REG_HIST_LENGTH; i++) {
		int p = (i + err_hist->pos) % UFS_ERR_REG_HIST_LENGTH;

		if (err_hist->tstamp[p] == 0)
			continue;
		dev_err(hba->dev, "%s[%d] = 0x%x at %lld us\n", err_name, p,
			err_hist->reg[p], ktime_to_us(err_hist->tstamp[p]));

		++cnt_err;
	}

	spin_unlock_irqrestore(hba->host->host_lock, flags);
	return cnt_err;
}

static ssize_t err_count_show(struct device *dev,
			struct device_attribute *attr, char *buf)
{
	struct ufs_hba *hba = dev_get_drvdata(dev);

	return scnprintf(buf, PAGE_SIZE,
			 "%s: %d\n%s: %d\n%s: %d\n",
			 "pa_err_cnt_total",
			 ufs_qcom_gec(hba, &hba->ufs_stats.pa_err,
				      "pa_err_cnt_total"),
			 "dl_err_cnt_total",
			 ufs_qcom_gec(hba, &hba->ufs_stats.dl_err,
				      "dl_err_cnt_total"),
			 "dme_err_cnt",
			 ufs_qcom_gec(hba, &hba->ufs_stats.dme_err,
				      "dme_err_cnt"));
}

static DEVICE_ATTR_RO(err_count);

static ssize_t dbg_state_show(struct device *dev,
			struct device_attribute *attr, char *buf)
{
	int dbg_en = 0;

#if defined(CONFIG_UFS_DBG)
	dbg_en = 1;
#endif

	return scnprintf(buf, PAGE_SIZE, "%d\n", dbg_en);
}


static DEVICE_ATTR_RO(dbg_state);

static struct attribute *ufs_qcom_sysfs_attrs[] = {
	&dev_attr_err_state.attr,
	&dev_attr_power_mode.attr,
	&dev_attr_bus_speed_mode.attr,
	&dev_attr_clk_status.attr,
	&dev_attr_err_count.attr,
	&dev_attr_dbg_state.attr,
	NULL
};

static const struct attribute_group ufs_qcom_sysfs_group = {
	.name = "qcom",
	.attrs = ufs_qcom_sysfs_attrs,
};

static int ufs_qcom_init_sysfs(struct ufs_hba *hba)
{
	int ret;

	ret = sysfs_create_group(&hba->dev->kobj, &ufs_qcom_sysfs_group);
	if (ret)
		dev_err(hba->dev, "%s: Failed to create qcom sysfs group (err = %d)\n",
				 __func__, ret);

	return ret;
}

/**
 * ufs_qcom_probe - probe routine of the driver
 * @pdev: pointer to Platform device handle
 *
 * Return zero for success and non-zero for failure
 */
static int ufs_qcom_probe(struct platform_device *pdev)
{
	int err;
	struct device *dev = &pdev->dev;
	struct device_node *np = dev->of_node;

	/*
	 * On qcom platforms, bootdevice is the primary storage
	 * device. This device can either be eMMC or UFS.
	 * The type of device connected is detected at runtime.
	 * So, if an eMMC device is connected, and this function
	 * is invoked, it would turn-off the regulator if it detects
	 * that the storage device is not ufs.
	 * These regulators are turned ON by the bootloaders & turning
	 * them off without sending PON may damage the connected device.
	 * Hence, check for the connected device early-on & don't turn-off
	 * the regulators.
	 */
	if (of_property_read_bool(np, "non-removable") &&
	    strlen(android_boot_dev) &&
	    strcmp(android_boot_dev, dev_name(dev)))
		return -ENODEV;

	/* Perform generic probe */
	err = ufshcd_pltfrm_init(pdev, &ufs_hba_qcom_vops);
	if (err)
		dev_err(dev, "ufshcd_pltfrm_init() failed %d\n", err);

	return err;
}

/**
 * ufs_qcom_remove - set driver_data of the device to NULL
 * @pdev: pointer to platform device handle
 *
 * Always returns 0
 */
static int ufs_qcom_remove(struct platform_device *pdev)
{
	struct ufs_hba *hba =  platform_get_drvdata(pdev);
	struct ufs_qcom_host *host = ufshcd_get_variant(hba);
	struct ufs_qcom_qos_req *r = host->ufs_qos;
	struct qos_cpu_group *qcg = r->qcg;
	int i;

	pm_runtime_get_sync(&(pdev)->dev);
	for (i = 0; i < r->num_groups; i++, qcg++)
		remove_group_qos(qcg);
	ufshcd_remove(hba);
	return 0;
}

static const struct of_device_id ufs_qcom_of_match[] = {
	{ .compatible = "qcom,ufshc"},
	{},
};
MODULE_DEVICE_TABLE(of, ufs_qcom_of_match);

#ifdef CONFIG_ACPI
static const struct acpi_device_id ufs_qcom_acpi_match[] = {
	{ "QCOM24A5" },
	{ },
};
MODULE_DEVICE_TABLE(acpi, ufs_qcom_acpi_match);
#endif

static const struct dev_pm_ops ufs_qcom_pm_ops = {
	.suspend	= ufshcd_pltfrm_suspend,
	.resume		= ufshcd_pltfrm_resume,
	.runtime_suspend = ufshcd_pltfrm_runtime_suspend,
	.runtime_resume  = ufshcd_pltfrm_runtime_resume,
	.runtime_idle    = ufshcd_pltfrm_runtime_idle,
};

static struct platform_driver ufs_qcom_pltform = {
	.probe	= ufs_qcom_probe,
	.remove	= ufs_qcom_remove,
	.shutdown = ufshcd_pltfrm_shutdown,
	.driver	= {
		.name	= "ufshcd-qcom",
		.pm	= &ufs_qcom_pm_ops,
		.of_match_table = of_match_ptr(ufs_qcom_of_match),
		.acpi_match_table = ACPI_PTR(ufs_qcom_acpi_match),
	},
};
module_platform_driver(ufs_qcom_pltform);

MODULE_LICENSE("GPL v2");<|MERGE_RESOLUTION|>--- conflicted
+++ resolved
@@ -1004,40 +1004,17 @@
 	return err;
 }
 
-<<<<<<< HEAD
 static int ufs_qcom_config_vreg(struct device *dev,
 		struct ufs_vreg *vreg, bool on)
-=======
-static void ufs_qcom_device_reset_ctrl(struct ufs_hba *hba, bool asserted)
-{
-	struct ufs_qcom_host *host = ufshcd_get_variant(hba);
-
-	/* reset gpio is optional */
-	if (!host->device_reset)
-		return;
-
-	gpiod_set_value_cansleep(host->device_reset, asserted);
-}
-
-static int ufs_qcom_suspend(struct ufs_hba *hba, enum ufs_pm_op pm_op)
->>>>>>> f11e1751
 {
 	int ret = 0;
 	struct regulator *reg;
 	int min_uV, uA_load;
 
-<<<<<<< HEAD
 	if (!vreg) {
 		WARN_ON(1);
 		ret = -EINVAL;
 		goto out;
-=======
-		/* reset the connected UFS device during power down */
-		ufs_qcom_device_reset_ctrl(hba, true);
-
-	} else if (!ufs_qcom_is_link_active(hba)) {
-		ufs_qcom_disable_lane_clks(host);
->>>>>>> f11e1751
 	}
 
 	reg = vreg->reg;
@@ -1139,6 +1116,17 @@
 	return 0;
 }
 
+static void ufs_qcom_device_reset_ctrl(struct ufs_hba *hba, bool asserted)
+{
+	struct ufs_qcom_host *host = ufshcd_get_variant(hba);
+
+	/* reset gpio is optional */
+	if (!host->device_reset)
+		return;
+
+	gpiod_set_value_cansleep(host->device_reset, asserted);
+}
+
 static int ufs_qcom_suspend(struct ufs_hba *hba, enum ufs_pm_op pm_op)
 {
 	struct ufs_qcom_host *host = ufshcd_get_variant(hba);
@@ -1159,6 +1147,9 @@
 		if (!err)
 			err = ufs_qcom_unvote_qos_all(hba);
 	}
+
+	if (!err && ufs_qcom_is_link_off(hba) && host->device_reset)
+		ufs_qcom_device_reset_ctrl(hba, true);
 
 	return err;
 }
