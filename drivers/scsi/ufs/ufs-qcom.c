// SPDX-License-Identifier: GPL-2.0-only
/*
 * Copyright (c) 2013-2020, Linux Foundation. All rights reserved.
 */

#include <linux/acpi.h>
#include <linux/time.h>
#include <linux/of.h>
#include <linux/bitfield.h>
#include <linux/platform_device.h>
#include <linux/phy/phy.h>
#include <linux/gpio/consumer.h>
#include <linux/reset-controller.h>
#include <linux/interconnect.h>
#include <linux/phy/phy-qcom-ufs.h>
#include <linux/devfreq.h>
#include <linux/cpu.h>
#include <linux/blk-mq.h>

#include "ufshcd.h"
#include "ufshcd-pltfrm.h"
#include "unipro.h"
#include "ufs-qcom.h"
#include "ufshci.h"
#include "ufs_quirks.h"
#include "ufshcd-crypto-qti.h"

#define UFS_QCOM_DEFAULT_DBG_PRINT_EN	\
	(UFS_QCOM_DBG_PRINT_REGS_EN | UFS_QCOM_DBG_PRINT_TEST_BUS_EN)

#define UFS_DDR "ufs-ddr"
#define CPU_UFS "cpu-ufs"
#define MAX_PROP_SIZE		   32
#define VDDP_REF_CLK_MIN_UV        1200000
#define VDDP_REF_CLK_MAX_UV        1200000

#define UFS_QCOM_DEFAULT_DBG_PRINT_EN	\
	(UFS_QCOM_DBG_PRINT_REGS_EN | UFS_QCOM_DBG_PRINT_TEST_BUS_EN)

enum {
	TSTBUS_UAWM,
	TSTBUS_UARM,
	TSTBUS_TXUC,
	TSTBUS_RXUC,
	TSTBUS_DFC,
	TSTBUS_TRLUT,
	TSTBUS_TMRLUT,
	TSTBUS_OCSC,
	TSTBUS_UTP_HCI,
	TSTBUS_COMBINED,
	TSTBUS_WRAPPER,
	TSTBUS_UNIPRO,
	TSTBUS_MAX,
};

struct ufs_qcom_dev_params {
	u32 pwm_rx_gear;	/* pwm rx gear to work in */
	u32 pwm_tx_gear;	/* pwm tx gear to work in */
	u32 hs_rx_gear;		/* hs rx gear to work in */
	u32 hs_tx_gear;		/* hs tx gear to work in */
	u32 rx_lanes;		/* number of rx lanes */
	u32 tx_lanes;		/* number of tx lanes */
	u32 rx_pwr_pwm;		/* rx pwm working pwr */
	u32 tx_pwr_pwm;		/* tx pwm working pwr */
	u32 rx_pwr_hs;		/* rx hs working pwr */
	u32 tx_pwr_hs;		/* tx hs working pwr */
	u32 hs_rate;		/* rate A/B to work in HS */
	u32 desired_working_mode;
};

static struct ufs_qcom_host *ufs_qcom_hosts[MAX_UFS_QCOM_HOSTS];

static void ufs_qcom_get_default_testbus_cfg(struct ufs_qcom_host *host);
static int ufs_qcom_set_dme_vs_core_clk_ctrl_clear_div(struct ufs_hba *hba,
						       u32 clk_1us_cycles,
						       u32 clk_40ns_cycles);
static void ufs_qcom_parse_limits(struct ufs_qcom_host *host);
static void ufs_qcom_parse_lpm(struct ufs_qcom_host *host);
static int ufs_qcom_set_dme_vs_core_clk_ctrl_max_freq_mode(struct ufs_hba *hba);
static int ufs_qcom_init_sysfs(struct ufs_hba *hba);
static int ufs_qcom_update_qos_constraints(struct qos_cpu_group *qcg,
					   enum constraint type);
static int ufs_qcom_unvote_qos_all(struct ufs_hba *hba);

static int ufs_qcom_get_pwr_dev_param(struct ufs_qcom_dev_params *qcom_param,
				      struct ufs_pa_layer_attr *dev_max,
				      struct ufs_pa_layer_attr *agreed_pwr)
{
	int min_qcom_gear;
	int min_dev_gear;
	bool is_dev_sup_hs = false;
	bool is_qcom_max_hs = false;

	if (dev_max->pwr_rx == FAST_MODE)
		is_dev_sup_hs = true;

	if (qcom_param->desired_working_mode == FAST) {
		is_qcom_max_hs = true;
		min_qcom_gear = min_t(u32, qcom_param->hs_rx_gear,
				      qcom_param->hs_tx_gear);
	} else {
		min_qcom_gear = min_t(u32, qcom_param->pwm_rx_gear,
				      qcom_param->pwm_tx_gear);
	}

	/*
	 * device doesn't support HS but qcom_param->desired_working_mode is
	 * HS, thus device and qcom_param don't agree
	 */
	if (!is_dev_sup_hs && is_qcom_max_hs) {
		pr_err("%s: failed to agree on power mode (device doesn't support HS but requested power is HS)\n",
			__func__);
		return -ENOTSUPP;
	} else if (is_dev_sup_hs && is_qcom_max_hs) {
		/*
		 * since device supports HS, it supports FAST_MODE.
		 * since qcom_param->desired_working_mode is also HS
		 * then final decision (FAST/FASTAUTO) is done according
		 * to qcom_params as it is the restricting factor
		 */
		agreed_pwr->pwr_rx = agreed_pwr->pwr_tx =
						qcom_param->rx_pwr_hs;
	} else {
		/*
		 * here qcom_param->desired_working_mode is PWM.
		 * it doesn't matter whether device supports HS or PWM,
		 * in both cases qcom_param->desired_working_mode will
		 * determine the mode
		 */
		agreed_pwr->pwr_rx = agreed_pwr->pwr_tx =
			qcom_param->rx_pwr_pwm;
	}

	/*
	 * we would like tx to work in the minimum number of lanes
	 * between device capability and vendor preferences.
	 * the same decision will be made for rx
	 */
	agreed_pwr->lane_tx = min_t(u32, dev_max->lane_tx,
						qcom_param->tx_lanes);
	agreed_pwr->lane_rx = min_t(u32, dev_max->lane_rx,
						qcom_param->rx_lanes);

	/* device maximum gear is the minimum between device rx and tx gears */
	min_dev_gear = min_t(u32, dev_max->gear_rx, dev_max->gear_tx);

	/*
	 * if both device capabilities and vendor pre-defined preferences are
	 * both HS or both PWM then set the minimum gear to be the chosen
	 * working gear.
	 * if one is PWM and one is HS then the one that is PWM get to decide
	 * what is the gear, as it is the one that also decided previously what
	 * pwr the device will be configured to.
	 */
	if ((is_dev_sup_hs && is_qcom_max_hs) ||
	    (!is_dev_sup_hs && !is_qcom_max_hs))
		agreed_pwr->gear_rx = agreed_pwr->gear_tx =
			min_t(u32, min_dev_gear, min_qcom_gear);
	else if (!is_dev_sup_hs)
		agreed_pwr->gear_rx = agreed_pwr->gear_tx = min_dev_gear;
	else
		agreed_pwr->gear_rx = agreed_pwr->gear_tx = min_qcom_gear;

	agreed_pwr->hs_rate = qcom_param->hs_rate;
	return 0;
}

static struct ufs_qcom_host *rcdev_to_ufs_host(struct reset_controller_dev *rcd)
{
	return container_of(rcd, struct ufs_qcom_host, rcdev);
}

static void ufs_qcom_dump_regs_wrapper(struct ufs_hba *hba, int offset, int len,
				       const char *prefix, void *priv)
{
	ufshcd_dump_regs(hba, offset, len * 4, prefix);
}

static int ufs_qcom_get_connected_tx_lanes(struct ufs_hba *hba, u32 *tx_lanes)
{
	int err = 0;

	err = ufshcd_dme_get(hba,
			UIC_ARG_MIB(PA_CONNECTEDTXDATALANES), tx_lanes);
	if (err)
		dev_err(hba->dev, "%s: couldn't read PA_CONNECTEDTXDATALANES %d\n",
				__func__, err);

	return err;
}

static int ufs_qcom_host_clk_get(struct device *dev,
		const char *name, struct clk **clk_out, bool optional)
{
	struct clk *clk;
	int err = 0;

	clk = devm_clk_get(dev, name);
	if (!IS_ERR(clk)) {
		*clk_out = clk;
		return 0;
	}

	err = PTR_ERR(clk);

	if (optional && err == -ENOENT) {
		*clk_out = NULL;
		return 0;
	}

	if (err != -EPROBE_DEFER)
		dev_err(dev, "failed to get %s err %d\n", name, err);

	return err;
}

static int ufs_qcom_host_clk_enable(struct device *dev,
		const char *name, struct clk *clk)
{
	int err = 0;

	err = clk_prepare_enable(clk);
	if (err)
		dev_err(dev, "%s: %s enable failed %d\n", __func__, name, err);

	return err;
}

static void ufs_qcom_disable_lane_clks(struct ufs_qcom_host *host)
{
	if (!host->is_lane_clks_enabled)
		return;

	if (host->tx_l1_sync_clk)
		clk_disable_unprepare(host->tx_l1_sync_clk);
	clk_disable_unprepare(host->tx_l0_sync_clk);
	if (host->rx_l1_sync_clk)
		clk_disable_unprepare(host->rx_l1_sync_clk);
	clk_disable_unprepare(host->rx_l0_sync_clk);

	host->is_lane_clks_enabled = false;
}

static int ufs_qcom_enable_lane_clks(struct ufs_qcom_host *host)
{
	int err = 0;
	struct device *dev = host->hba->dev;

	if (host->is_lane_clks_enabled)
		return 0;

	err = ufs_qcom_host_clk_enable(dev, "rx_lane0_sync_clk",
		host->rx_l0_sync_clk);
	if (err)
		goto out;

	err = ufs_qcom_host_clk_enable(dev, "tx_lane0_sync_clk",
		host->tx_l0_sync_clk);
	if (err)
		goto disable_rx_l0;

	if (host->hba->lanes_per_direction > 1) {
		err = ufs_qcom_host_clk_enable(dev, "rx_lane1_sync_clk",
			host->rx_l1_sync_clk);
		if (err)
			goto disable_tx_l0;

		/* The tx lane1 clk could be muxed, hence keep this optional */
		if (host->tx_l1_sync_clk) {
			err = ufs_qcom_host_clk_enable(dev, "tx_lane1_sync_clk",
					host->tx_l1_sync_clk);
			if (err)
				goto disable_rx_l1;
		}
	}

	host->is_lane_clks_enabled = true;
	goto out;

disable_rx_l1:
	clk_disable_unprepare(host->rx_l1_sync_clk);
disable_tx_l0:
	clk_disable_unprepare(host->tx_l0_sync_clk);
disable_rx_l0:
	clk_disable_unprepare(host->rx_l0_sync_clk);
out:
	return err;
}

static int ufs_qcom_init_lane_clks(struct ufs_qcom_host *host)
{
	int err = 0;
	struct device *dev = host->hba->dev;

	if (has_acpi_companion(dev))
		return 0;

	err = ufs_qcom_host_clk_get(dev, "rx_lane0_sync_clk",
					&host->rx_l0_sync_clk, false);
	if (err) {
		dev_err(dev, "%s: failed to get rx_lane0_sync_clk, err %d\n",
				__func__, err);
		goto out;
	}

	err = ufs_qcom_host_clk_get(dev, "tx_lane0_sync_clk",
					&host->tx_l0_sync_clk, false);
	if (err) {
		dev_err(dev, "%s: failed to get tx_lane0_sync_clk, err %d\n",
				__func__, err);
		goto out;
	}

	/* In case of single lane per direction, don't read lane1 clocks */
	if (host->hba->lanes_per_direction > 1) {
		err = ufs_qcom_host_clk_get(dev, "rx_lane1_sync_clk",
			&host->rx_l1_sync_clk, false);
		if (err) {
			dev_err(dev, "%s: failed to get rx_lane1_sync_clk, err %d\n",
					__func__, err);
			goto out;
		}

		err = ufs_qcom_host_clk_get(dev, "tx_lane1_sync_clk",
			&host->tx_l1_sync_clk, true);
	}
out:
	return err;
}

static int ufs_qcom_link_startup_post_change(struct ufs_hba *hba)
{
	u32 tx_lanes;
	int err = 0;
	struct ufs_qcom_host *host = ufshcd_get_variant(hba);
	struct phy *phy = host->generic_phy;

	err = ufs_qcom_get_connected_tx_lanes(hba, &tx_lanes);
	if (err)
		goto out;

	ufs_qcom_phy_set_tx_lane_enable(phy, tx_lanes);
	/*
	 * Some UFS devices send incorrect LineCfg data as part of power mode
	 * change sequence which may cause host PHY to go into bad state.
	 * Disabling Rx LineCfg of host PHY should help avoid this.
	 */
	if (ufshcd_get_local_unipro_ver(hba) == UFS_UNIPRO_VER_1_41)
		ufs_qcom_phy_ctrl_rx_linecfg(phy, false);

	/*
	 * UFS controller has *clk_req output to GCC, for each of the clocks
	 * entering it. When *clk_req for a specific clock is de-asserted,
	 * a corresponding clock from GCC is stopped. UFS controller de-asserts
	 * *clk_req outputs when it is in Auto Hibernate state only if the
	 * Clock request feature is enabled.
	 * Enable the Clock request feature:
	 * - Enable HW clock control for UFS clocks in GCC (handled by the
	 *   clock driver as part of clk_prepare_enable).
	 * - Set the AH8_CFG.*CLK_REQ register bits to 1.
	 */
	if (ufshcd_is_auto_hibern8_supported(hba))
		ufshcd_writel(hba, ufshcd_readl(hba, UFS_AH8_CFG) |
				   UFS_HW_CLK_CTRL_EN,
				   UFS_AH8_CFG);
	/*
	 * Make sure clock request feature gets enabled for HW clk gating
	 * before further operations.
	 */
	mb();

out:
	return err;
}

static int ufs_qcom_check_hibern8(struct ufs_hba *hba)
{
	int err;
	u32 tx_fsm_val = 0;
	unsigned long timeout = jiffies + msecs_to_jiffies(HBRN8_POLL_TOUT_MS);

	do {
		err = ufshcd_dme_get(hba,
				UIC_ARG_MIB_SEL(MPHY_TX_FSM_STATE,
					UIC_ARG_MPHY_TX_GEN_SEL_INDEX(0)),
				&tx_fsm_val);
		if (err || tx_fsm_val == TX_FSM_HIBERN8)
			break;

		/* sleep for max. 200us */
		usleep_range(100, 200);
	} while (time_before(jiffies, timeout));

	/*
	 * we might have scheduled out for long during polling so
	 * check the state again.
	 */
	if (time_after(jiffies, timeout))
		err = ufshcd_dme_get(hba,
				UIC_ARG_MIB_SEL(MPHY_TX_FSM_STATE,
					UIC_ARG_MPHY_TX_GEN_SEL_INDEX(0)),
				&tx_fsm_val);

	if (err) {
		dev_err(hba->dev, "%s: unable to get TX_FSM_STATE, err %d\n",
				__func__, err);
	} else if (tx_fsm_val != TX_FSM_HIBERN8) {
		err = tx_fsm_val;
		dev_err(hba->dev, "%s: invalid TX_FSM_STATE = %d\n",
				__func__, err);
	}

	return err;
}

static void ufs_qcom_select_unipro_mode(struct ufs_qcom_host *host)
{
	ufshcd_rmwl(host->hba, QUNIPRO_SEL,
		   ufs_qcom_cap_qunipro(host) ? QUNIPRO_SEL : 0,
		   REG_UFS_CFG1);
	/* make sure above configuration is applied before we return */
	mb();
}

/**
 * ufs_qcom_host_reset - reset host controller and PHY
 */
static int ufs_qcom_host_reset(struct ufs_hba *hba)
{
	int ret = 0;
	struct ufs_qcom_host *host = ufshcd_get_variant(hba);

	if (!host->core_reset) {
		dev_warn(hba->dev, "%s: reset control not set\n", __func__);
		goto out;
	}

	ret = reset_control_assert(host->core_reset);
	if (ret) {
		dev_err(hba->dev, "%s: core_reset assert failed, err = %d\n",
				 __func__, ret);
		goto out;
	}

	/*
	 * The hardware requirement for delay between assert/deassert
	 * is at least 3-4 sleep clock (32.7KHz) cycles, which comes to
	 * ~125us (4/32768). To be on the safe side add 200us delay.
	 */
	usleep_range(200, 210);

	ret = reset_control_deassert(host->core_reset);
	if (ret)
		dev_err(hba->dev, "%s: core_reset deassert failed, err = %d\n",
				 __func__, ret);

	usleep_range(1000, 1100);

out:
	return ret;
}

static int ufs_qcom_phy_power_on(struct ufs_hba *hba)
{
	struct ufs_qcom_host *host = ufshcd_get_variant(hba);
	struct phy *phy = host->generic_phy;
	int ret = 0;

	mutex_lock(&host->phy_mutex);
	if (!host->is_phy_pwr_on) {
		ret = phy_power_on(phy);
		if (ret) {
			mutex_unlock(&host->phy_mutex);
			return ret;
		}
		host->is_phy_pwr_on = true;
	}
	mutex_unlock(&host->phy_mutex);

	return ret;
}

static int ufs_qcom_phy_power_off(struct ufs_hba *hba)
{
	struct ufs_qcom_host *host = ufshcd_get_variant(hba);
	struct phy *phy = host->generic_phy;
	int ret = 0;

	mutex_lock(&host->phy_mutex);
	if (host->is_phy_pwr_on) {
		ret = phy_power_off(phy);
		if (ret) {
			mutex_unlock(&host->phy_mutex);
			return ret;
		}
		host->is_phy_pwr_on = false;
	}
	mutex_unlock(&host->phy_mutex);

	return ret;
}

static int ufs_qcom_power_up_sequence(struct ufs_hba *hba)
{
	struct ufs_qcom_host *host = ufshcd_get_variant(hba);
	struct phy *phy = host->generic_phy;
	int ret = 0;
	enum phy_mode mode = (host->limit_rate == PA_HS_MODE_B) ?
					PHY_MODE_UFS_HS_B : PHY_MODE_UFS_HS_A;
	int submode = host->limit_phy_submode;

	/* Reset UFS Host Controller and PHY */
	ret = ufs_qcom_host_reset(hba);
	if (ret)
		dev_warn(hba->dev, "%s: host reset returned %d\n",
				  __func__, ret);

	if (host->hw_ver.major < 0x4)
		submode = UFS_QCOM_PHY_SUBMODE_NON_G4;
	phy_set_mode_ext(phy, mode, submode);

	ret = ufs_qcom_phy_power_on(hba);
	if (ret) {
		dev_err(hba->dev, "%s: phy power on failed, ret = %d\n",
				 __func__, ret);
		goto out;
	}

	ret = phy_calibrate(phy);
	if (ret) {
		dev_err(hba->dev, "%s: Failed to calibrate PHY %d\n",
				  __func__, ret);
		goto out;
	}

	ufs_qcom_select_unipro_mode(host);

out:
	return ret;
}

/*
 * The UTP controller has a number of internal clock gating cells (CGCs).
 * Internal hardware sub-modules within the UTP controller control the CGCs.
 * Hardware CGCs disable the clock to inactivate UTP sub-modules not involved
 * in a specific operation, UTP controller CGCs are by default disabled and
 * this function enables them (after every UFS link startup) to save some power
 * leakage.
 *
 * UFS host controller v3.0.0 onwards has internal clock gating mechanism
 * in Qunipro, enable them to save additional power.
 */
static int ufs_qcom_enable_hw_clk_gating(struct ufs_hba *hba)
{
	struct ufs_qcom_host *host = ufshcd_get_variant(hba);
	int err = 0;

	/* Enable UTP internal clock gating */
	ufshcd_writel(hba,
		ufshcd_readl(hba, REG_UFS_CFG2) | REG_UFS_CFG2_CGC_EN_ALL,
		REG_UFS_CFG2);

	/* Ensure that HW clock gating is enabled before next operations */
	mb();

	/* Enable Qunipro internal clock gating if supported */
	if (!ufs_qcom_cap_qunipro_clk_gating(host))
		goto out;

	/* Enable all the mask bits */
	err = ufshcd_dme_rmw(hba, DL_VS_CLK_CFG_MASK,
				DL_VS_CLK_CFG_MASK, DL_VS_CLK_CFG);
	if (err)
		goto out;

	err = ufshcd_dme_rmw(hba, PA_VS_CLK_CFG_REG_MASK,
				PA_VS_CLK_CFG_REG_MASK, PA_VS_CLK_CFG_REG);
	if (err)
		goto out;

	if (!((host->hw_ver.major == 4) && (host->hw_ver.minor == 0) &&
	     (host->hw_ver.step == 0))) {
		err = ufshcd_dme_rmw(hba, DME_VS_CORE_CLK_CTRL_DME_HW_CGC_EN,
					DME_VS_CORE_CLK_CTRL_DME_HW_CGC_EN,
					DME_VS_CORE_CLK_CTRL);
	} else {
		dev_err(hba->dev, "%s: skipping DME_HW_CGC_EN set\n",
			__func__);
	}
out:
	return err;
}

static int ufs_qcom_hce_enable_notify(struct ufs_hba *hba,
				      enum ufs_notify_change_status status)
{
	struct ufs_qcom_host *host = ufshcd_get_variant(hba);
	int err = 0;

	switch (status) {
	case PRE_CHANGE:
		ufs_qcom_power_up_sequence(hba);
		/*
		 * The PHY PLL output is the source of tx/rx lane symbol
		 * clocks, hence, enable the lane clocks only after PHY
		 * is initialized.
		 */
		err = ufs_qcom_enable_lane_clks(host);
		break;
	case POST_CHANGE:
		/* check if UFS PHY moved from DISABLED to HIBERN8 */
		err = ufs_qcom_check_hibern8(hba);
		break;
	default:
		dev_err(hba->dev, "%s: invalid status %d\n", __func__, status);
		err = -EINVAL;
		break;
	}
	return err;
}

/**
 * Returns zero for success and non-zero in case of a failure
 */
static int __ufs_qcom_cfg_timers(struct ufs_hba *hba, u32 gear,
			       u32 hs, u32 rate, bool update_link_startup_timer,
			       bool is_pre_scale_up)
{
	int ret = 0;
	struct ufs_qcom_host *host = ufshcd_get_variant(hba);
	struct ufs_clk_info *clki;
	u32 core_clk_period_in_ns;
	u32 tx_clk_cycles_per_us = 0;
	unsigned long core_clk_rate = 0;
	u32 core_clk_cycles_per_us = 0;

	static u32 pwm_fr_table[][2] = {
		{UFS_PWM_G1, 0x1},
		{UFS_PWM_G2, 0x1},
		{UFS_PWM_G3, 0x1},
		{UFS_PWM_G4, 0x1},
	};

	static u32 hs_fr_table_rA[][2] = {
		{UFS_HS_G1, 0x1F},
		{UFS_HS_G2, 0x3e},
		{UFS_HS_G3, 0x7D},
	};

	static u32 hs_fr_table_rB[][2] = {
		{UFS_HS_G1, 0x24},
		{UFS_HS_G2, 0x49},
		{UFS_HS_G3, 0x92},
	};

	/*
	 * The Qunipro controller does not use following registers:
	 * SYS1CLK_1US_REG, TX_SYMBOL_CLK_1US_REG, CLK_NS_REG &
	 * UFS_REG_PA_LINK_STARTUP_TIMER
	 * But UTP controller uses SYS1CLK_1US_REG register for Interrupt
	 * Aggregation logic / Auto hibern8 logic.
	 * It is mandatory to write SYS1CLK_1US_REG register on UFS host
	 * controller V4.0.0 onwards.
	*/
	if (ufs_qcom_cap_qunipro(host) &&
	    (!(ufshcd_is_intr_aggr_allowed(hba) ||
	       ufshcd_is_auto_hibern8_supported(hba) ||
	       host->hw_ver.major >= 4)))
		goto out;

	if (gear == 0) {
		dev_err(hba->dev, "%s: invalid gear = %d\n", __func__, gear);
		goto out_error;
	}

	list_for_each_entry(clki, &hba->clk_list_head, list) {
		if (!strcmp(clki->name, "core_clk")) {
			if (is_pre_scale_up)
				core_clk_rate = clki->max_freq;
			else
				core_clk_rate = clk_get_rate(clki->clk);
		}
	}

	/* If frequency is smaller than 1MHz, set to 1MHz */
	if (core_clk_rate < DEFAULT_CLK_RATE_HZ)
		core_clk_rate = DEFAULT_CLK_RATE_HZ;

	core_clk_cycles_per_us = core_clk_rate / USEC_PER_SEC;
	if (ufshcd_readl(hba, REG_UFS_SYS1CLK_1US) != core_clk_cycles_per_us) {
		ufshcd_writel(hba, core_clk_cycles_per_us, REG_UFS_SYS1CLK_1US);
		/*
		 * make sure above write gets applied before we return from
		 * this function.
		 */
		mb();
	}

	if (ufs_qcom_cap_qunipro(host))
		goto out;

	core_clk_period_in_ns = NSEC_PER_SEC / core_clk_rate;
	core_clk_period_in_ns <<= OFFSET_CLK_NS_REG;
	core_clk_period_in_ns &= MASK_CLK_NS_REG;

	switch (hs) {
	case FASTAUTO_MODE:
	case FAST_MODE:
		if (rate == PA_HS_MODE_A) {
			if (gear > ARRAY_SIZE(hs_fr_table_rA)) {
				dev_err(hba->dev,
					"%s: index %d exceeds table size %zu\n",
					__func__, gear,
					ARRAY_SIZE(hs_fr_table_rA));
				goto out_error;
			}
			tx_clk_cycles_per_us = hs_fr_table_rA[gear-1][1];
		} else if (rate == PA_HS_MODE_B) {
			if (gear > ARRAY_SIZE(hs_fr_table_rB)) {
				dev_err(hba->dev,
					"%s: index %d exceeds table size %zu\n",
					__func__, gear,
					ARRAY_SIZE(hs_fr_table_rB));
				goto out_error;
			}
			tx_clk_cycles_per_us = hs_fr_table_rB[gear-1][1];
		} else {
			dev_err(hba->dev, "%s: invalid rate = %d\n",
				__func__, rate);
			goto out_error;
		}
		break;
	case SLOWAUTO_MODE:
	case SLOW_MODE:
		if (gear > ARRAY_SIZE(pwm_fr_table)) {
			dev_err(hba->dev,
					"%s: index %d exceeds table size %zu\n",
					__func__, gear,
					ARRAY_SIZE(pwm_fr_table));
			goto out_error;
		}
		tx_clk_cycles_per_us = pwm_fr_table[gear-1][1];
		break;
	case UNCHANGED:
	default:
		dev_err(hba->dev, "%s: invalid mode = %d\n", __func__, hs);
		goto out_error;
	}

	if (ufshcd_readl(hba, REG_UFS_TX_SYMBOL_CLK_NS_US) !=
	    (core_clk_period_in_ns | tx_clk_cycles_per_us)) {
		/* this register 2 fields shall be written at once */
		ufshcd_writel(hba, core_clk_period_in_ns | tx_clk_cycles_per_us,
			      REG_UFS_TX_SYMBOL_CLK_NS_US);
		/*
		 * make sure above write gets applied before we return from
		 * this function.
		 */
		mb();
	}

	if (update_link_startup_timer) {
		ufshcd_writel(hba, ((core_clk_rate / MSEC_PER_SEC) * 100),
			      REG_UFS_PA_LINK_STARTUP_TIMER);
		/*
		 * make sure that this configuration is applied before
		 * we return
		 */
		mb();
	}
	goto out;

out_error:
	ret = -EINVAL;
out:
	return ret;
}

static int ufs_qcom_cfg_timers(struct ufs_hba *hba, u32 gear,
			       u32 hs, u32 rate, bool update_link_startup_timer)
{
	return  __ufs_qcom_cfg_timers(hba, gear, hs, rate,
				      update_link_startup_timer, false);
}

static int ufs_qcom_set_dme_vs_core_clk_ctrl_max_freq_mode(struct ufs_hba *hba)
{
	struct ufs_clk_info *clki;
	struct list_head *head = &hba->clk_list_head;
	u32 max_freq = 0;
	int err = 0;

	list_for_each_entry(clki, head, list) {
		if (!IS_ERR_OR_NULL(clki->clk) &&
		    (!strcmp(clki->name, "core_clk_unipro"))) {
			max_freq = clki->max_freq;
			break;
		}
	}

	switch (max_freq) {
	case 300000000:
		err = ufs_qcom_set_dme_vs_core_clk_ctrl_clear_div(hba, 300, 12);
		break;
	case 150000000:
		err = ufs_qcom_set_dme_vs_core_clk_ctrl_clear_div(hba, 150, 6);
		break;
	default:
		err = -EINVAL;
		break;
	}

	return err;
}

static int ufs_qcom_link_startup_notify(struct ufs_hba *hba,
					enum ufs_notify_change_status status)
{
	int err = 0;
	struct ufs_qcom_host *host = ufshcd_get_variant(hba);
	struct phy *phy = host->generic_phy;

	switch (status) {
	case PRE_CHANGE:
		if (ufs_qcom_cfg_timers(hba, UFS_PWM_G1, SLOWAUTO_MODE,
					0, true)) {
			dev_err(hba->dev, "%s: ufs_qcom_cfg_timers() failed\n",
				__func__);
			err = -EINVAL;
			goto out;
		}

		ufs_qcom_phy_ctrl_rx_linecfg(phy, true);

		if (ufs_qcom_cap_qunipro(host)) {
			err = ufs_qcom_set_dme_vs_core_clk_ctrl_max_freq_mode(
				hba);
			if (err)
				goto out;
		}

		err = ufs_qcom_enable_hw_clk_gating(hba);
		if (err)
			goto out;
		/*
		 * Some UFS devices (and may be host) have issues if LCC is
		 * enabled. So we are setting PA_Local_TX_LCC_Enable to 0
		 * before link startup which will make sure that both host
		 * and device TX LCC are disabled once link startup is
		 * completed.
		 */
		if (ufshcd_get_local_unipro_ver(hba) != UFS_UNIPRO_VER_1_41)
			err = ufshcd_disable_host_tx_lcc(hba);
		if (err)
			goto out;
		break;
	case POST_CHANGE:
		ufs_qcom_link_startup_post_change(hba);
		break;
	default:
		break;
	}

out:
	return err;
}

static int ufs_qcom_config_vreg(struct device *dev,
		struct ufs_vreg *vreg, bool on)
{
	int ret = 0;
	struct regulator *reg;
	int min_uV, uA_load;

	if (!vreg) {
		WARN_ON(1);
		ret = -EINVAL;
		goto out;
	}

	reg = vreg->reg;
	if (regulator_count_voltages(reg) > 0) {
		uA_load = on ? vreg->max_uA : 0;
		ret = regulator_set_load(vreg->reg, uA_load);
		if (ret)
			goto out;
		if (vreg->min_uV && vreg->max_uV) {
			min_uV = on ? vreg->min_uV : 0;
			ret = regulator_set_voltage(reg, min_uV, vreg->max_uV);
			if (ret) {
				dev_err(dev, "%s: %s failed, err=%d\n",
					__func__, vreg->name, ret);
				goto out;
			}
		}
	}
out:
	return ret;
}

static int ufs_qcom_enable_vreg(struct device *dev, struct ufs_vreg *vreg)
{
	int ret = 0;

	if (vreg->enabled)
		return ret;

	ret = ufs_qcom_config_vreg(dev, vreg, true);
	if (ret)
		goto out;

	ret = regulator_enable(vreg->reg);
	if (ret)
		goto out;

	vreg->enabled = true;
out:
	return ret;
}

static int ufs_qcom_disable_vreg(struct device *dev, struct ufs_vreg *vreg)
{
	int ret = 0;

	if (!vreg->enabled)
		return ret;

	ret = regulator_disable(vreg->reg);
	if (ret)
		goto out;

	ret = ufs_qcom_config_vreg(dev, vreg, false);
	if (ret)
		goto out;

	vreg->enabled = false;
out:
	return ret;
}

static int add_group_qos(struct qos_cpu_group *qcg, enum constraint type)
{
	int cpu, err;
	struct dev_pm_qos_request *qos_req = qcg->qos_req;

	for_each_cpu(cpu, &qcg->mask) {
		dev_dbg(qcg->host->hba->dev, "%s: cpu: %d | mask: 0x%08x | assoc-qos-req: 0x%08x\n",
			__func__, cpu, qcg->mask, qos_req);
		memset(qos_req, 0,
		       sizeof(struct dev_pm_qos_request));
		err = dev_pm_qos_add_request(get_cpu_device(cpu),
					     qos_req,
					     DEV_PM_QOS_RESUME_LATENCY,
					     type);
		if (err < 0)
			return err;
		qos_req++;
	}
	return 0;
}

static int remove_group_qos(struct qos_cpu_group *qcg)
{
	int err, cpu;
	struct dev_pm_qos_request *qos_req = qcg->qos_req;

	for_each_cpu(cpu, &qcg->mask) {
		if (!dev_pm_qos_request_active(qos_req)) {
			qos_req++;
			continue;
		}
		err = dev_pm_qos_remove_request(qos_req);
		if (err < 0)
			return err;
		qos_req++;
	}
	return 0;
}

static int ufs_qcom_suspend(struct ufs_hba *hba, enum ufs_pm_op pm_op)
{
	struct ufs_qcom_host *host = ufshcd_get_variant(hba);
	int err = 0;

	/*
	 * If UniPro link is not active or OFF, PHY ref_clk, main PHY analog
	 * power rail and low noise analog power rail for PLL can be
	 * switched off.
	 */
	if (!ufs_qcom_is_link_active(hba)) {
		ufs_qcom_disable_lane_clks(host);
		if (host->vddp_ref_clk && ufs_qcom_is_link_off(hba))
			err = ufs_qcom_disable_vreg(hba->dev,
					host->vddp_ref_clk);
		if (host->vccq_parent && !hba->auto_bkops_enabled)
			ufs_qcom_config_vreg(hba->dev,
					host->vccq_parent, false);
		if (!err)
			err = ufs_qcom_unvote_qos_all(hba);
	}

	return err;
}

static int ufs_qcom_resume(struct ufs_hba *hba, enum ufs_pm_op pm_op)
{
	struct ufs_qcom_host *host = ufshcd_get_variant(hba);
	int err;

	if (host->vddp_ref_clk && (hba->rpm_lvl > UFS_PM_LVL_3 ||
				   hba->spm_lvl > UFS_PM_LVL_3))
		ufs_qcom_enable_vreg(hba->dev,
				      host->vddp_ref_clk);
	if (host->vccq_parent)
		ufs_qcom_config_vreg(hba->dev, host->vccq_parent, true);

	err = ufs_qcom_enable_lane_clks(host);
	if (err)
		return err;

	return 0;
}

static int ufs_qcom_get_bus_vote(struct ufs_qcom_host *host,
		const char *speed_mode)
{
	struct device *dev = host->hba->dev;
	struct device_node *np = dev->of_node;
	int err;
	const char *key = "qcom,bus-vector-names";

	if (!speed_mode) {
		err = -EINVAL;
		goto out;
	}

	if (host->bus_vote.is_max_bw_needed && !!strcmp(speed_mode, "MIN"))
		err = of_property_match_string(np, key, "MAX");
	else
		err = of_property_match_string(np, key, speed_mode);

out:
	if (err < 0)
		dev_err(dev, "%s: Invalid %s mode %d\n",
				__func__, speed_mode, err);
	return err;
}

static void ufs_qcom_get_speed_mode(struct ufs_pa_layer_attr *p, char *result)
{
	int gear = max_t(u32, p->gear_rx, p->gear_tx);
	int lanes = max_t(u32, p->lane_rx, p->lane_tx);
	int pwr;

	/* default to PWM Gear 1, Lane 1 if power mode is not initialized */
	if (!gear)
		gear = 1;

	if (!lanes)
		lanes = 1;

	if (!p->pwr_rx && !p->pwr_tx) {
		pwr = SLOWAUTO_MODE;
		snprintf(result, BUS_VECTOR_NAME_LEN, "MIN");
	} else if (p->pwr_rx == FAST_MODE || p->pwr_rx == FASTAUTO_MODE ||
		 p->pwr_tx == FAST_MODE || p->pwr_tx == FASTAUTO_MODE) {
		pwr = FAST_MODE;
		snprintf(result, BUS_VECTOR_NAME_LEN, "%s_R%s_G%d_L%d", "HS",
			 p->hs_rate == PA_HS_MODE_B ? "B" : "A", gear, lanes);
	} else {
		pwr = SLOW_MODE;
		snprintf(result, BUS_VECTOR_NAME_LEN, "%s_G%d_L%d",
			 "PWM", gear, lanes);
	}
}

static int ufs_qcom_get_ib_ab(struct ufs_qcom_host *host, int index,
			      struct qcom_bus_vectors *ufs_ddr_vec,
			      struct qcom_bus_vectors *cpu_ufs_vec)
{
	struct qcom_bus_path *usecase;

	if (!host->qbsd)
		return -EINVAL;

	if (index > host->qbsd->num_usecase)
		return -EINVAL;

	usecase = host->qbsd->usecase;

	/*
	 *
	 * usecase:0  usecase:0
	 * ufs->ddr   cpu->ufs
	 * |vec[0&1] | vec[2&3]|
	 * +----+----+----+----+
	 * | ab | ib | ab | ib |
	 * |----+----+----+----+
	 * .
	 * .
	 * .
	 * usecase:n  usecase:n
	 * ufs->ddr   cpu->ufs
	 * |vec[0&1] | vec[2&3]|
	 * +----+----+----+----+
	 * | ab | ib | ab | ib |
	 * |----+----+----+----+
	 */

	/* index refers to offset in usecase */
	ufs_ddr_vec->ab = usecase[index].vec[0].ab;
	ufs_ddr_vec->ib = usecase[index].vec[0].ib;

	cpu_ufs_vec->ab = usecase[index].vec[1].ab;
	cpu_ufs_vec->ib = usecase[index].vec[1].ib;

	return 0;
}

static int __ufs_qcom_set_bus_vote(struct ufs_qcom_host *host, int vote)
{
	int err = 0;
	struct qcom_bus_scale_data *d = host->qbsd;
	struct qcom_bus_vectors path0, path1;
	struct device *dev = host->hba->dev;

	err = ufs_qcom_get_ib_ab(host, vote, &path0, &path1);
	if (err) {
		dev_err(dev, "Error: failed (%d) to get ib/ab\n",
			err);
		return err;
	}

	dev_dbg(dev, "Setting vote: %d: ufs-ddr: ab: %llu ib: %llu\n", vote,
		path0.ab, path0.ib);
	err = icc_set_bw(d->ufs_ddr, path0.ab, path0.ib);
	if (err) {
		dev_err(dev, "Error: failed setting (%s) bus vote\n", err,
			UFS_DDR);
		return err;
	}

	dev_dbg(dev, "Setting: cpu-ufs: ab: %llu ib: %llu\n", path1.ab,
		path1.ib);
	err = icc_set_bw(d->cpu_ufs, path1.ab, path1.ib);
	if (err) {
		dev_err(dev, "Error: failed setting (%s) bus vote\n", err,
			CPU_UFS);
		return err;
	}

	host->bus_vote.curr_vote = vote;

	return err;
}

static int ufs_qcom_update_bus_bw_vote(struct ufs_qcom_host *host)
{
	int vote;
	int err = 0;
	char mode[BUS_VECTOR_NAME_LEN];

	ufs_qcom_get_speed_mode(&host->dev_req_params, mode);

	vote = ufs_qcom_get_bus_vote(host, mode);
	if (vote >= 0)
		err = __ufs_qcom_set_bus_vote(host, vote);
	else
		err = vote;

	if (err)
		dev_err(host->hba->dev, "%s: failed %d\n", __func__, err);
	else
		host->bus_vote.saved_vote = vote;
	return err;
}

static int ufs_qcom_set_bus_vote(struct ufs_hba *hba, bool on)
{
	struct ufs_qcom_host *host = ufshcd_get_variant(hba);
	int vote, err;

	/*
	 * In case ufs_qcom_init() is not yet done, simply ignore.
	 * This ufs_qcom_set_bus_vote() shall be called from
	 * ufs_qcom_init() after init is done.
	 */
	if (!host)
		return 0;

	if (on) {
		vote = host->bus_vote.saved_vote;
		if (vote == host->bus_vote.min_bw_vote)
			ufs_qcom_update_bus_bw_vote(host);
	} else {
		vote = host->bus_vote.min_bw_vote;
	}

	err = __ufs_qcom_set_bus_vote(host, vote);
	if (err)
		dev_err(hba->dev, "%s: set bus vote failed %d\n",
				 __func__, err);

	return err;
}

static ssize_t
show_ufs_to_mem_max_bus_bw(struct device *dev, struct device_attribute *attr,
			char *buf)
{
	struct ufs_hba *hba = dev_get_drvdata(dev);
	struct ufs_qcom_host *host = ufshcd_get_variant(hba);

	return snprintf(buf, PAGE_SIZE, "%u\n",
			host->bus_vote.is_max_bw_needed);
}

static ssize_t
store_ufs_to_mem_max_bus_bw(struct device *dev, struct device_attribute *attr,
		const char *buf, size_t count)
{
	struct ufs_hba *hba = dev_get_drvdata(dev);
	struct ufs_qcom_host *host = ufshcd_get_variant(hba);
	uint32_t value;

	if (!kstrtou32(buf, 0, &value)) {
		host->bus_vote.is_max_bw_needed = !!value;
		ufs_qcom_update_bus_bw_vote(host);
	}

	return count;
}

static struct qcom_bus_scale_data *ufs_qcom_get_bus_scale_data(struct device
							       *dev)

{
	struct platform_device *pdev = to_platform_device(dev);
	struct device_node *of_node = dev->of_node;
	struct qcom_bus_scale_data *qsd;
	struct qcom_bus_path *usecase = NULL;
	int ret = 0, i = 0, j, num_paths, len;
	const uint32_t *vec_arr = NULL;
	bool mem_err = false;

	if (!pdev) {
		dev_err(dev, "Null platform device!\n");
		return NULL;
	}

	qsd = devm_kzalloc(dev, sizeof(struct qcom_bus_scale_data), GFP_KERNEL);
	if (!qsd)
		return NULL;

	ret = of_property_read_string(of_node, "qcom,ufs-bus-bw,name",
				      &qsd->name);
	if (ret) {
		dev_err(dev, "Error: (%d) Bus name missing!\n", ret);
		return NULL;
	}

	ret = of_property_read_u32(of_node, "qcom,ufs-bus-bw,num-cases",
		&qsd->num_usecase);
	if (ret) {
		pr_err("Error: num-usecases not found\n");
		goto err;
	}

	usecase = devm_kzalloc(dev, (sizeof(struct qcom_bus_path) *
				   qsd->num_usecase), GFP_KERNEL);
	if (!usecase)
		return NULL;

	ret = of_property_read_u32(of_node, "qcom,ufs-bus-bw,num-paths",
				   &num_paths);
	if (ret) {
		pr_err("Error: num_paths not found\n");
		return NULL;
	}

	vec_arr = of_get_property(of_node, "qcom,ufs-bus-bw,vectors-KBps",
				  &len);
	if (vec_arr == NULL) {
		pr_err("Error: Vector array not found\n");
		return NULL;
	}

	for (i = 0; i < qsd->num_usecase; i++) {
		usecase[i].num_paths = num_paths;
		usecase[i].vec = devm_kzalloc(dev, num_paths *
					      sizeof(struct qcom_bus_vectors),
					      GFP_KERNEL);
		if (!usecase[i].vec) {
			mem_err = true;
			dev_err(dev, "Error: Failed to alloc mem for vectors\n");
			goto err;
		}

		for (j = 0; j < num_paths; j++) {
			uint32_t tab;
			int idx = ((i * num_paths) + j) * 2;

			tab = vec_arr[idx];
			usecase[i].vec[j].ab = ((tab & 0xff000000) >> 24) |
				((tab & 0x00ff0000) >> 8) |
				((tab & 0x0000ff00) << 8) | (tab << 24);

			tab = vec_arr[idx + 1];
			usecase[i].vec[j].ib = ((tab & 0xff000000) >> 24) |
				((tab & 0x00ff0000) >> 8) |
				((tab & 0x0000ff00) << 8) | (tab << 24);

			dev_dbg(dev, "ab: %llu ib:%llu [i]: %d [j]: %d\n",
				usecase[i].vec[j].ab, usecase[i].vec[j].ib, i,
				j);
		}
	}

	qsd->usecase = usecase;
	return qsd;
err:
	return NULL;
}

static int ufs_qcom_bus_register(struct ufs_qcom_host *host)
{
	int err = 0;
	struct device *dev = host->hba->dev;
	struct qcom_bus_scale_data *qsd;

	qsd = ufs_qcom_get_bus_scale_data(dev);
	if (!qsd) {
		dev_err(dev, "Failed: getting bus_scale data\n");
		return 0;
	}
	host->qbsd = qsd;

	qsd->ufs_ddr = of_icc_get(dev, UFS_DDR);
	if (IS_ERR(qsd->ufs_ddr)) {
		dev_err(dev, "Error: (%d) failed getting %s path\n",
			PTR_ERR(qsd->ufs_ddr), UFS_DDR);
		return PTR_ERR(qsd->ufs_ddr);
	}

	qsd->cpu_ufs = of_icc_get(dev, CPU_UFS);
	if (IS_ERR(qsd->cpu_ufs)) {
		dev_err(dev, "Error: (%d) failed getting %s path\n",
			PTR_ERR(qsd->cpu_ufs), CPU_UFS);
		return PTR_ERR(qsd->cpu_ufs);
	}

	/* cache the vote index for minimum and maximum bandwidth */
	host->bus_vote.min_bw_vote = ufs_qcom_get_bus_vote(host, "MIN");
	host->bus_vote.max_bw_vote = ufs_qcom_get_bus_vote(host, "MAX");

	host->bus_vote.max_bus_bw.show = show_ufs_to_mem_max_bus_bw;
	host->bus_vote.max_bus_bw.store = store_ufs_to_mem_max_bus_bw;
	sysfs_attr_init(&host->bus_vote.max_bus_bw.attr);
	host->bus_vote.max_bus_bw.attr.name = "max_bus_bw";
	host->bus_vote.max_bus_bw.attr.mode = S_IRUGO | S_IWUSR;
	err = device_create_file(dev, &host->bus_vote.max_bus_bw);
	if (err)
		dev_err(dev, "Error: (%d) Failed to create sysfs entries\n",
			err);

	/* Full throttle */
	err = __ufs_qcom_set_bus_vote(host, host->bus_vote.max_bw_vote);
	if (err)
		dev_err(dev, "Error: (%d) Failed to set max bus vote\n", err);

	dev_info(dev, "-- Registered bus voting! (%d) --\n", err);

	return err;
}

static void ufs_qcom_dev_ref_clk_ctrl(struct ufs_qcom_host *host, bool enable)
{
	if (host->dev_ref_clk_ctrl_mmio &&
	    (enable ^ host->is_dev_ref_clk_enabled)) {
		u32 temp = readl_relaxed(host->dev_ref_clk_ctrl_mmio);

		if (enable)
			temp |= host->dev_ref_clk_en_mask;
		else
			temp &= ~host->dev_ref_clk_en_mask;

		/*
		 * If we are here to disable this clock it might be immediately
		 * after entering into hibern8 in which case we need to make
		 * sure that device ref_clk is active for specific time after
		 * enter hibern8
		 */
		if (!enable) {
			unsigned long gating_wait;

			gating_wait = host->hba->dev_info.clk_gating_wait_us;
			if (!gating_wait) {
				udelay(1);
			} else {
				/*
				 * bRefClkGatingWaitTime defines the minimum
				 * time for which the reference clock is
				 * required by device during transition from
				 * HS-MODE to LS-MODE or HIBERN8 state. Give it
				 * more delay to be on the safe side.
				 */
				gating_wait += 10;
				usleep_range(gating_wait, gating_wait + 10);
			}
		}

		writel_relaxed(temp, host->dev_ref_clk_ctrl_mmio);

		/* ensure that ref_clk is enabled/disabled before we return */
		wmb();

		/*
		 * If we call hibern8 exit after this, we need to make sure that
		 * device ref_clk is stable for a given time before the hibern8
		 * exit command.
		 */
		if (enable)
			usleep_range(50, 60);

		host->is_dev_ref_clk_enabled = enable;
	}
}

#if defined(CONFIG_SCSI_UFSHCD_QTI)
static void ufs_qcom_set_adapt(struct ufs_hba *hba)
{
	u32 peer_rx_hs_adapt_initial_cap;
	int ret;

	ret = ufshcd_dme_peer_get(hba,
			  UIC_ARG_MIB_SEL(RX_HS_ADAPT_INITIAL_CAPABILITY,
					  UIC_ARG_MPHY_RX_GEN_SEL_INDEX(0)),
				  &peer_rx_hs_adapt_initial_cap);
	if (ret) {
		dev_err(hba->dev,
			"%s: RX_HS_ADAPT_INITIAL_CAP get failed %d\n",
			__func__, ret);
		peer_rx_hs_adapt_initial_cap =
			PA_PEERRXHSADAPTINITIAL_Default;
	}

	ret = ufshcd_dme_set(hba, UIC_ARG_MIB(PA_PEERRXHSADAPTINITIAL),
			     peer_rx_hs_adapt_initial_cap);
	if (ret)
		dev_err(hba->dev,
			"%s: PA_PEERRXHSADAPTINITIAL set failed %d\n",
			__func__, ret);

	/* INITIAL ADAPT */
	ufshcd_dme_set(hba,
		       UIC_ARG_MIB(PA_TXHSADAPTTYPE),
		       PA_INITIAL_ADAPT);
}
#else
static void ufs_qcom_set_adapt(struct ufs_hba *hba)
{
	/* INITIAL ADAPT */
	ufshcd_dme_set(hba,
		       UIC_ARG_MIB(PA_TXHSADAPTTYPE),
		       PA_INITIAL_ADAPT);
}
#endif

static int ufs_qcom_pwr_change_notify(struct ufs_hba *hba,
				enum ufs_notify_change_status status,
				struct ufs_pa_layer_attr *dev_max_params,
				struct ufs_pa_layer_attr *dev_req_params)
{
	u32 val;
	struct ufs_qcom_host *host = ufshcd_get_variant(hba);
	struct phy *phy = host->generic_phy;
	struct ufs_qcom_dev_params ufs_qcom_cap;
	int ret = 0;

	if (!dev_req_params) {
		pr_err("%s: incoming dev_req_params is NULL\n", __func__);
		ret = -EINVAL;
		goto out;
	}

	switch (status) {
	case PRE_CHANGE:
		ufs_qcom_cap.hs_rx_gear = host->limit_rx_hs_gear;
		ufs_qcom_cap.hs_tx_gear = host->limit_tx_hs_gear;
		ufs_qcom_cap.pwm_tx_gear = host->limit_tx_pwm_gear;
		ufs_qcom_cap.pwm_rx_gear = host->limit_rx_pwm_gear;

		ufs_qcom_cap.tx_lanes = UFS_QCOM_LIMIT_NUM_LANES_TX;
		ufs_qcom_cap.rx_lanes = UFS_QCOM_LIMIT_NUM_LANES_RX;

		ufs_qcom_cap.rx_pwr_pwm = UFS_QCOM_LIMIT_RX_PWR_PWM;
		ufs_qcom_cap.tx_pwr_pwm = UFS_QCOM_LIMIT_TX_PWR_PWM;
		ufs_qcom_cap.rx_pwr_hs = UFS_QCOM_LIMIT_RX_PWR_HS;
		ufs_qcom_cap.tx_pwr_hs = UFS_QCOM_LIMIT_TX_PWR_HS;

		ufs_qcom_cap.hs_rate = host->limit_rate;

		ufs_qcom_cap.desired_working_mode =
					UFS_QCOM_LIMIT_DESIRED_MODE;

		if (host->hw_ver.major == 0x1) {
			/*
			 * HS-G3 operations may not reliably work on legacy QCOM
			 * UFS host controller hardware even though capability
			 * exchange during link startup phase may end up
			 * negotiating maximum supported gear as G3.
			 * Hence downgrade the maximum supported gear to HS-G2.
			 */
			if (ufs_qcom_cap.hs_tx_gear > UFS_HS_G2)
				ufs_qcom_cap.hs_tx_gear = UFS_HS_G2;
			if (ufs_qcom_cap.hs_rx_gear > UFS_HS_G2)
				ufs_qcom_cap.hs_rx_gear = UFS_HS_G2;
		} else if (host->hw_ver.major < 0x4) {
			if (ufs_qcom_cap.hs_tx_gear > UFS_HS_G3)
				ufs_qcom_cap.hs_tx_gear = UFS_HS_G3;
			if (ufs_qcom_cap.hs_rx_gear > UFS_HS_G3)
				ufs_qcom_cap.hs_rx_gear = UFS_HS_G3;
		}

		ret = ufs_qcom_get_pwr_dev_param(&ufs_qcom_cap,
						 dev_max_params,
						 dev_req_params);
		if (ret) {
			pr_err("%s: failed to determine capabilities\n",
					__func__);
			goto out;
		}

		/* enable the device ref clock before changing to HS mode */
		if (!ufshcd_is_hs_mode(&hba->pwr_info) &&
			ufshcd_is_hs_mode(dev_req_params))
			ufs_qcom_dev_ref_clk_ctrl(host, true);

		if ((host->hw_ver.major >= 0x4) &&
		    (dev_req_params->gear_tx == UFS_HS_G4))
			ufs_qcom_set_adapt(hba);
		else
			/* NO ADAPT */
			ufshcd_dme_set(hba,
				       UIC_ARG_MIB(PA_TXHSADAPTTYPE),
				       PA_NO_ADAPT);
		break;
	case POST_CHANGE:
		if (ufs_qcom_cfg_timers(hba, dev_req_params->gear_rx,
					dev_req_params->pwr_rx,
					dev_req_params->hs_rate, false)) {
			dev_err(hba->dev, "%s: ufs_qcom_cfg_timers() failed\n",
				__func__);
			/*
			 * we return error code at the end of the routine,
			 * but continue to configure UFS_PHY_TX_LANE_ENABLE
			 * and bus voting as usual
			 */
			ret = -EINVAL;
		}

		val = ~(MAX_U32 << dev_req_params->lane_tx);
		ufs_qcom_phy_set_tx_lane_enable(phy, val);

		/* cache the power mode parameters to use internally */
		memcpy(&host->dev_req_params,
				dev_req_params, sizeof(*dev_req_params));
		ufs_qcom_update_bus_bw_vote(host);

		/* disable the device ref clock if entered PWM mode */
		if (ufshcd_is_hs_mode(&hba->pwr_info) &&
			!ufshcd_is_hs_mode(dev_req_params))
			ufs_qcom_dev_ref_clk_ctrl(host, false);
		break;
	default:
		ret = -EINVAL;
		break;
	}
out:
	return ret;
}

static int ufs_qcom_quirk_host_pa_saveconfigtime(struct ufs_hba *hba)
{
	int err;
	u32 pa_vs_config_reg1;

	err = ufshcd_dme_get(hba, UIC_ARG_MIB(PA_VS_CONFIG_REG1),
			     &pa_vs_config_reg1);
	if (err)
		goto out;

	/* Allow extension of MSB bits of PA_SaveConfigTime attribute */
	err = ufshcd_dme_set(hba, UIC_ARG_MIB(PA_VS_CONFIG_REG1),
			    (pa_vs_config_reg1 | (1 << 12)));

out:
	return err;
}

static inline bool
ufshcd_is_valid_pm_lvl(enum ufs_pm_level lvl)
{
	return lvl >= 0 && lvl < UFS_PM_LVL_MAX;
}

static void ufshcd_parse_pm_levels(struct ufs_hba *hba)
{
	struct device *dev = hba->dev;
	struct device_node *np = dev->of_node;
	enum ufs_pm_level rpm_lvl = UFS_PM_LVL_MAX, spm_lvl = UFS_PM_LVL_MAX;

	if (!np)
		return;
	if (!of_property_read_u32(np, "rpm-level", &rpm_lvl) &&
		ufshcd_is_valid_pm_lvl(rpm_lvl))
		hba->rpm_lvl = rpm_lvl;
	if (!of_property_read_u32(np, "spm-level", &spm_lvl) &&
		ufshcd_is_valid_pm_lvl(spm_lvl))
		hba->spm_lvl = spm_lvl;
}

static int ufs_qcom_apply_dev_quirks(struct ufs_hba *hba)
{
	unsigned long flags;
	int err = 0;

	spin_lock_irqsave(hba->host->host_lock, flags);
	/* Set the rpm auto suspend delay to 3s */
	hba->host->hostt->rpm_autosuspend_delay = UFS_QCOM_AUTO_SUSPEND_DELAY;
	/* Set the default auto-hiberate idle timer value to 1ms */
	hba->ahit = FIELD_PREP(UFSHCI_AHIBERN8_TIMER_MASK, 1) |
		    FIELD_PREP(UFSHCI_AHIBERN8_SCALE_MASK, 3);
	/* Set the clock gating delay to performance mode */
	hba->clk_gating.delay_ms = UFS_QCOM_CLK_GATING_DELAY_MS_PERF;
	spin_unlock_irqrestore(hba->host->host_lock, flags);

	if (hba->dev_quirks & UFS_DEVICE_QUIRK_HOST_PA_SAVECONFIGTIME)
		err = ufs_qcom_quirk_host_pa_saveconfigtime(hba);

	if (hba->dev_info.wmanufacturerid == UFS_VENDOR_WDC)
		hba->dev_quirks |= UFS_DEVICE_QUIRK_HOST_PA_TACTIVATE;

<<<<<<< HEAD
	ufshcd_parse_pm_levels(hba);
=======
	if (hba->dev_info.wmanufacturerid == UFS_VENDOR_MICRON)
		hba->dev_quirks |= UFS_DEVICE_QUIRK_DELAY_BEFORE_LPM;
>>>>>>> 228eb8ba

	return err;
}

static u32 ufs_qcom_get_ufs_hci_version(struct ufs_hba *hba)
{
	struct ufs_qcom_host *host = ufshcd_get_variant(hba);

	if (host->hw_ver.major == 0x1)
		return UFSHCI_VERSION_11;
	else
		return UFSHCI_VERSION_20;
}

/**
 * ufs_qcom_advertise_quirks - advertise the known QCOM UFS controller quirks
 * @hba: host controller instance
 *
 * QCOM UFS host controller might have some non standard behaviours (quirks)
 * than what is specified by UFSHCI specification. Advertise all such
 * quirks to standard UFS host controller driver so standard takes them into
 * account.
 */
static void ufs_qcom_advertise_quirks(struct ufs_hba *hba)
{
	struct ufs_qcom_host *host = ufshcd_get_variant(hba);

	if (host->hw_ver.major == 0x01) {
		hba->quirks |= UFSHCD_QUIRK_DELAY_BEFORE_DME_CMDS
			    | UFSHCD_QUIRK_BROKEN_PA_RXHSUNTERMCAP
			    | UFSHCD_QUIRK_DME_PEER_ACCESS_AUTO_MODE;

		if (host->hw_ver.minor == 0x0001 && host->hw_ver.step == 0x0001)
			hba->quirks |= UFSHCD_QUIRK_BROKEN_INTR_AGGR;

		hba->quirks |= UFSHCD_QUIRK_BROKEN_LCC;
	}

	if (host->hw_ver.major == 0x2) {
		hba->quirks |= UFSHCD_QUIRK_BROKEN_UFS_HCI_VERSION;

		if (!ufs_qcom_cap_qunipro(host))
			/* Legacy UniPro mode still need following quirks */
			hba->quirks |= (UFSHCD_QUIRK_DELAY_BEFORE_DME_CMDS
				| UFSHCD_QUIRK_DME_PEER_ACCESS_AUTO_MODE
				| UFSHCD_QUIRK_BROKEN_PA_RXHSUNTERMCAP);
	}

	if (host->disable_lpm)
		hba->quirks |= UFSHCD_QUIRK_BROKEN_AUTO_HIBERN8;
	/*
	 * Inline crypto is currently broken with ufs-qcom at least because the
	 * device tree doesn't include the crypto registers.  There are likely
	 * to be other issues that will need to be addressed too.
	 */
	hba->quirks |= UFSHCD_QUIRK_BROKEN_CRYPTO;
}

static void ufs_qcom_set_caps(struct ufs_hba *hba)
{
	struct ufs_qcom_host *host = ufshcd_get_variant(hba);

	if (!host->disable_lpm) {
		hba->caps |= UFSHCD_CAP_CLK_GATING |
			UFSHCD_CAP_HIBERN8_WITH_CLK_GATING |
			UFSHCD_CAP_CLK_SCALING | UFSHCD_CAP_AUTO_BKOPS_SUSPEND |
			UFSHCD_CAP_RPM_AUTOSUSPEND;
		hba->caps |= UFSHCD_CAP_WB_EN;
	}

	if (host->hw_ver.major >= 0x2) {
#ifdef CONFIG_SCSI_UFSHCD_QTI
		if (!host->disable_lpm)
			hba->caps |= UFSHCD_CAP_POWER_COLLAPSE_DURING_HIBERN8;
#endif
		host->caps = UFS_QCOM_CAP_QUNIPRO |
			     UFS_QCOM_CAP_RETAIN_SEC_CFG_AFTER_PWR_COLLAPSE;
	}
	if (host->hw_ver.major >= 0x3) {
		host->caps |= UFS_QCOM_CAP_QUNIPRO_CLK_GATING;
		/*
		 * The UFS PHY attached to v3.0.0 controller supports entering
		 * deeper low power state of SVS2. This lets the controller
		 * run at much lower clock frequencies for saving power.
		 * Assuming this and any future revisions of the controller
		 * support this capability. Need to revist this assumption if
		 * any future platform with this core doesn't support the
		 * capability, as there will be no benefit running at lower
		 * frequencies then.
		 */
		host->caps |= UFS_QCOM_CAP_SVS2;
	}
}

static int ufs_qcom_unvote_qos_all(struct ufs_hba *hba)
{
	struct ufs_qcom_host *host = ufshcd_get_variant(hba);
	struct ufs_qcom_qos_req *ufs_qos_req = host->ufs_qos;
	struct qos_cpu_group *qcg;
	int err, i;

	if (!host->ufs_qos)
		return 0;

	qcg = ufs_qos_req->qcg;
	for (i = 0; i < ufs_qos_req->num_groups; i++, qcg++) {
		flush_work(&qcg->vwork);
		if (!qcg->voted)
			continue;
		err = ufs_qcom_update_qos_constraints(qcg, QOS_MAX);
		if (err)
			dev_err(hba->dev, "Failed (%d) removing qos grp(%d)\n",
				err, i);
	}
	return err;
}

/**
 * ufs_qcom_setup_clocks - enables/disable clocks
 * @hba: host controller instance
 * @on: If true, enable clocks else disable them.
 * @status: PRE_CHANGE or POST_CHANGE notify
 *
 * Returns 0 on success, non-zero on failure.
 */
static int ufs_qcom_setup_clocks(struct ufs_hba *hba, bool on,
				 enum ufs_notify_change_status status)
{
	struct ufs_qcom_host *host = ufshcd_get_variant(hba);
	int err = 0;

	/*
	 * In case ufs_qcom_init() is not yet done, simply ignore.
	 * This ufs_qcom_setup_clocks() shall be called from
	 * ufs_qcom_init() after init is done.
	 */
	if (!host)
		return 0;

	switch (status) {
	case PRE_CHANGE:
		if (on) {
			err = ufs_qcom_set_bus_vote(hba, true);
		} else {
			if (!ufs_qcom_is_link_active(hba)) {
				/* disable device ref_clk */
				ufs_qcom_dev_ref_clk_ctrl(host, false);

				/* power off PHY during aggressive clk gating */
				err = ufs_qcom_phy_power_off(hba);
				if (err) {
					dev_err(hba->dev, "%s: phy power off failed, ret = %d\n",
							 __func__, err);
					return err;
				}
			}
		}
		break;
	case POST_CHANGE:
		if (on) {
			err = ufs_qcom_phy_power_on(hba);
			if (err) {
				dev_err(hba->dev, "%s: phy power on failed, ret = %d\n",
						 __func__, err);
				return err;
			}

			/* enable the device ref clock for HS mode*/
			if (ufshcd_is_hs_mode(&hba->pwr_info))
				ufs_qcom_dev_ref_clk_ctrl(host, true);
		} else {
			err = ufs_qcom_set_bus_vote(hba, false);
			if (err)
				return err;
			err = ufs_qcom_unvote_qos_all(hba);
		}
		if (!err)
			atomic_set(&host->clks_on, on);
		break;
	}

	return err;
}

static int
ufs_qcom_reset_assert(struct reset_controller_dev *rcdev, unsigned long id)
{
	struct ufs_qcom_host *host = rcdev_to_ufs_host(rcdev);

	/* Currently this code only knows about a single reset. */
	WARN_ON(id);
	ufs_qcom_assert_reset(host->hba);
	/* provide 1ms delay to let the reset pulse propagate. */
	usleep_range(1000, 1100);
	return 0;
}

static int
ufs_qcom_reset_deassert(struct reset_controller_dev *rcdev, unsigned long id)
{
	struct ufs_qcom_host *host = rcdev_to_ufs_host(rcdev);

	/* Currently this code only knows about a single reset. */
	WARN_ON(id);
	ufs_qcom_deassert_reset(host->hba);

	/*
	 * after reset deassertion, phy will need all ref clocks,
	 * voltage, current to settle down before starting serdes.
	 */
	usleep_range(1000, 1100);
	return 0;
}

static const struct reset_control_ops ufs_qcom_reset_ops = {
	.assert = ufs_qcom_reset_assert,
	.deassert = ufs_qcom_reset_deassert,
};

#define	ANDROID_BOOT_DEV_MAX	30
static char android_boot_dev[ANDROID_BOOT_DEV_MAX];

#ifndef MODULE
static int __init get_android_boot_dev(char *str)
{
	strlcpy(android_boot_dev, str, ANDROID_BOOT_DEV_MAX);
	return 1;
}
__setup("androidboot.bootdevice=", get_android_boot_dev);
#endif

static int ufs_qcom_parse_reg_info(struct ufs_qcom_host *host, char *name,
				   struct ufs_vreg **out_vreg)
{
	int ret = 0;
	char prop_name[MAX_PROP_SIZE];
	struct ufs_vreg *vreg = NULL;
	struct device *dev = host->hba->dev;
	struct device_node *np = dev->of_node;

	if (!np) {
		dev_err(dev, "%s: non DT initialization\n", __func__);
		goto out;
	}

	snprintf(prop_name, MAX_PROP_SIZE, "%s-supply", name);
	if (!of_parse_phandle(np, prop_name, 0)) {
		dev_info(dev, "%s: Unable to find %s regulator, assuming enabled\n",
			 __func__, prop_name);
		ret = -ENODEV;
		goto out;
	}

	vreg = devm_kzalloc(dev, sizeof(*vreg), GFP_KERNEL);
	if (!vreg)
		return -ENOMEM;

	vreg->name = name;

	snprintf(prop_name, MAX_PROP_SIZE, "%s-max-microamp", name);
	ret = of_property_read_u32(np, prop_name, &vreg->max_uA);
	if (ret) {
		dev_err(dev, "%s: unable to find %s err %d\n",
			__func__, prop_name, ret);
		goto out;
	}

	vreg->reg = devm_regulator_get(dev, vreg->name);
	if (IS_ERR(vreg->reg)) {
		ret = PTR_ERR(vreg->reg);
		dev_err(dev, "%s: %s get failed, err=%d\n",
			__func__, vreg->name, ret);
	}

	snprintf(prop_name, MAX_PROP_SIZE, "%s-min-uV", name);
	ret = of_property_read_u32(np, prop_name, &vreg->min_uV);
	if (ret) {
		dev_dbg(dev, "%s: unable to find %s err %d, using default\n",
			__func__, prop_name, ret);
		if (!strcmp(name, "qcom,vddp-ref-clk"))
			vreg->min_uV = VDDP_REF_CLK_MIN_UV;
		else if (!strcmp(name, "qcom,vccq-parent"))
			vreg->min_uV = 0;
		ret = 0;
	}

	snprintf(prop_name, MAX_PROP_SIZE, "%s-max-uV", name);
	ret = of_property_read_u32(np, prop_name, &vreg->max_uV);
	if (ret) {
		dev_dbg(dev, "%s: unable to find %s err %d, using default\n",
			__func__, prop_name, ret);
		if (!strcmp(name, "qcom,vddp-ref-clk"))
			vreg->max_uV = VDDP_REF_CLK_MAX_UV;
		else if (!strcmp(name, "qcom,vccq-parent"))
			vreg->max_uV = 0;
		ret = 0;
	}

out:
	if (!ret)
		*out_vreg = vreg;
	return ret;
}

static void ufs_qcom_save_host_ptr(struct ufs_hba *hba)
{
	struct ufs_qcom_host *host = ufshcd_get_variant(hba);
	int id;

	if (!hba->dev->of_node)
		return;

	/* Extract platform data */
	id = of_alias_get_id(hba->dev->of_node, "ufshc");
	if (id <= 0)
		dev_err(hba->dev, "Failed to get host index %d\n", id);
	else if (id <= MAX_UFS_QCOM_HOSTS)
		ufs_qcom_hosts[id - 1] = host;
	else
		dev_err(hba->dev, "invalid host index %d\n", id);
}

/**
 * ufs_qcom_query_ioctl - perform user read queries
 * @hba: per-adapter instance
 * @lun: used for lun specific queries
 * @buffer: user space buffer for reading and submitting query data and params
 * @return: 0 for success negative error code otherwise
 *
 * Expected/Submitted buffer structure is struct ufs_ioctl_query_data.
 * It will read the opcode, idn and buf_length parameters, and, put the
 * response in the buffer field while updating the used size in buf_length.
 */
static int
ufs_qcom_query_ioctl(struct ufs_hba *hba, u8 lun, void __user *buffer)
{
	struct ufs_ioctl_query_data *ioctl_data;
	int err = 0;
	int length = 0;
	void *data_ptr;
	bool flag;
	u32 att;
	u8 index;
	u8 *desc = NULL;

	ioctl_data = kzalloc(sizeof(*ioctl_data), GFP_KERNEL);
	if (!ioctl_data) {
		err = -ENOMEM;
		goto out;
	}

	/* extract params from user buffer */
	err = copy_from_user(ioctl_data, buffer,
			     sizeof(struct ufs_ioctl_query_data));
	if (err) {
		dev_err(hba->dev,
			"%s: Failed copying buffer from user, err %d\n",
			__func__, err);
		goto out_release_mem;
	}

	/* verify legal parameters & send query */
	switch (ioctl_data->opcode) {
	case UPIU_QUERY_OPCODE_READ_DESC:
		switch (ioctl_data->idn) {
		case QUERY_DESC_IDN_DEVICE:
		case QUERY_DESC_IDN_CONFIGURATION:
		case QUERY_DESC_IDN_INTERCONNECT:
		case QUERY_DESC_IDN_GEOMETRY:
		case QUERY_DESC_IDN_POWER:
			index = 0;
			break;
		case QUERY_DESC_IDN_UNIT:
			if (!ufs_is_valid_unit_desc_lun(lun)) {
				dev_err(hba->dev,
					"%s: No unit descriptor for lun 0x%x\n",
					__func__, lun);
				err = -EINVAL;
				goto out_release_mem;
			}
			index = lun;
			break;
		default:
			goto out_einval;
		}
		length = min_t(int, QUERY_DESC_MAX_SIZE,
			       ioctl_data->buf_size);
		desc = kzalloc(length, GFP_KERNEL);
		if (!desc) {
			dev_err(hba->dev, "%s: Failed allocating %d bytes\n",
				__func__, length);
			err = -ENOMEM;
			goto out_release_mem;
		}
		err = ufshcd_query_descriptor_retry(hba, ioctl_data->opcode,
						    ioctl_data->idn, index, 0,
						    desc, &length);
		break;
	case UPIU_QUERY_OPCODE_READ_ATTR:
		switch (ioctl_data->idn) {
		case QUERY_ATTR_IDN_BOOT_LU_EN:
		case QUERY_ATTR_IDN_POWER_MODE:
		case QUERY_ATTR_IDN_ACTIVE_ICC_LVL:
		case QUERY_ATTR_IDN_OOO_DATA_EN:
		case QUERY_ATTR_IDN_BKOPS_STATUS:
		case QUERY_ATTR_IDN_PURGE_STATUS:
		case QUERY_ATTR_IDN_MAX_DATA_IN:
		case QUERY_ATTR_IDN_MAX_DATA_OUT:
		case QUERY_ATTR_IDN_REF_CLK_FREQ:
		case QUERY_ATTR_IDN_CONF_DESC_LOCK:
		case QUERY_ATTR_IDN_MAX_NUM_OF_RTT:
		case QUERY_ATTR_IDN_EE_CONTROL:
		case QUERY_ATTR_IDN_EE_STATUS:
		case QUERY_ATTR_IDN_SECONDS_PASSED:
			index = 0;
			break;
		case QUERY_ATTR_IDN_DYN_CAP_NEEDED:
		case QUERY_ATTR_IDN_CORR_PRG_BLK_NUM:
			index = lun;
			break;
		default:
			goto out_einval;
		}
		err = ufshcd_query_attr(hba, ioctl_data->opcode,
					ioctl_data->idn, index, 0, &att);
		break;

	case UPIU_QUERY_OPCODE_WRITE_ATTR:
		err = copy_from_user(&att,
				     buffer +
				     sizeof(struct ufs_ioctl_query_data),
				     sizeof(u32));
		if (err) {
			dev_err(hba->dev,
				"%s: Failed copying buffer from user, err %d\n",
				__func__, err);
			goto out_release_mem;
		}

		switch (ioctl_data->idn) {
		case QUERY_ATTR_IDN_BOOT_LU_EN:
			index = 0;
			if (!att) {
				dev_err(hba->dev,
					"%s: Illegal ufs query ioctl data, opcode 0x%x, idn 0x%x, att 0x%x\n",
					__func__, ioctl_data->opcode,
					(unsigned int)ioctl_data->idn, att);
				err = -EINVAL;
				goto out_release_mem;
			}
			break;
		default:
			goto out_einval;
		}
		err = ufshcd_query_attr(hba, ioctl_data->opcode,
					ioctl_data->idn, index, 0, &att);
		break;

	case UPIU_QUERY_OPCODE_READ_FLAG:
		switch (ioctl_data->idn) {
		case QUERY_FLAG_IDN_FDEVICEINIT:
		case QUERY_FLAG_IDN_PERMANENT_WPE:
		case QUERY_FLAG_IDN_PWR_ON_WPE:
		case QUERY_FLAG_IDN_BKOPS_EN:
		case QUERY_FLAG_IDN_PURGE_ENABLE:
		case QUERY_FLAG_IDN_FPHYRESOURCEREMOVAL:
		case QUERY_FLAG_IDN_BUSY_RTC:
			break;
		default:
			goto out_einval;
		}
		err = ufshcd_query_flag(hba, ioctl_data->opcode,
					ioctl_data->idn, 0, &flag);
		break;
	default:
		goto out_einval;
	}

	if (err) {
		dev_err(hba->dev, "%s: Query for idn %d failed\n", __func__,
			ioctl_data->idn);
		goto out_release_mem;
	}

	/*
	 * copy response data
	 * As we might end up reading less data than what is specified in
	 * "ioctl_data->buf_size". So we are updating "ioctl_data->
	 * buf_size" to what exactly we have read.
	 */
	switch (ioctl_data->opcode) {
	case UPIU_QUERY_OPCODE_READ_DESC:
		ioctl_data->buf_size = min_t(int, ioctl_data->buf_size, length);
		data_ptr = desc;
		break;
	case UPIU_QUERY_OPCODE_READ_ATTR:
		ioctl_data->buf_size = sizeof(u32);
		data_ptr = &att;
		break;
	case UPIU_QUERY_OPCODE_READ_FLAG:
		ioctl_data->buf_size = 1;
		data_ptr = &flag;
		break;
	case UPIU_QUERY_OPCODE_WRITE_ATTR:
		goto out_release_mem;
	default:
		goto out_einval;
	}

	/* copy to user */
	err = copy_to_user(buffer, ioctl_data,
			   sizeof(struct ufs_ioctl_query_data));
	if (err)
		dev_err(hba->dev, "%s: Failed copying back to user.\n",
			__func__);
	err = copy_to_user(buffer + sizeof(struct ufs_ioctl_query_data),
			   data_ptr, ioctl_data->buf_size);
	if (err)
		dev_err(hba->dev, "%s: err %d copying back to user.\n",
			__func__, err);
	goto out_release_mem;

out_einval:
	dev_err(hba->dev,
		"%s: illegal ufs query ioctl data, opcode 0x%x, idn 0x%x\n",
		__func__, ioctl_data->opcode, (unsigned int)ioctl_data->idn);
	err = -EINVAL;
out_release_mem:
	kfree(ioctl_data);
	kfree(desc);
out:
	return err;
}

/**
 * ufs_qcom_ioctl - ufs ioctl callback registered in scsi_host
 * @dev: scsi device required for per LUN queries
 * @cmd: command opcode
 * @buffer: user space buffer for transferring data
 *
 * Supported commands:
 * UFS_IOCTL_QUERY
 */
static int
ufs_qcom_ioctl(struct scsi_device *dev, unsigned int cmd, void __user *buffer)
{
	struct ufs_hba *hba = shost_priv(dev->host);
	int err = 0;

	BUG_ON(!hba);
	if (!buffer) {
		dev_err(hba->dev, "%s: User buffer is NULL!\n", __func__);
		return -EINVAL;
	}

	switch (cmd) {
	case UFS_IOCTL_QUERY:
		pm_runtime_get_sync(hba->dev);
		err = ufs_qcom_query_ioctl(hba,
					   ufshcd_scsi_to_upiu_lun(dev->lun),
					   buffer);
		pm_runtime_put_sync(hba->dev);
		break;
	default:
		err = -ENOIOCTLCMD;
		dev_dbg(hba->dev, "%s: Unsupported ioctl cmd %d\n", __func__,
			cmd);
		break;
	}

	return err;
}

static int tag_to_cpu(struct ufs_hba *hba, unsigned int tag)
{
	struct ufshcd_lrb *lrbp = &hba->lrb[tag];

	if (lrbp && lrbp->cmd && lrbp->cmd->request)
		return blk_mq_rq_cpu(lrbp->cmd->request);
	return -EINVAL;
}

static struct qos_cpu_group *cpu_to_group(struct ufs_qcom_qos_req *r,
					  unsigned int cpu)
{
	int i;
	struct qos_cpu_group *g = r->qcg;

	if (cpu > num_possible_cpus())
		return NULL;
	for (i = 0; i < r->num_groups; i++, g++) {
		if (cpumask_test_cpu(cpu, &g->mask))
			return &r->qcg[i];
	}
	return NULL;
}

static int ufs_qcom_update_qos_constraints(struct qos_cpu_group *qcg,
					   enum constraint type)
{
	unsigned int vote;
	int cpu, err;
	struct dev_pm_qos_request *qos_req = qcg->qos_req;

	if (type == QOS_MAX)
		vote = S32_MAX;
	else
		vote = qcg->votes[type];
	dev_dbg(qcg->host->hba->dev, "%s: qcg: 0x%08x | const: %d\n",
		__func__, qcg, type);
	if (qcg->curr_vote == vote)
		return 0;
	for_each_cpu(cpu, &qcg->mask) {
		err = dev_pm_qos_update_request(qos_req, vote);
		dev_dbg(qcg->host->hba->dev, "%s: vote: %d | cpu: %d | qos_req: 0x%08x\n",
			__func__, vote, cpu, qos_req);
		if (err < 0)
			return err;
		++qos_req;
	}
	if (type == QOS_MAX)
		qcg->voted = false;
	else
		qcg->voted = true;
	qcg->curr_vote = vote;
	return 0;
}

static void ufs_qcom_qos(struct ufs_hba *hba, int tag, bool is_scsi_cmd)
{
	struct ufs_qcom_host *host = ufshcd_get_variant(hba);
	struct qos_cpu_group *qcg;
	int cpu;

	if (!host->ufs_qos)
		return;
	cpu = tag_to_cpu(hba, tag);
	if (cpu < 0)
		return;
	qcg = cpu_to_group(host->ufs_qos, cpu);
	if (qcg->voted) {
		dev_dbg(qcg->host->hba->dev, "%s: qcg: 0x%08x | Mask: 0x%08x - Already voted - return\n",
			__func__, qcg, qcg->mask);
		return;
	}
	queue_work(host->ufs_qos->workq, &qcg->vwork);
	dev_dbg(hba->dev, "Queued QoS work- cpu: %d\n", cpu);
}

static void ufs_qcom_vote_work(struct work_struct *work)
{
	int err;
	struct qos_cpu_group *qcg = container_of(work, struct qos_cpu_group,
						 vwork);

	err = ufs_qcom_update_qos_constraints(qcg, QOS_PERF);
	if (err)
		dev_err(qcg->host->hba->dev, "%s: update qos - failed: %d\n",
			__func__, err);
}

static int ufs_qcom_setup_qos(struct ufs_hba *hba)
{
	struct ufs_qcom_host *host = ufshcd_get_variant(hba);
	struct device *dev = hba->dev;
	struct ufs_qcom_qos_req *qr = host->ufs_qos;
	struct qos_cpu_group *qcg = qr->qcg;
	int i, err;

	for (i = 0; i < qr->num_groups; i++, qcg++) {
		qcg->qos_req = kcalloc(cpumask_weight(&qcg->mask),
					sizeof(struct dev_pm_qos_request),
					GFP_KERNEL);
		if (!qcg->qos_req) {
			err = -ENOMEM;
			if (!i)
				return err;
			goto free_mem;
		}
		dev_dbg(dev, "%s: qcg: 0x%08x | mask: 0x%08x | mask-wt: %d | qos_req: 0x%08x\n",
			__func__, qcg, qcg->mask, cpumask_weight(&qcg->mask),
			qcg->qos_req);
		err = add_group_qos(qcg, S32_MAX);
		if (err < 0) {
			dev_err(dev, "Fail (%d) add qos-req: grp-%d\n",
				err, i);
			if (!i) {
				kfree(qcg->qos_req);
				return err;
			}
			goto free_mem;
		}
		INIT_WORK(&qcg->vwork, ufs_qcom_vote_work);
	}
	qr->workq = create_singlethread_workqueue("qc_ufs_qos_swq");
	if (qr->workq)
		return 0;
	err = -1;
free_mem:
	while (i--) {
		kfree(qcg->qos_req);
		qcg--;
	}
	return err;
}

static void ufs_qcom_qos_init(struct ufs_hba *hba)
{
	struct device *dev = hba->dev;
	struct device_node *np = dev->of_node;
	struct device_node *group_node;
	struct ufs_qcom_qos_req *qr;
	struct qos_cpu_group *qcg;
	int i, err, mask = 0;
	struct ufs_qcom_host *host = ufshcd_get_variant(hba);

	qr = kzalloc(sizeof(*qr), GFP_KERNEL);
	if (!qr)
		return;

	host->ufs_qos = qr;
	qr->num_groups = of_get_available_child_count(np);
	dev_dbg(hba->dev, "num-groups: %d\n", qr->num_groups);
	if (!qr->num_groups) {
		dev_err(dev, "QoS groups undefined\n");
		kfree(qr);
		host->ufs_qos = NULL;
		return;
	}
	qcg = kzalloc(sizeof(*qcg) * qr->num_groups, GFP_KERNEL);
	if (!qcg) {
		kfree(qr);
		host->ufs_qos = NULL;
		return;
	}
	qr->qcg = qcg;
	for_each_available_child_of_node(np, group_node) {
		of_property_read_u32(group_node, "mask", &mask);
		qcg->mask.bits[0] = mask;
		if (!cpumask_subset(&qcg->mask, cpu_possible_mask)) {
			dev_err(dev, "Invalid group mask\n");
			goto out_err;
		}

		err = of_property_count_u32_elems(group_node, "vote");
		if (err <= 0) {
			dev_err(dev, "1 vote is needed, bailing out: %d\n",
				err);
			goto out_err;
		}
		qcg->votes = kmalloc(sizeof(*qcg->votes) * err, GFP_KERNEL);
		if (!qcg->votes)
			goto out_err;
		for (i = 0; i < err; i++) {
			if (of_property_read_u32_index(group_node, "vote", i,
						       &qcg->votes[i]))
				goto out_vote_err;
		}
		dev_dbg(dev, "%s: qcg: 0x%08x\n", __func__, qcg);
		qcg->host = host;
		++qcg;
	}
	if (ufs_qcom_setup_qos(hba))
		goto out_vote_err;
	return;
out_vote_err:
	for (i = 0, qcg = qr->qcg; i < qr->num_groups; i++, qcg++)
		kfree(qcg->votes);
out_err:
	kfree(qr->qcg);
	kfree(qr);
	host->ufs_qos = NULL;
}


static void ufs_qcom_parse_pm_level(struct ufs_hba *hba)
{
	struct device *dev = hba->dev;
	struct device_node *np = dev->of_node;

	if (np) {
		if (of_property_read_u32(np, "rpm-level",
					 &hba->rpm_lvl))
			hba->rpm_lvl = -1;
		if (of_property_read_u32(np, "spm-level",
					 &hba->spm_lvl))
			hba->spm_lvl = -1;
	}
}

/**
 * ufs_qcom_init - bind phy with controller
 * @hba: host controller instance
 *
 * Binds PHY with controller and powers up PHY enabling clocks
 * and regulators.
 *
 * Returns -EPROBE_DEFER if binding fails, returns negative error
 * on phy power up failure and returns zero on success.
 */
static int ufs_qcom_init(struct ufs_hba *hba)
{
	int err;
	struct device *dev = hba->dev;
	struct platform_device *pdev = to_platform_device(dev);
	struct ufs_qcom_host *host;
	struct resource *res;

	if (strlen(android_boot_dev) && strcmp(android_boot_dev, dev_name(dev)))
		return -ENODEV;

	host = devm_kzalloc(dev, sizeof(*host), GFP_KERNEL);
	if (!host) {
		err = -ENOMEM;
		dev_err(dev, "%s: no memory for qcom ufs host\n", __func__);
		goto out;
	}

	/* Make a two way bind between the qcom host and the hba */
	host->hba = hba;
	ufshcd_set_variant(hba, host);

	/* Setup the reset control of HCI */
	host->core_reset = devm_reset_control_get(hba->dev, "rst");
	if (IS_ERR(host->core_reset)) {
		err = PTR_ERR(host->core_reset);
		dev_warn(dev, "Failed to get reset control %d\n", err);
		host->core_reset = NULL;
		err = 0;
	}

	/* Fire up the reset controller. Failure here is non-fatal. */
	host->rcdev.of_node = dev->of_node;
	host->rcdev.ops = &ufs_qcom_reset_ops;
	host->rcdev.owner = dev->driver->owner;
	host->rcdev.nr_resets = 1;
	err = devm_reset_controller_register(dev, &host->rcdev);
	if (err) {
		dev_warn(dev, "Failed to register reset controller\n");
		err = 0;
	}

	/*
	 * voting/devoting device ref_clk source is time consuming hence
	 * skip devoting it during aggressive clock gating. This clock
	 * will still be gated off during runtime suspend.
	 */
	host->generic_phy = devm_phy_get(dev, "ufsphy");

	if (host->generic_phy == ERR_PTR(-EPROBE_DEFER)) {
		/*
		 * UFS driver might be probed before the phy driver does.
		 * In that case we would like to return EPROBE_DEFER code.
		 */
		err = -EPROBE_DEFER;
		dev_warn(dev, "%s: required phy device. hasn't probed yet. err = %d\n",
			__func__, err);
		goto out_variant_clear;
	} else if (IS_ERR(host->generic_phy)) {
		if (has_acpi_companion(dev)) {
			host->generic_phy = NULL;
		} else {
			err = PTR_ERR(host->generic_phy);
			dev_err(dev, "%s: PHY get failed %d\n", __func__, err);
			goto out_variant_clear;
		}
	}

	host->device_reset = devm_gpiod_get_optional(dev, "reset",
						     GPIOD_OUT_HIGH);
	if (IS_ERR(host->device_reset)) {
		err = PTR_ERR(host->device_reset);
		if (err != -EPROBE_DEFER)
			dev_err(dev, "failed to acquire reset gpio: %d\n", err);
		goto out_variant_clear;
	}

	/*
	 * Set the vendor specific ops needed for ICE.
	 * Default implementation if the ops are not set.
	 */
	ufshcd_crypto_qti_set_vops(hba);

	err = ufs_qcom_bus_register(host);
	if (err)
		goto out_variant_clear;

	ufs_qcom_get_controller_revision(hba, &host->hw_ver.major,
		&host->hw_ver.minor, &host->hw_ver.step);

	/*
	 * for newer controllers, device reference clock control bit has
	 * moved inside UFS controller register address space itself.
	 */
	if (host->hw_ver.major >= 0x02) {
		host->dev_ref_clk_ctrl_mmio = hba->mmio_base + REG_UFS_CFG1;
		host->dev_ref_clk_en_mask = BIT(26);
	} else {
		/* "dev_ref_clk_ctrl_mem" is optional resource */
		res = platform_get_resource(pdev, IORESOURCE_MEM, 1);
		if (res) {
			host->dev_ref_clk_ctrl_mmio =
					devm_ioremap_resource(dev, res);
			if (IS_ERR(host->dev_ref_clk_ctrl_mmio)) {
				dev_warn(dev,
					"%s: could not map dev_ref_clk_ctrl_mmio, err %ld\n",
					__func__,
					PTR_ERR(host->dev_ref_clk_ctrl_mmio));
				host->dev_ref_clk_ctrl_mmio = NULL;
			}
			host->dev_ref_clk_en_mask = BIT(5);
		}
	}

	/* update phy revision information before calling phy_init() */
	/*
	 * FIXME:
	 * ufs_qcom_phy_save_controller_version(host->generic_phy,
	 *	host->hw_ver.major, host->hw_ver.minor, host->hw_ver.step);
	 */
	err = ufs_qcom_parse_reg_info(host, "qcom,vddp-ref-clk",
				      &host->vddp_ref_clk);

	err = phy_init(host->generic_phy);
	if (err) {
		dev_err(hba->dev, "%s: phy init failed, err %d\n",
				__func__, err);
		goto out_variant_clear;
	}
	mutex_init(&host->phy_mutex);

	if (host->vddp_ref_clk) {
		err = ufs_qcom_enable_vreg(dev, host->vddp_ref_clk);
		if (err) {
			dev_err(dev, "%s: failed enabling ref clk supply: %d\n",
				__func__, err);
			goto out_phy_exit;
		}
	}

	err = ufs_qcom_parse_reg_info(host, "qcom,vccq-parent",
				      &host->vccq_parent);
	if (host->vccq_parent) {
		err = ufs_qcom_config_vreg(hba->dev, host->vccq_parent, true);
		if (err) {
			dev_err(dev, "%s: failed vccq-parent set load: %d\n",
				__func__, err);
			goto out_disable_vddp;
		}
	}

	err = ufs_qcom_init_lane_clks(host);
	if (err)
		goto out_set_load_vccq_parent;

	ufs_qcom_parse_pm_level(hba);
	ufs_qcom_parse_limits(host);
	ufs_qcom_parse_lpm(host);
	if (host->disable_lpm)
		pm_runtime_forbid(host->hba->dev);

	ufs_qcom_set_caps(hba);
	ufs_qcom_advertise_quirks(hba);

	ufs_qcom_set_bus_vote(hba, true);
	/* enable the device ref clock for HS mode*/
	if (ufshcd_is_hs_mode(&hba->pwr_info))
		ufs_qcom_dev_ref_clk_ctrl(host, true);

	if (hba->dev->id < MAX_UFS_QCOM_HOSTS)
		ufs_qcom_hosts[hba->dev->id] = host;

	host->dbg_print_en |= UFS_QCOM_DEFAULT_DBG_PRINT_EN;
	ufs_qcom_get_default_testbus_cfg(host);
	err = ufs_qcom_testbus_config(host);
	if (err) {
		dev_warn(dev, "%s: failed to configure the testbus %d\n",
				__func__, err);
		err = 0;
	}

	ufs_qcom_init_sysfs(hba);

	/* Provide SCSI host ioctl API */
	hba->host->hostt->ioctl = (int (*)(struct scsi_device *, unsigned int,
				   void __user *))ufs_qcom_ioctl;
#ifdef CONFIG_COMPAT
	hba->host->hostt->compat_ioctl = (int (*)(struct scsi_device *,
					  unsigned int,
					  void __user *))ufs_qcom_ioctl;
#endif

	ufs_qcom_save_host_ptr(hba);

	ufs_qcom_qos_init(hba);
	goto out;

out_set_load_vccq_parent:
	if (host->vccq_parent)
		ufs_qcom_config_vreg(hba->dev, host->vccq_parent, false);
out_disable_vddp:
	if (host->vddp_ref_clk)
		ufs_qcom_disable_vreg(dev, host->vddp_ref_clk);
out_phy_exit:
	phy_exit(host->generic_phy);
out_variant_clear:
	ufshcd_set_variant(hba, NULL);
out:
	return err;
}

static void ufs_qcom_exit(struct ufs_hba *hba)
{
	struct ufs_qcom_host *host = ufshcd_get_variant(hba);

	ufs_qcom_disable_lane_clks(host);
	ufs_qcom_phy_power_off(hba);
	phy_exit(host->generic_phy);
}

static int ufs_qcom_set_dme_vs_core_clk_ctrl_clear_div(struct ufs_hba *hba,
						       u32 clk_1us_cycles,
						       u32 clk_40ns_cycles)
{
	struct ufs_qcom_host *host = ufshcd_get_variant(hba);
	int err;
	u32 core_clk_ctrl_reg, clk_cycles;
	u32 mask = DME_VS_CORE_CLK_CTRL_MAX_CORE_CLK_1US_CYCLES_MASK;
	u32 offset = 0;

	/* Bits mask and offset changed on UFS host controller V4.0.0 onwards */
	if (host->hw_ver.major >= 4) {
		mask = DME_VS_CORE_CLK_CTRL_MAX_CORE_CLK_1US_CYCLES_MASK_V4;
		offset = DME_VS_CORE_CLK_CTRL_MAX_CORE_CLK_1US_CYCLES_OFFSET_V4;
	}

	if (clk_1us_cycles > mask)
		return -EINVAL;

	err = ufshcd_dme_get(hba,
			     UIC_ARG_MIB(DME_VS_CORE_CLK_CTRL),
			     &core_clk_ctrl_reg);
	if (err)
		goto out;

	core_clk_ctrl_reg &= ~mask;
	core_clk_ctrl_reg |= clk_1us_cycles;
	core_clk_ctrl_reg <<= offset;

	/* Clear CORE_CLK_DIV_EN */
	core_clk_ctrl_reg &= ~DME_VS_CORE_CLK_CTRL_CORE_CLK_DIV_EN_BIT;

	err = ufshcd_dme_set(hba,
			     UIC_ARG_MIB(DME_VS_CORE_CLK_CTRL),
			     core_clk_ctrl_reg);

	/* UFS host controller V4.0.0 onwards needs to program
	 * PA_VS_CORE_CLK_40NS_CYCLES attribute per programmed frequency of
	 * unipro core clk of UFS host controller.
	 */
	if (!err && (host->hw_ver.major >= 4)) {
		if (clk_40ns_cycles > PA_VS_CORE_CLK_40NS_CYCLES_MASK)
			return -EINVAL;

		err = ufshcd_dme_get(hba,
				     UIC_ARG_MIB(PA_VS_CORE_CLK_40NS_CYCLES),
				     &clk_cycles);
		if (err)
			goto out;

		clk_cycles &= ~PA_VS_CORE_CLK_40NS_CYCLES_MASK;
		clk_cycles |= clk_40ns_cycles;

		err = ufshcd_dme_set(hba,
				     UIC_ARG_MIB(PA_VS_CORE_CLK_40NS_CYCLES),
				     clk_cycles);
	}
out:
	return err;
}

static int ufs_qcom_clk_scale_up_pre_change(struct ufs_hba *hba)
{
	struct ufs_qcom_host *host = ufshcd_get_variant(hba);
	struct ufs_pa_layer_attr *attr = &host->dev_req_params;
	int err = 0;

	if (!ufs_qcom_cap_qunipro(host))
		goto out;

	if (attr)
		__ufs_qcom_cfg_timers(hba, attr->gear_rx, attr->pwr_rx,
				      attr->hs_rate, false, true);

	err = ufs_qcom_set_dme_vs_core_clk_ctrl_max_freq_mode(hba);
out:
	return err;
}

static int ufs_qcom_clk_scale_up_post_change(struct ufs_hba *hba)
{
	unsigned long flags;

	spin_lock_irqsave(hba->host->host_lock, flags);
	hba->clk_gating.delay_ms = UFS_QCOM_CLK_GATING_DELAY_MS_PERF;
	spin_unlock_irqrestore(hba->host->host_lock, flags);

	return 0;
}

static int ufs_qcom_clk_scale_down_pre_change(struct ufs_hba *hba)
{
	struct ufs_qcom_host *host = ufshcd_get_variant(hba);
	int err;
	u32 core_clk_ctrl_reg;

	if (!ufs_qcom_cap_qunipro(host))
		return 0;

	err = ufshcd_dme_get(hba,
			    UIC_ARG_MIB(DME_VS_CORE_CLK_CTRL),
			    &core_clk_ctrl_reg);

	/* make sure CORE_CLK_DIV_EN is cleared */
	if (!err &&
	    (core_clk_ctrl_reg & DME_VS_CORE_CLK_CTRL_CORE_CLK_DIV_EN_BIT)) {
		core_clk_ctrl_reg &= ~DME_VS_CORE_CLK_CTRL_CORE_CLK_DIV_EN_BIT;
		err = ufshcd_dme_set(hba,
				    UIC_ARG_MIB(DME_VS_CORE_CLK_CTRL),
				    core_clk_ctrl_reg);
	}

	return err;
}

static int ufs_qcom_clk_scale_down_post_change(struct ufs_hba *hba)
{
	struct ufs_qcom_host *host = ufshcd_get_variant(hba);
	struct ufs_pa_layer_attr *attr = &host->dev_req_params;
	int err = 0;
	struct ufs_clk_info *clki;
	struct list_head *head = &hba->clk_list_head;
	u32 curr_freq = 0;
	unsigned long flags;

	spin_lock_irqsave(hba->host->host_lock, flags);
	hba->clk_gating.delay_ms = UFS_QCOM_CLK_GATING_DELAY_MS_PWR_SAVE;
	spin_unlock_irqrestore(hba->host->host_lock, flags);

	if (!ufs_qcom_cap_qunipro(host))
		return 0;

	if (attr)
		ufs_qcom_cfg_timers(hba, attr->gear_rx, attr->pwr_rx,
				    attr->hs_rate, false);

	list_for_each_entry(clki, head, list) {
		if (!IS_ERR_OR_NULL(clki->clk) &&
		    (!strcmp(clki->name, "core_clk_unipro"))) {
			curr_freq = clk_get_rate(clki->clk);
			break;
		}
	}

	switch (curr_freq) {
	case 37500000:
		err = ufs_qcom_set_dme_vs_core_clk_ctrl_clear_div(hba, 38, 2);
		break;
	case 75000000:
		err = ufs_qcom_set_dme_vs_core_clk_ctrl_clear_div(hba, 75, 3);
		break;
	default:
		err = -EINVAL;
		break;
	}

	return err;
}

static int ufs_qcom_clk_scale_notify(struct ufs_hba *hba,
		bool scale_up, enum ufs_notify_change_status status)
{
	struct ufs_qcom_host *host = ufshcd_get_variant(hba);
	struct ufs_pa_layer_attr *dev_req_params = &host->dev_req_params;
	int err = 0;

	if (status == PRE_CHANGE) {
		err = ufshcd_uic_hibern8_enter(hba);
		if (err)
			return err;
		if (scale_up)
			err = ufs_qcom_clk_scale_up_pre_change(hba);
		else
			err = ufs_qcom_clk_scale_down_pre_change(hba);
		if (err)
			ufshcd_uic_hibern8_exit(hba);

	} else {
		if (scale_up)
			err = ufs_qcom_clk_scale_up_post_change(hba);
		else
			err = ufs_qcom_clk_scale_down_post_change(hba);


		if (err || !dev_req_params) {
			ufshcd_uic_hibern8_exit(hba);
			goto out;
		}

		ufs_qcom_cfg_timers(hba,
				    dev_req_params->gear_rx,
				    dev_req_params->pwr_rx,
				    dev_req_params->hs_rate,
				    false);
		ufs_qcom_update_bus_bw_vote(host);
		ufshcd_uic_hibern8_exit(hba);
	}

	if (!err)
		atomic_set(&host->scale_up, scale_up);
out:
	return err;
}

void ufs_qcom_print_hw_debug_reg_all(struct ufs_hba *hba,
		void *priv, void (*print_fn)(struct ufs_hba *hba,
		int offset, int num_regs, const char *str, void *priv))
{
	u32 reg;
	struct ufs_qcom_host *host;

	if (unlikely(!hba)) {
		pr_err("%s: hba is NULL\n", __func__);
		return;
	}
	if (unlikely(!print_fn)) {
		dev_err(hba->dev, "%s: print_fn is NULL\n", __func__);
		return;
	}

	host = ufshcd_get_variant(hba);
	if (!(host->dbg_print_en & UFS_QCOM_DBG_PRINT_REGS_EN))
		return;

	reg = ufs_qcom_get_debug_reg_offset(host, UFS_UFS_DBG_RD_REG_OCSC);
	print_fn(hba, reg, 44, "UFS_UFS_DBG_RD_REG_OCSC ", priv);

	reg = ufshcd_readl(hba, REG_UFS_CFG1);
	reg |= UTP_DBG_RAMS_EN;
	ufshcd_writel(hba, reg, REG_UFS_CFG1);

	reg = ufs_qcom_get_debug_reg_offset(host, UFS_UFS_DBG_RD_EDTL_RAM);
	print_fn(hba, reg, 32, "UFS_UFS_DBG_RD_EDTL_RAM ", priv);

	reg = ufs_qcom_get_debug_reg_offset(host, UFS_UFS_DBG_RD_DESC_RAM);
	print_fn(hba, reg, 128, "UFS_UFS_DBG_RD_DESC_RAM ", priv);

	reg = ufs_qcom_get_debug_reg_offset(host, UFS_UFS_DBG_RD_PRDT_RAM);
	print_fn(hba, reg, 64, "UFS_UFS_DBG_RD_PRDT_RAM ", priv);

	/* clear bit 17 - UTP_DBG_RAMS_EN */
	ufshcd_rmwl(hba, UTP_DBG_RAMS_EN, 0, REG_UFS_CFG1);

	reg = ufs_qcom_get_debug_reg_offset(host, UFS_DBG_RD_REG_UAWM);
	print_fn(hba, reg, 4, "UFS_DBG_RD_REG_UAWM ", priv);

	reg = ufs_qcom_get_debug_reg_offset(host, UFS_DBG_RD_REG_UARM);
	print_fn(hba, reg, 4, "UFS_DBG_RD_REG_UARM ", priv);

	reg = ufs_qcom_get_debug_reg_offset(host, UFS_DBG_RD_REG_TXUC);
	print_fn(hba, reg, 48, "UFS_DBG_RD_REG_TXUC ", priv);

	reg = ufs_qcom_get_debug_reg_offset(host, UFS_DBG_RD_REG_RXUC);
	print_fn(hba, reg, 27, "UFS_DBG_RD_REG_RXUC ", priv);

	reg = ufs_qcom_get_debug_reg_offset(host, UFS_DBG_RD_REG_DFC);
	print_fn(hba, reg, 19, "UFS_DBG_RD_REG_DFC ", priv);

	reg = ufs_qcom_get_debug_reg_offset(host, UFS_DBG_RD_REG_TRLUT);
	print_fn(hba, reg, 34, "UFS_DBG_RD_REG_TRLUT ", priv);

	reg = ufs_qcom_get_debug_reg_offset(host, UFS_DBG_RD_REG_TMRLUT);
	print_fn(hba, reg, 9, "UFS_DBG_RD_REG_TMRLUT ", priv);
}

static void ufs_qcom_enable_test_bus(struct ufs_qcom_host *host)
{
	if (host->dbg_print_en & UFS_QCOM_DBG_PRINT_TEST_BUS_EN) {
		ufshcd_rmwl(host->hba, UFS_REG_TEST_BUS_EN,
				UFS_REG_TEST_BUS_EN, REG_UFS_CFG1);
		ufshcd_rmwl(host->hba, TEST_BUS_EN, TEST_BUS_EN, REG_UFS_CFG1);
	} else {
		ufshcd_rmwl(host->hba, UFS_REG_TEST_BUS_EN, 0, REG_UFS_CFG1);
		ufshcd_rmwl(host->hba, TEST_BUS_EN, 0, REG_UFS_CFG1);
	}
}

static void ufs_qcom_get_default_testbus_cfg(struct ufs_qcom_host *host)
{
	/* provide a legal default configuration */
	host->testbus.select_major = TSTBUS_UNIPRO;
	host->testbus.select_minor = 37;
}

static bool ufs_qcom_testbus_cfg_is_ok(struct ufs_qcom_host *host)
{
	if (host->testbus.select_major >= TSTBUS_MAX) {
		dev_err(host->hba->dev,
			"%s: UFS_CFG1[TEST_BUS_SEL} may not equal 0x%05X\n",
			__func__, host->testbus.select_major);
		return false;
	}

	return true;
}

/*
 * The caller of this function must make sure that the controller
 * is out of runtime suspend and appropriate clocks are enabled
 * before accessing.
 */
int ufs_qcom_testbus_config(struct ufs_qcom_host *host)
{
	int reg;
	int offset;
	u32 mask = TEST_BUS_SUB_SEL_MASK;
	unsigned long flags;
	struct ufs_hba *hba;

	if (!host)
		return -EINVAL;
	hba = host->hba;
	spin_lock_irqsave(hba->host->host_lock, flags);
	if (!ufs_qcom_testbus_cfg_is_ok(host))
		return -EPERM;

	switch (host->testbus.select_major) {
	case TSTBUS_UAWM:
		reg = UFS_TEST_BUS_CTRL_0;
		offset = 24;
		break;
	case TSTBUS_UARM:
		reg = UFS_TEST_BUS_CTRL_0;
		offset = 16;
		break;
	case TSTBUS_TXUC:
		reg = UFS_TEST_BUS_CTRL_0;
		offset = 8;
		break;
	case TSTBUS_RXUC:
		reg = UFS_TEST_BUS_CTRL_0;
		offset = 0;
		break;
	case TSTBUS_DFC:
		reg = UFS_TEST_BUS_CTRL_1;
		offset = 24;
		break;
	case TSTBUS_TRLUT:
		reg = UFS_TEST_BUS_CTRL_1;
		offset = 16;
		break;
	case TSTBUS_TMRLUT:
		reg = UFS_TEST_BUS_CTRL_1;
		offset = 8;
		break;
	case TSTBUS_OCSC:
		reg = UFS_TEST_BUS_CTRL_1;
		offset = 0;
		break;
	case TSTBUS_WRAPPER:
		reg = UFS_TEST_BUS_CTRL_2;
		offset = 16;
		break;
	case TSTBUS_COMBINED:
		reg = UFS_TEST_BUS_CTRL_2;
		offset = 8;
		break;
	case TSTBUS_UTP_HCI:
		reg = UFS_TEST_BUS_CTRL_2;
		offset = 0;
		break;
	case TSTBUS_UNIPRO:
		reg = UFS_UNIPRO_CFG;
		offset = 20;
		mask = 0xFFF;
		break;
	/*
	 * No need for a default case, since
	 * ufs_qcom_testbus_cfg_is_ok() checks that the configuration
	 * is legal
	 */
	}
	mask <<= offset;

	spin_unlock_irqrestore(hba->host->host_lock, flags);
	ufshcd_rmwl(host->hba, TEST_BUS_SEL,
		    (u32)host->testbus.select_major << 19,
		    REG_UFS_CFG1);
	ufshcd_rmwl(host->hba, mask,
		    (u32)host->testbus.select_minor << offset,
		    reg);
	ufs_qcom_enable_test_bus(host);
	/*
	 * Make sure the test bus configuration is
	 * committed before returning.
	 */
	mb();

	return 0;
}

static void ufs_qcom_testbus_read(struct ufs_hba *hba)
{
	ufshcd_dump_regs(hba, UFS_TEST_BUS, 4, "UFS_TEST_BUS ");
}

static void ufs_qcom_print_unipro_testbus(struct ufs_hba *hba)
{
	struct ufs_qcom_host *host = ufshcd_get_variant(hba);
	u32 *testbus = NULL;
	int i, nminor = 256, testbus_len = nminor * sizeof(u32);

	testbus = kmalloc(testbus_len, GFP_KERNEL);
	if (!testbus)
		return;

	host->testbus.select_major = TSTBUS_UNIPRO;
	for (i = 0; i < nminor; i++) {
		host->testbus.select_minor = i;
		ufs_qcom_testbus_config(host);
		testbus[i] = ufshcd_readl(hba, UFS_TEST_BUS);
	}
	print_hex_dump(KERN_ERR, "UNIPRO_TEST_BUS ", DUMP_PREFIX_OFFSET,
			16, 4, testbus, testbus_len, false);
	kfree(testbus);
}

static void ufs_qcom_print_utp_hci_testbus(struct ufs_hba *hba)
{
	struct ufs_qcom_host *host = ufshcd_get_variant(hba);
	u32 *testbus = NULL;
	int i, nminor = 32, testbus_len = nminor * sizeof(u32);

	testbus = kmalloc(testbus_len, GFP_KERNEL);
	if (!testbus)
		return;

	host->testbus.select_major = TSTBUS_UTP_HCI;
	for (i = 0; i < nminor; i++) {
		host->testbus.select_minor = i;
		ufs_qcom_testbus_config(host);
		testbus[i] = ufshcd_readl(hba, UFS_TEST_BUS);
	}
	print_hex_dump(KERN_ERR, "UTP_HCI_TEST_BUS ", DUMP_PREFIX_OFFSET,
			16, 4, testbus, testbus_len, false);
	kfree(testbus);
}

static void ufshcd_print_fsm_state(struct ufs_hba *hba)
{
	int err = 0, tx_fsm_val = 0, rx_fsm_val = 0;

	err = ufshcd_dme_get(hba,
			     UIC_ARG_MIB_SEL(MPHY_TX_FSM_STATE,
					     UIC_ARG_MPHY_TX_GEN_SEL_INDEX(0)),
			     &tx_fsm_val);
	dev_err(hba->dev, "%s: TX_FSM_STATE = %u, err = %d\n", __func__,
		tx_fsm_val, err);
	err = ufshcd_dme_get(hba,
			     UIC_ARG_MIB_SEL(MPHY_RX_FSM_STATE,
					     UIC_ARG_MPHY_RX_GEN_SEL_INDEX(0)),
			     &rx_fsm_val);
	dev_err(hba->dev, "%s: RX_FSM_STATE = %u, err = %d\n", __func__,
		rx_fsm_val, err);
}

static void ufs_qcom_dump_dbg_regs(struct ufs_hba *hba)
{
	struct ufs_qcom_host *host = ufshcd_get_variant(hba);
	struct phy *phy = host->generic_phy;

	host->err_occurred = true;

	ufshcd_dump_regs(hba, REG_UFS_SYS1CLK_1US, 16 * 4,
			 "HCI Vendor Specific Registers ");

	/* sleep a bit intermittently as we are dumping too much data */
	ufs_qcom_print_hw_debug_reg_all(hba, NULL, ufs_qcom_dump_regs_wrapper);

	if (in_task()) {
		usleep_range(1000, 1100);
		ufs_qcom_testbus_read(hba);
		usleep_range(1000, 1100);
		ufs_qcom_print_unipro_testbus(hba);
		usleep_range(1000, 1100);
		ufs_qcom_print_utp_hci_testbus(hba);
		usleep_range(1000, 1100);
		ufs_qcom_phy_dbg_register_dump(phy);
	}
	ufshcd_print_fsm_state(hba);
}

/*
 * ufs_qcom_parse_limits - read limits from DTS
 */
static void ufs_qcom_parse_limits(struct ufs_qcom_host *host)
{
	struct device_node *np = host->hba->dev->of_node;

	if (!np)
		return;

	host->limit_tx_hs_gear = UFS_QCOM_LIMIT_HSGEAR_TX;
	host->limit_rx_hs_gear = UFS_QCOM_LIMIT_HSGEAR_RX;
	host->limit_tx_pwm_gear = UFS_QCOM_LIMIT_PWMGEAR_TX;
	host->limit_rx_pwm_gear = UFS_QCOM_LIMIT_PWMGEAR_RX;
	host->limit_rate = UFS_QCOM_LIMIT_HS_RATE;
	host->limit_phy_submode = UFS_QCOM_LIMIT_PHY_SUBMODE;

	of_property_read_u32(np, "limit-tx-hs-gear", &host->limit_tx_hs_gear);
	of_property_read_u32(np, "limit-rx-hs-gear", &host->limit_rx_hs_gear);
	of_property_read_u32(np, "limit-tx-pwm-gear", &host->limit_tx_pwm_gear);
	of_property_read_u32(np, "limit-rx-pwm-gear", &host->limit_rx_pwm_gear);
	of_property_read_u32(np, "limit-rate", &host->limit_rate);
	of_property_read_u32(np, "limit-phy-submode", &host->limit_phy_submode);
}

/*
 * ufs_qcom_parse_lpm - read from DTS whether LPM modes should be disabled.
 */
static void ufs_qcom_parse_lpm(struct ufs_qcom_host *host)
{
	struct device_node *node = host->hba->dev->of_node;

	host->disable_lpm = of_property_read_bool(node, "qcom,disable-lpm");
	if (host->disable_lpm)
		dev_info(host->hba->dev, "(%s) All LPM is disabled\n",
			 __func__);
}

/**
 * ufs_qcom_device_reset() - toggle the (optional) device reset line
 * @hba: per-adapter instance
 *
 * Toggles the (optional) reset line to reset the attached device.
 */
static void ufs_qcom_device_reset(struct ufs_hba *hba)
{
	struct ufs_qcom_host *host = ufshcd_get_variant(hba);

	/* reset gpio is optional */
	if (!host->device_reset)
		return;

	/*
	 * The UFS device shall detect reset pulses of 1us, sleep for 10us to
	 * be on the safe side.
	 */
	gpiod_set_value_cansleep(host->device_reset, 1);
	usleep_range(10, 15);

	gpiod_set_value_cansleep(host->device_reset, 0);
	usleep_range(10, 15);
}

#if IS_ENABLED(CONFIG_DEVFREQ_GOV_SIMPLE_ONDEMAND)
static void ufs_qcom_config_scaling_param(struct ufs_hba *hba,
					  struct devfreq_dev_profile *p,
					  void *data)
{
	static struct devfreq_simple_ondemand_data *d;

	if (!data)
		return;

	d = (struct devfreq_simple_ondemand_data *)data;
	p->polling_ms = 60;
	d->upthreshold = 70;
	d->downdifferential = 5;
}
#else
static void ufs_qcom_config_scaling_param(struct ufs_hba *hba,
					  struct devfreq_dev_profile *p,
					  void *data)
{
}
#endif

/**
 * struct ufs_hba_qcom_vops - UFS QCOM specific variant operations
 *
 * The variant operations configure the necessary controller and PHY
 * handshake during initialization.
 */
static const struct ufs_hba_variant_ops ufs_hba_qcom_vops = {
	.name                   = "qcom",
	.init                   = ufs_qcom_init,
	.exit                   = ufs_qcom_exit,
	.get_ufs_hci_version	= ufs_qcom_get_ufs_hci_version,
	.clk_scale_notify	= ufs_qcom_clk_scale_notify,
	.setup_clocks           = ufs_qcom_setup_clocks,
	.hce_enable_notify      = ufs_qcom_hce_enable_notify,
	.link_startup_notify    = ufs_qcom_link_startup_notify,
	.pwr_change_notify	= ufs_qcom_pwr_change_notify,
	.apply_dev_quirks	= ufs_qcom_apply_dev_quirks,
	.suspend		= ufs_qcom_suspend,
	.resume			= ufs_qcom_resume,
	.dbg_register_dump	= ufs_qcom_dump_dbg_regs,
	.device_reset		= ufs_qcom_device_reset,
	.config_scaling_param = ufs_qcom_config_scaling_param,
	.setup_xfer_req         = ufs_qcom_qos,
};

/**
 * QCOM specific sysfs group and nodes
 */
static ssize_t err_state_show(struct device *dev,
			struct device_attribute *attr, char *buf)
{
	struct ufs_hba *hba = dev_get_drvdata(dev);
	struct ufs_qcom_host *host = ufshcd_get_variant(hba);

	return scnprintf(buf, PAGE_SIZE, "%d\n", !!host->err_occurred);
}

static DEVICE_ATTR_RO(err_state);

static ssize_t power_mode_show(struct device *dev,
			struct device_attribute *attr, char *buf)
{
	struct ufs_hba *hba = dev_get_drvdata(dev);
	static const char * const names[] = {
		"INVALID MODE",
		"FAST MODE",
		"SLOW MODE",
		"INVALID MODE",
		"FASTAUTO MODE",
		"SLOWAUTO MODE",
		"INVALID MODE",
	};

	/* Print current power info */
	return scnprintf(buf, PAGE_SIZE,
		"[Rx,Tx]: Gear[%d,%d], Lane[%d,%d], PWR[%s,%s], Rate-%c\n",
		hba->pwr_info.gear_rx, hba->pwr_info.gear_tx,
		hba->pwr_info.lane_rx, hba->pwr_info.lane_tx,
		names[hba->pwr_info.pwr_rx],
		names[hba->pwr_info.pwr_tx],
		hba->pwr_info.hs_rate == PA_HS_MODE_B ? 'B' : 'A');
}

static DEVICE_ATTR_RO(power_mode);

static ssize_t bus_speed_mode_show(struct device *dev,
			struct device_attribute *attr, char *buf)
{
	struct ufs_hba *hba = dev_get_drvdata(dev);
	struct ufs_qcom_host *host = ufshcd_get_variant(hba);

	return scnprintf(buf, PAGE_SIZE, "%d\n",
			 !!atomic_read(&host->scale_up));
}

static DEVICE_ATTR_RO(bus_speed_mode);

static ssize_t clk_status_show(struct device *dev,
			struct device_attribute *attr, char *buf)
{
	struct ufs_hba *hba = dev_get_drvdata(dev);
	struct ufs_qcom_host *host = ufshcd_get_variant(hba);

	return scnprintf(buf, PAGE_SIZE, "%d\n",
			 !!atomic_read(&host->clks_on));
}

static DEVICE_ATTR_RO(clk_status);

static unsigned int ufs_qcom_gec(struct ufs_hba *hba,
				 struct ufs_err_reg_hist *err_hist,
				 char *err_name)
{
	unsigned long flags;
	int i, cnt_err = 0;

	spin_lock_irqsave(hba->host->host_lock, flags);
	for (i = 0; i < UFS_ERR_REG_HIST_LENGTH; i++) {
		int p = (i + err_hist->pos) % UFS_ERR_REG_HIST_LENGTH;

		if (err_hist->tstamp[p] == 0)
			continue;
		dev_err(hba->dev, "%s[%d] = 0x%x at %lld us\n", err_name, p,
			err_hist->reg[p], ktime_to_us(err_hist->tstamp[p]));

		++cnt_err;
	}

	spin_unlock_irqrestore(hba->host->host_lock, flags);
	return cnt_err;
}

static ssize_t err_count_show(struct device *dev,
			struct device_attribute *attr, char *buf)
{
	struct ufs_hba *hba = dev_get_drvdata(dev);

	return scnprintf(buf, PAGE_SIZE,
			 "%s: %d\n%s: %d\n%s: %d\n",
			 "pa_err_cnt_total",
			 ufs_qcom_gec(hba, &hba->ufs_stats.pa_err,
				      "pa_err_cnt_total"),
			 "dl_err_cnt_total",
			 ufs_qcom_gec(hba, &hba->ufs_stats.dl_err,
				      "dl_err_cnt_total"),
			 "dme_err_cnt",
			 ufs_qcom_gec(hba, &hba->ufs_stats.dme_err,
				      "dme_err_cnt"));
}

static DEVICE_ATTR_RO(err_count);

static struct attribute *ufs_qcom_sysfs_attrs[] = {
	&dev_attr_err_state.attr,
	&dev_attr_power_mode.attr,
	&dev_attr_bus_speed_mode.attr,
	&dev_attr_clk_status.attr,
	&dev_attr_err_count.attr,
	NULL
};

static const struct attribute_group ufs_qcom_sysfs_group = {
	.name = "qcom",
	.attrs = ufs_qcom_sysfs_attrs,
};

static int ufs_qcom_init_sysfs(struct ufs_hba *hba)
{
	int ret;

	ret = sysfs_create_group(&hba->dev->kobj, &ufs_qcom_sysfs_group);
	if (ret)
		dev_err(hba->dev, "%s: Failed to create qcom sysfs group (err = %d)\n",
				 __func__, ret);

	return ret;
}

/**
 * ufs_qcom_probe - probe routine of the driver
 * @pdev: pointer to Platform device handle
 *
 * Return zero for success and non-zero for failure
 */
static int ufs_qcom_probe(struct platform_device *pdev)
{
	int err;
	struct device *dev = &pdev->dev;
	struct device_node *np = dev->of_node;

	/*
	 * On qcom platforms, bootdevice is the primary storage
	 * device. This device can either be eMMC or UFS.
	 * The type of device connected is detected at runtime.
	 * So, if an eMMC device is connected, and this function
	 * is invoked, it would turn-off the regulator if it detects
	 * that the storage device is not ufs.
	 * These regulators are turned ON by the bootloaders & turning
	 * them off without sending PON may damage the connected device.
	 * Hence, check for the connected device early-on & don't turn-off
	 * the regulators.
	 */
	if (of_property_read_bool(np, "non-removable") &&
	    strlen(android_boot_dev) &&
	    strcmp(android_boot_dev, dev_name(dev)))
		return -ENODEV;

	/* Perform generic probe */
	err = ufshcd_pltfrm_init(pdev, &ufs_hba_qcom_vops);
	if (err)
		dev_err(dev, "ufshcd_pltfrm_init() failed %d\n", err);

	return err;
}

/**
 * ufs_qcom_remove - set driver_data of the device to NULL
 * @pdev: pointer to platform device handle
 *
 * Always returns 0
 */
static int ufs_qcom_remove(struct platform_device *pdev)
{
	struct ufs_hba *hba =  platform_get_drvdata(pdev);
	struct ufs_qcom_host *host = ufshcd_get_variant(hba);
	struct ufs_qcom_qos_req *r = host->ufs_qos;
	struct qos_cpu_group *qcg = r->qcg;
	int i;

	pm_runtime_get_sync(&(pdev)->dev);
	for (i = 0; i < r->num_groups; i++, qcg++)
		remove_group_qos(qcg);
	ufshcd_remove(hba);
	return 0;
}

static const struct of_device_id ufs_qcom_of_match[] = {
	{ .compatible = "qcom,ufshc"},
	{},
};
MODULE_DEVICE_TABLE(of, ufs_qcom_of_match);

#ifdef CONFIG_ACPI
static const struct acpi_device_id ufs_qcom_acpi_match[] = {
	{ "QCOM24A5" },
	{ },
};
MODULE_DEVICE_TABLE(acpi, ufs_qcom_acpi_match);
#endif

static const struct dev_pm_ops ufs_qcom_pm_ops = {
	.suspend	= ufshcd_pltfrm_suspend,
	.resume		= ufshcd_pltfrm_resume,
	.runtime_suspend = ufshcd_pltfrm_runtime_suspend,
	.runtime_resume  = ufshcd_pltfrm_runtime_resume,
	.runtime_idle    = ufshcd_pltfrm_runtime_idle,
};

static struct platform_driver ufs_qcom_pltform = {
	.probe	= ufs_qcom_probe,
	.remove	= ufs_qcom_remove,
	.shutdown = ufshcd_pltfrm_shutdown,
	.driver	= {
		.name	= "ufshcd-qcom",
		.pm	= &ufs_qcom_pm_ops,
		.of_match_table = of_match_ptr(ufs_qcom_of_match),
		.acpi_match_table = ACPI_PTR(ufs_qcom_acpi_match),
	},
};
module_platform_driver(ufs_qcom_pltform);

MODULE_LICENSE("GPL v2");<|MERGE_RESOLUTION|>--- conflicted
+++ resolved
@@ -1641,12 +1641,10 @@
 	if (hba->dev_info.wmanufacturerid == UFS_VENDOR_WDC)
 		hba->dev_quirks |= UFS_DEVICE_QUIRK_HOST_PA_TACTIVATE;
 
-<<<<<<< HEAD
 	ufshcd_parse_pm_levels(hba);
-=======
+
 	if (hba->dev_info.wmanufacturerid == UFS_VENDOR_MICRON)
 		hba->dev_quirks |= UFS_DEVICE_QUIRK_DELAY_BEFORE_LPM;
->>>>>>> 228eb8ba
 
 	return err;
 }
