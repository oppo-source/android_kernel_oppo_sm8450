--- conflicted
+++ resolved
@@ -17,11 +17,7 @@
 	  Subsystem (AOSS) using Qualcomm Messaging Protocol (QMP).
 
 config QCOM_COMMAND_DB
-<<<<<<< HEAD
 	tristate "Qualcomm Technologies, Inc. Command DB driver"
-=======
-	tristate "Qualcomm Command DB"
->>>>>>> 561eb836
 	depends on ARCH_QCOM || COMPILE_TEST
 	depends on OF_RESERVED_MEM
 	help
@@ -30,7 +26,6 @@
 	  resource on a RPM-hardened platform must use this database to get
 	  SoC specific identifier and information for the shared resources.
 
-<<<<<<< HEAD
 config QCOM_CPUSS_SLEEP_STATS
 	tristate "Qualcomm Technologies, Inc. (QTI) CPUSS sleep stats driver"
 	depends on DEBUG_FS
@@ -80,7 +75,7 @@
 	  virtual machines, to request and lend memory from and to VMs
 	  respectively.
 	  If unsure, say N
-=======
+
 config QCOM_CPR
 	tristate "QCOM Core Power Reduction (CPR) support"
 	depends on ARCH_QCOM && HAS_IOMEM
@@ -96,7 +91,6 @@
 
 	  To compile this driver as a module, choose M here: the module will
 	  be called qcom-cpr
->>>>>>> 561eb836
 
 config QCOM_GENI_SE
 	tristate "QCOM GENI Serial Engine Driver"
