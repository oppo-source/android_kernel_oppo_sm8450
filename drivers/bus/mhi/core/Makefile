obj-$(CONFIG_MHI_BUS) += mhi.o

mhi-y := init.o main.o pm.o boot.o
<<<<<<< HEAD
mhi-$(CONFIG_MHI_BUS_MISC) += misc.o
=======
mhi-$(CONFIG_MHI_BUS_DEBUG) += debugfs.o
>>>>>>> 561eb836
<|MERGE_RESOLUTION|>--- conflicted
+++ resolved
@@ -1,8 +1,5 @@
 obj-$(CONFIG_MHI_BUS) += mhi.o
 
 mhi-y := init.o main.o pm.o boot.o
-<<<<<<< HEAD
 mhi-$(CONFIG_MHI_BUS_MISC) += misc.o
-=======
-mhi-$(CONFIG_MHI_BUS_DEBUG) += debugfs.o
->>>>>>> 561eb836
+mhi-$(CONFIG_MHI_BUS_DEBUG) += debugfs.o