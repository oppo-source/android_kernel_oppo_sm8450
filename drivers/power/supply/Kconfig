--- conflicted
+++ resolved
@@ -789,8 +789,6 @@
 	  This driver can also be built as a module. If so, the module will be
 	  called rn5t618_power.
 
-<<<<<<< HEAD
-=======
 config CHARGER_BQ256XX
 	tristate "TI BQ256XX battery charger driver"
 	depends on I2C
@@ -802,7 +800,6 @@
 	  charge management and system power path management devices for single
 	  cell Li-ion and Li-polymer batteries.
 
->>>>>>> a3322986
 source "drivers/power/supply/qcom/Kconfig"
 
 endif # POWER_SUPPLY