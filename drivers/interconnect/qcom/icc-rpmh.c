// SPDX-License-Identifier: GPL-2.0
/*
 * Copyright (c) 2020-2021, The Linux Foundation. All rights reserved.
 */

#include <linux/clk.h>
#include <linux/interconnect.h>
#include <linux/interconnect-provider.h>
#include <linux/module.h>
#include <linux/of.h>
#include <linux/of_platform.h>
#include <linux/slab.h>

#include "bcm-voter.h"
#include "icc-debug.h"
#include "icc-rpmh.h"
#include "qnoc-qos.h"

static LIST_HEAD(qnoc_probe_list);
static DEFINE_MUTEX(probe_list_lock);

/**
 * qcom_icc_pre_aggregate - cleans up stale values from prior icc_set
 * @node: icc node to operate on
 */
void qcom_icc_pre_aggregate(struct icc_node *node)
{
	size_t i;
	struct qcom_icc_node *qn;

	qn = node->data;

	for (i = 0; i < QCOM_ICC_NUM_BUCKETS; i++) {
		qn->sum_avg[i] = 0;
		qn->max_peak[i] = 0;
		qn->perf_mode[i] = false;
	}
}
EXPORT_SYMBOL_GPL(qcom_icc_pre_aggregate);

/**
 * qcom_icc_aggregate - aggregate bw for buckets indicated by tag
 * @node: node to aggregate
 * @tag: tag to indicate which buckets to aggregate
 * @avg_bw: new bw to sum aggregate
 * @peak_bw: new bw to max aggregate
 * @agg_avg: existing aggregate avg bw val
 * @agg_peak: existing aggregate peak bw val
 */
int qcom_icc_aggregate(struct icc_node *node, u32 tag, u32 avg_bw,
		       u32 peak_bw, u32 *agg_avg, u32 *agg_peak)
{
	size_t i;
	struct qcom_icc_node *qn;
	struct qcom_icc_provider *qp;

	qn = node->data;
	qp = to_qcom_provider(node->provider);

	if (!tag)
		tag = QCOM_ICC_TAG_ALWAYS;

	for (i = 0; i < QCOM_ICC_NUM_BUCKETS; i++) {
		if (tag & BIT(i)) {
			qn->sum_avg[i] += avg_bw;
			qn->max_peak[i] = max_t(u32, qn->max_peak[i], peak_bw);
			if (tag & QCOM_ICC_TAG_PERF_MODE && (avg_bw || peak_bw))
				qn->perf_mode[i] = true;
		}
	}

	*agg_avg += avg_bw;
	*agg_peak = max_t(u32, *agg_peak, peak_bw);

	for (i = 0; i < qn->num_bcms; i++)
		qcom_icc_bcm_voter_add(qp->voters[qn->bcms[i]->voter_idx],
				       qn->bcms[i]);

	return 0;
}
EXPORT_SYMBOL_GPL(qcom_icc_aggregate);

int qcom_icc_aggregate_stub(struct icc_node *node, u32 tag, u32 avg_bw,
			    u32 peak_bw, u32 *agg_avg, u32 *agg_peak)
{
	return 0;
}
EXPORT_SYMBOL(qcom_icc_aggregate_stub);

/**
 * qcom_icc_set - set the constraints based on path
 * @src: source node for the path to set constraints on
 * @dst: destination node for the path to set constraints on
 *
 * Return: 0 on success, or an error code otherwise
 */
int qcom_icc_set(struct icc_node *src, struct icc_node *dst)
{
	struct qcom_icc_provider *qp;
	struct qcom_icc_node *qn;
	struct icc_node *node;
	int i, ret = 0;

	if (!src)
		node = dst;
	else
		node = src;

	qp = to_qcom_provider(node->provider);
	qn = node->data;

	qn->sum_avg[QCOM_ICC_BUCKET_AMC] = max_t(u64, qn->sum_avg[QCOM_ICC_BUCKET_AMC],
						 node->avg_bw);
	qn->max_peak[QCOM_ICC_BUCKET_AMC] = max_t(u64, qn->max_peak[QCOM_ICC_BUCKET_AMC],
						  node->peak_bw);

	for (i = 0; i < qp->num_voters; i++)
		qcom_icc_bcm_voter_commit(qp->voters[i]);

	/* Defer setting QoS until the first non-zero bandwidth request. */
	if (qn && qn->qosbox && !qn->qosbox->initialized &&
	    (node->avg_bw || node->peak_bw)) {
		ret = clk_bulk_prepare_enable(qp->num_clks, qp->clks);
		if (ret) {
			pr_err("%s: Clock enable failed for node %s\n",
				__func__, node->name);
			return ret;
		}

		qn->noc_ops->set_qos(qn);
		clk_bulk_disable_unprepare(qp->num_clks, qp->clks);
		qn->qosbox->initialized = true;
	}

	return ret;
}
EXPORT_SYMBOL_GPL(qcom_icc_set);

int qcom_icc_set_stub(struct icc_node *src, struct icc_node *dst)
{
	return 0;
}
EXPORT_SYMBOL(qcom_icc_set_stub);

int qcom_icc_get_bw_stub(struct icc_node *node, u32 *avg, u32 *peak)
{
	*avg = 0;
	*peak = 0;

	return 0;
}
EXPORT_SYMBOL(qcom_icc_get_bw_stub);

struct icc_node_data *qcom_icc_xlate_extended(struct of_phandle_args *spec, void *data)
{
	struct icc_node_data *ndata;
	struct icc_node *node;

	node = of_icc_xlate_onecell(spec, data);
	if (IS_ERR(node))
		return ERR_CAST(node);

	ndata = kzalloc(sizeof(*ndata), GFP_KERNEL);
	if (!ndata)
		return ERR_PTR(-ENOMEM);

	ndata->node = node;

	if (spec->args_count == 2)
		ndata->tag = spec->args[1];

	if (spec->args_count > 2)
		pr_warn("%pOF: Too many arguments, path tag is not parsed\n", spec->np);

	return ndata;
}
EXPORT_SYMBOL_GPL(qcom_icc_xlate_extended);

/**
 * qcom_icc_bcm_init - populates bcm aux data and connect qnodes
 * @bcm: bcm to be initialized
 * @dev: associated provider device
 *
 * Return: 0 on success, or an error code otherwise
 */
int qcom_icc_bcm_init(struct qcom_icc_bcm *bcm, struct device *dev)
{
	struct qcom_icc_node *qn;
	const struct bcm_db *data;
	size_t data_count;
	int i;

	/* BCM is already initialised*/
	if (bcm->addr)
		return 0;

	bcm->addr = cmd_db_read_addr(bcm->name);
	if (!bcm->addr) {
		dev_err(dev, "%s could not find RPMh address\n",
			bcm->name);
		return -EINVAL;
	}

	data = cmd_db_read_aux_data(bcm->name, &data_count);
	if (IS_ERR(data)) {
		dev_err(dev, "%s command db read error (%ld)\n",
			bcm->name, PTR_ERR(data));
		return PTR_ERR(data);
	}
	if (!data_count) {
		dev_err(dev, "%s command db missing or partial aux data\n",
			bcm->name);
		return -EINVAL;
	}

	bcm->aux_data.unit = max_t(u32, 1, le32_to_cpu(data->unit));
	bcm->aux_data.width = max_t(u16, 1, le16_to_cpu(data->width));
	bcm->aux_data.vcd = data->vcd;
	bcm->aux_data.reserved = data->reserved;
	INIT_LIST_HEAD(&bcm->list);
	INIT_LIST_HEAD(&bcm->ws_list);

	if (!bcm->vote_scale)
		bcm->vote_scale = 1000;

	/* Link Qnodes to their respective BCMs */
	for (i = 0; i < bcm->num_nodes; i++) {
		qn = bcm->nodes[i];
		qn->bcms[qn->num_bcms] = bcm;
		qn->num_bcms++;
	}

	return 0;
}
EXPORT_SYMBOL_GPL(qcom_icc_bcm_init);

static bool bcm_needs_qos_proxy(struct qcom_icc_bcm *bcm)
{
	int i;

	if (bcm->voter_idx == 0)
		for (i = 0; i < bcm->num_nodes; i++)
			if (bcm->nodes[i]->qosbox)
				return true;

	return false;
}

static int enable_qos_deps(struct qcom_icc_provider *qp)
{
	struct qcom_icc_bcm *bcm;
	struct bcm_voter *voter;
	bool keepalive;
	int ret, i;

	for (i = 0; i < qp->num_bcms; i++) {
		bcm = qp->bcms[i];
		if (bcm_needs_qos_proxy(bcm)) {
			keepalive = bcm->keepalive;
			bcm->keepalive = true;

			voter = qp->voters[bcm->voter_idx];
			qcom_icc_bcm_voter_add(voter, bcm);
			ret = qcom_icc_bcm_voter_commit(voter);

			bcm->keepalive = keepalive;

			if (ret) {
				dev_err(qp->dev, "failed to vote BW to %s for QoS\n",
					bcm->name);
				return ret;
			}
		}
	}

	ret = clk_bulk_prepare_enable(qp->num_clks, qp->clks);
	if (ret) {
		dev_err(qp->dev, "failed to enable clocks for QoS\n");
		return ret;
	}

	return 0;
}

static void disable_qos_deps(struct qcom_icc_provider *qp)
{
	struct qcom_icc_bcm *bcm;
	struct bcm_voter *voter;
	int i;

	clk_bulk_disable_unprepare(qp->num_clks, qp->clks);

	for (i = 0; i < qp->num_bcms; i++) {
		bcm = qp->bcms[i];
		if (bcm_needs_qos_proxy(bcm)) {
			voter = qp->voters[bcm->voter_idx];
			qcom_icc_bcm_voter_add(voter, bcm);
			qcom_icc_bcm_voter_commit(voter);
		}
	}
}

static struct regmap *qcom_icc_rpmh_map(struct platform_device *pdev,
					const struct qcom_icc_desc *desc)
{
	void __iomem *base;
	struct resource *res;
	struct device *dev = &pdev->dev;

	res = platform_get_resource(pdev, IORESOURCE_MEM, 0);
	if (!res)
		return NULL;

	base = devm_ioremap_resource(dev, res);
	if (IS_ERR(base))
		return ERR_CAST(base);

	return devm_regmap_init_mmio(dev, base, desc->config);
}

int qcom_icc_rpmh_probe(struct platform_device *pdev)
{
	const struct qcom_icc_desc *desc;
	struct icc_onecell_data *data;
	struct icc_provider *provider;
	struct qcom_icc_node **qnodes;
	struct qcom_icc_provider *qp;
	struct icc_node *node;
	size_t num_nodes, i;
	int ret;

	desc = of_device_get_match_data(&pdev->dev);
	if (!desc)
		return -EINVAL;

	qnodes = desc->nodes;
	num_nodes = desc->num_nodes;

	qp = devm_kzalloc(&pdev->dev, sizeof(*qp), GFP_KERNEL);
	if (!qp)
		return -ENOMEM;

	data = devm_kcalloc(&pdev->dev, num_nodes, sizeof(*node), GFP_KERNEL);
	if (!data)
		return -ENOMEM;

	provider = &qp->provider;
	provider->dev = &pdev->dev;
	provider->set = qcom_icc_set_stub;
	provider->pre_aggregate = qcom_icc_pre_aggregate;
	provider->aggregate = qcom_icc_aggregate_stub;
	provider->xlate = of_icc_xlate_onecell;
	INIT_LIST_HEAD(&provider->nodes);
	provider->data = data;
	provider->get_bw = qcom_icc_get_bw_stub;

	qp->dev = &pdev->dev;
	qp->bcms = desc->bcms;
	qp->num_bcms = desc->num_bcms;

	qp->num_voters = desc->num_voters;
	qp->voters = devm_kcalloc(&pdev->dev, qp->num_voters,
				  sizeof(*qp->voters), GFP_KERNEL);

	if (!qp->voters)
		return -ENOMEM;

	for (i = 0; i < qp->num_voters; i++) {
		qp->voters[i] = of_bcm_voter_get(qp->dev, desc->voters[i]);
		if (IS_ERR(qp->voters[i]))
			return PTR_ERR(qp->voters[i]);
	}

	qp->regmap = qcom_icc_rpmh_map(pdev, desc);
	if (IS_ERR(qp->regmap))
		return PTR_ERR(qp->regmap);

	ret = icc_provider_add(provider);
	if (ret) {
		dev_err(&pdev->dev, "error adding interconnect provider\n");
		return ret;
	}

	qp->num_clks = devm_clk_bulk_get_all(qp->dev, &qp->clks);
	if (qp->num_clks < 0)
		return qp->num_clks;

	for (i = 0; i < qp->num_bcms; i++)
		qcom_icc_bcm_init(qp->bcms[i], &pdev->dev);

	ret = enable_qos_deps(qp);
	if (ret)
		return ret;

	for (i = 0; i < num_nodes; i++) {
		size_t j;

		if (!qnodes[i])
			continue;

		qnodes[i]->regmap = dev_get_regmap(qp->dev, NULL);

		node = icc_node_create(qnodes[i]->id);
		if (IS_ERR(node)) {
			ret = PTR_ERR(node);
			dev_err(&pdev->dev, "error creating node %d\n", ret);
			goto err;
		}

		if (qnodes[i]->qosbox) {
			qnodes[i]->noc_ops->set_qos(qnodes[i]);
			qnodes[i]->qosbox->initialized = true;
		}

		node->name = qnodes[i]->name;
		node->data = qnodes[i];
		icc_node_add(node, provider);

		dev_dbg(&pdev->dev, "registered node %pK %s %d\n", node,
			qnodes[i]->name, node->id);

		/* populate links */
		for (j = 0; j < qnodes[i]->num_links; j++)
			icc_link_create(node, qnodes[i]->links[j]);

		data->nodes[i] = node;
	}
	data->num_nodes = num_nodes;

	disable_qos_deps(qp);

	platform_set_drvdata(pdev, qp);

	provider->set = qcom_icc_set;
	provider->aggregate = qcom_icc_aggregate;

	qcom_icc_debug_register(provider);

	mutex_lock(&probe_list_lock);
	list_add_tail(&qp->probe_list, &qnoc_probe_list);
	mutex_unlock(&probe_list_lock);

	return ret;
err:
	list_for_each_entry(node, &provider->nodes, node_list) {
		icc_node_del(node);
		icc_node_destroy(node->id);
	}

	clk_bulk_disable_unprepare(qp->num_clks, qp->clks);
	clk_bulk_put_all(qp->num_clks, qp->clks);

	icc_provider_del(provider);

	return ret;
}
EXPORT_SYMBOL(qcom_icc_rpmh_probe);

int qcom_icc_rpmh_remove(struct platform_device *pdev)
{
	struct qcom_icc_provider *qp = platform_get_drvdata(pdev);
	struct icc_provider *provider = &qp->provider;
	struct icc_node *n;

	qcom_icc_debug_unregister(provider);

	list_for_each_entry(n, &provider->nodes, node_list) {
		icc_node_del(n);
		icc_node_destroy(n->id);
	}

	clk_bulk_put_all(qp->num_clks, qp->clks);

	return icc_provider_del(provider);
}
EXPORT_SYMBOL(qcom_icc_rpmh_remove);

void qcom_icc_rpmh_sync_state(struct device *dev)
{
	struct platform_device *pdev = to_platform_device(dev);
	const struct of_device_id *oft = dev->driver->of_match_table;
	struct qcom_icc_provider *qp = platform_get_drvdata(pdev);
	struct qcom_icc_bcm *bcm;
	struct bcm_voter *voter;
	static int probe_count;
	int num_providers;

	for (num_providers = 0; oft[num_providers].data; num_providers++)
		;

	mutex_lock(&probe_list_lock);
	probe_count++;

	if (probe_count < num_providers) {
		mutex_unlock(&probe_list_lock);
		return;
	}

	list_for_each_entry(qp, &qnoc_probe_list, probe_list) {
		int i;

		for (i = 0; i < qp->num_voters; i++)
			qcom_icc_bcm_voter_clear_init(qp->voters[i]);

		for (i = 0; i < qp->num_bcms; i++) {
			bcm = qp->bcms[i];
<<<<<<< HEAD
			if (!bcm->keepalive)
				continue;

			voter = qp->voters[bcm->voter_idx];
			qcom_icc_bcm_voter_add(voter, bcm);
			qcom_icc_bcm_voter_commit(voter);
=======
			if (bcm->keepalive || bcm->keepalive_early) {
				bcm->keepalive_early = false;

				voter = qp->voters[bcm->voter_idx];
				qcom_icc_bcm_voter_add(voter, bcm);
				qcom_icc_bcm_voter_commit(voter);
			}
>>>>>>> d7a52a7b
		}
	}

	mutex_unlock(&probe_list_lock);
}
EXPORT_SYMBOL(qcom_icc_rpmh_sync_state);

MODULE_LICENSE("GPL v2");<|MERGE_RESOLUTION|>--- conflicted
+++ resolved
@@ -504,14 +504,6 @@
 
 		for (i = 0; i < qp->num_bcms; i++) {
 			bcm = qp->bcms[i];
-<<<<<<< HEAD
-			if (!bcm->keepalive)
-				continue;
-
-			voter = qp->voters[bcm->voter_idx];
-			qcom_icc_bcm_voter_add(voter, bcm);
-			qcom_icc_bcm_voter_commit(voter);
-=======
 			if (bcm->keepalive || bcm->keepalive_early) {
 				bcm->keepalive_early = false;
 
@@ -519,7 +511,6 @@
 				qcom_icc_bcm_voter_add(voter, bcm);
 				qcom_icc_bcm_voter_commit(voter);
 			}
->>>>>>> d7a52a7b
 		}
 	}
 
