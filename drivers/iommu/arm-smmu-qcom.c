--- conflicted
+++ resolved
@@ -29,7 +29,6 @@
 		smr = arm_smmu_gr0_read(smmu, ARM_SMMU_GR0_SMR(i));
 		s2cr = arm_smmu_gr0_read(smmu, ARM_SMMU_GR0_S2CR(i));
 
-<<<<<<< HEAD
 		smmu->smrs[i].mask = FIELD_GET(ARM_SMMU_SMR_MASK, smr);
 		smmu->smrs[i].id = FIELD_GET(ARM_SMMU_SMR_ID, smr);
 		if (smmu->features & ARM_SMMU_FEAT_EXIDS)
@@ -42,20 +41,6 @@
 		smmu->s2crs[i].type = FIELD_GET(ARM_SMMU_S2CR_TYPE, s2cr);
 		smmu->s2crs[i].privcfg = FIELD_GET(ARM_SMMU_S2CR_PRIVCFG, s2cr);
 		smmu->s2crs[i].cbndx = FIELD_GET(ARM_SMMU_S2CR_CBNDX, s2cr);
-=======
-		smmu->smrs[i].mask = FIELD_GET(SMR_MASK, smr);
-		smmu->smrs[i].id = FIELD_GET(SMR_ID, smr);
-		if (smmu->features & ARM_SMMU_FEAT_EXIDS)
-			smmu->smrs[i].valid = FIELD_GET(S2CR_EXIDVALID, s2cr);
-		else
-			smmu->smrs[i].valid = FIELD_GET(SMR_VALID, smr);
-
-		smmu->s2crs[i].group = NULL;
-		smmu->s2crs[i].count = 0;
-		smmu->s2crs[i].type = FIELD_GET(S2CR_TYPE, s2cr);
-		smmu->s2crs[i].privcfg = FIELD_GET(S2CR_PRIVCFG, s2cr);
-		smmu->s2crs[i].cbndx = FIELD_GET(S2CR_CBNDX, s2cr);
->>>>>>> 0070b55b
 
 		if (!smmu->smrs[i].valid)
 			continue;
@@ -258,11 +243,7 @@
 	u32 tbu_inv_pending = 0, tbu_sync_pending = 0;
 	u32 tbu_inv_acked = 0, tbu_sync_acked = 0;
 	u32 tcu_inv_pending = 0, tcu_sync_pending = 0;
-<<<<<<< HEAD
-	u32 tbu_ids = 0;
-=======
 	unsigned long tbu_ids = 0;
->>>>>>> 0070b55b
 	struct qsmmuv500_archdata *data = to_qsmmuv500_archdata(smmu);
 	int ret;
 
@@ -323,13 +304,8 @@
 			tcu_inv_pending?"pending":"completed",
 			tcu_sync_pending?"pending":"completed");
 
-<<<<<<< HEAD
-		for_each_set_bit(tbu_id, (unsigned long *) &tbu_ids,
-				 sizeof(tbu_ids) * BITS_PER_BYTE) {
-=======
 		for_each_set_bit(tbu_id, &tbu_ids, sizeof(tbu_ids) *
 				 BITS_PER_BYTE) {
->>>>>>> 0070b55b
 
 			struct qsmmuv500_tbu_device *tbu;
 
@@ -407,11 +383,7 @@
 	writel_relaxed(halt, tbu_base + DEBUG_SID_HALT_REG);
 
 	fsr = arm_smmu_cb_read(smmu, idx, ARM_SMMU_CB_FSR);
-<<<<<<< HEAD
 	if ((fsr & ARM_SMMU_FSR_FAULT) && (fsr & ARM_SMMU_FSR_SS)) {
-=======
-	if ((fsr & FSR_FAULT) && (fsr & FSR_SS)) {
->>>>>>> 0070b55b
 		u32 sctlr_orig, sctlr;
 		/*
 		 * We are in a fault; Our request to halt the bus will not
@@ -420,11 +392,7 @@
 		 * any existing transactions.
 		 */
 		sctlr_orig = arm_smmu_cb_read(smmu, idx, ARM_SMMU_CB_SCTLR);
-<<<<<<< HEAD
 		sctlr = sctlr_orig & ~(ARM_SMMU_SCTLR_CFCFG | ARM_SMMU_SCTLR_CFIE);
-=======
-		sctlr = sctlr_orig & ~(SCTLR_CFCFG | SCTLR_CFIE);
->>>>>>> 0070b55b
 		arm_smmu_cb_write(smmu, idx, ARM_SMMU_CB_SCTLR, sctlr);
 
 		arm_smmu_cb_write(smmu, idx, ARM_SMMU_CB_FSR, fsr);
@@ -434,11 +402,7 @@
 		 */
 		wmb();
 		arm_smmu_cb_write(smmu, idx, ARM_SMMU_CB_RESUME,
-<<<<<<< HEAD
 				  ARM_SMMU_RESUME_TERMINATE);
-=======
-				  RESUME_TERMINATE);
->>>>>>> 0070b55b
 
 		arm_smmu_cb_write(smmu, idx, ARM_SMMU_CB_SCTLR, sctlr_orig);
 	}
@@ -554,7 +518,7 @@
 	int ret;
 	phys_addr_t phys = 0;
 	u64 val, fsr;
-	unsigned long flags;
+	unsigned long spinlock_flags;
 	int idx = cfg->cbndx;
 	u32 sctlr_orig, sctlr;
 	int needs_redo = 0;
@@ -584,19 +548,11 @@
 	 * and check for an interrupt manually.
 	 */
 	sctlr_orig = arm_smmu_cb_read(smmu, idx, ARM_SMMU_CB_SCTLR);
-<<<<<<< HEAD
 	sctlr = sctlr_orig & ~(ARM_SMMU_SCTLR_CFCFG | ARM_SMMU_SCTLR_CFIE);
 	arm_smmu_cb_write(smmu, idx, ARM_SMMU_CB_SCTLR, sctlr);
 
 	fsr = arm_smmu_cb_read(smmu, idx, ARM_SMMU_CB_FSR);
 	if (fsr & ARM_SMMU_FSR_FAULT) {
-=======
-	sctlr = sctlr_orig & ~(SCTLR_CFCFG | SCTLR_CFIE);
-	arm_smmu_cb_write(smmu, idx, ARM_SMMU_CB_SCTLR, sctlr);
-
-	fsr = arm_smmu_cb_read(smmu, idx, ARM_SMMU_CB_FSR);
-	if (fsr & FSR_FAULT) {
->>>>>>> 0070b55b
 		/* Clear pending interrupts */
 		arm_smmu_cb_write(smmu, idx, ARM_SMMU_CB_FSR, fsr);
 		/*
@@ -609,19 +565,13 @@
 		 * TBU halt takes care of resuming any stalled transcation.
 		 * Kept it here for completeness sake.
 		 */
-<<<<<<< HEAD
 		if (fsr & ARM_SMMU_FSR_SS)
 			arm_smmu_cb_write(smmu, idx, ARM_SMMU_CB_RESUME,
 					  ARM_SMMU_RESUME_TERMINATE);
-=======
-		if (fsr & FSR_SS)
-			arm_smmu_cb_write(smmu, idx, ARM_SMMU_CB_RESUME,
-					  RESUME_TERMINATE);
->>>>>>> 0070b55b
 	}
 
 	/* Only one concurrent atos operation */
-	ret = qsmmuv500_ecats_lock(smmu_domain, tbu, &flags);
+	ret = qsmmuv500_ecats_lock(smmu_domain, tbu, &spinlock_flags);
 	if (ret)
 		goto out_resume;
 
@@ -642,17 +592,6 @@
 	val |= FIELD_PREP(DEBUG_TXN_AXPROT, DEBUG_TXN_AXPROT_NSEC);
 
 	/* Write or Read Access */
-<<<<<<< HEAD
-	if (flags & IOMMU_TRANS_WRITE)
-		val |= DEBUG_TXN_WRITE;
-
-	/* Priviledged or Unpriviledged Access */
-	if (flags & IOMMU_TRANS_PRIV)
-		val |= FIELD_PREP(DEBUG_TXN_AXPROT, DEBUG_TXN_AXPROT_PRIV);
-
-	/* Data or Instruction Access */
-	if (flags & IOMMU_TRANS_INST)
-=======
 	if (trans_flags & IOMMU_TRANS_WRITE)
 		val |= DEBUG_TXN_WRITE;
 
@@ -662,7 +601,6 @@
 
 	/* Data or Instruction Access */
 	if (trans_flags & IOMMU_TRANS_INST)
->>>>>>> 0070b55b
 		val |= FIELD_PREP(DEBUG_TXN_AXPROT, DEBUG_TXN_AXPROT_INST);
 
 	val |= DEBUG_TXN_TRIGGER;
@@ -675,11 +613,7 @@
 		if (!(val & DEBUG_SR_ECATS_RUNNING_VAL))
 			break;
 		val = arm_smmu_cb_read(smmu, idx, ARM_SMMU_CB_FSR);
-<<<<<<< HEAD
 		if (val & ARM_SMMU_FSR_FAULT)
-=======
-		if (val & FSR_FAULT)
->>>>>>> 0070b55b
 			break;
 		if (ktime_compare(ktime_get(), timeout) > 0) {
 			dev_err_ratelimited(tbu->dev, "ECATS translation timed out!\n");
@@ -704,15 +638,9 @@
 		 */
 		wmb();
 
-<<<<<<< HEAD
 		if (fsr & ARM_SMMU_FSR_SS)
 			arm_smmu_cb_write(smmu, idx, ARM_SMMU_CB_RESUME,
 					  ARM_SMMU_RESUME_TERMINATE);
-=======
-		if (fsr & FSR_SS)
-			arm_smmu_cb_write(smmu, idx, ARM_SMMU_CB_RESUME,
-					  RESUME_TERMINATE);
->>>>>>> 0070b55b
 
 		ret = -EINVAL;
 	}
@@ -736,7 +664,7 @@
 		goto redo;
 
 	arm_smmu_cb_write(smmu, idx, ARM_SMMU_CB_SCTLR, sctlr_orig);
-	qsmmuv500_ecats_unlock(smmu_domain, tbu, &flags);
+	qsmmuv500_ecats_unlock(smmu_domain, tbu, &spinlock_flags);
 
 out_resume:
 	qsmmuv500_tbu_resume(tbu);
@@ -759,12 +687,11 @@
 					unsigned long trans_flags)
 {
 	u16 sid;
-<<<<<<< HEAD
 	struct arm_smmu_cfg *cfg = &smmu_domain->cfg;
 	struct arm_smmu_device *smmu = smmu_domain->smmu;
 	u32 frsynra;
 
-	/* 
+	/*
 	 * Read the SID from the frsynra register, kick of translation
 	 */
 	frsynra = arm_smmu_gr1_read(smmu,
@@ -772,31 +699,6 @@
 	frsynra &= CBFRSYNRA_SID_MASK;
 	sid      = frsynra;
 
-=======
-	struct msm_iommu_domain *msm_domain = &smmu_domain->domain;
-	struct arm_smmu_cfg *cfg = &smmu_domain->cfg;
-	struct arm_smmu_device *smmu = smmu_domain->smmu;
-	struct iommu_fwspec *fwspec;
-	u32 frsynra;
-
-	/* Check to see if the domain is associated with the test
-	 * device. If the domain belongs to the test device, then
-	 * pick the SID from fwspec.
-	 */
-	if (msm_domain->is_debug_domain) {
-		fwspec = dev_iommu_fwspec_get(smmu_domain->dev);
-		sid    = (u16)fwspec->ids[0];
-	} else {
-
-		/* If the domain belongs to an actual device, read
-		 * SID from the corresponding frsynra register
-		 */
-		frsynra = arm_smmu_gr1_read(smmu,
-					    ARM_SMMU_GR1_CBFRSYNRA(cfg->cbndx));
-		frsynra &= CBFRSYNRA_SID_MASK;
-		sid      = frsynra;
-	}
->>>>>>> 0070b55b
 	return qsmmuv500_iova_to_phys(smmu_domain, iova, sid, trans_flags);
 }
 
@@ -856,11 +758,7 @@
 	if (!iommudata->has_actlr)
 		return;
 
-<<<<<<< HEAD
 	tlb = smmu_domain->pgtbl_cfg.tlb;
-=======
-	tlb = smmu_domain->pgtbl_info.pgtbl_cfg.tlb;
->>>>>>> 0070b55b
 
 	arm_smmu_cb_write(smmu, idx, ARM_SMMU_CB_ACTLR, iommudata->actlr);
 
