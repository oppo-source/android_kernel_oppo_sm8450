// SPDX-License-Identifier: GPL-2.0-only
/*
 * Copyright (c) 2019-2020, The Linux Foundation. All rights reserved.
 */

#include <linux/bitfield.h>
<<<<<<< HEAD
#include <linux/io.h>
#include <linux/iopoll.h>
#include <linux/of.h>
#include <linux/of_platform.h>
#include <linux/platform_device.h>
=======
#include <linux/of_device.h>
>>>>>>> 86b41f49
#include <linux/qcom_scm.h>
#include <linux/slab.h>
#include <linux/workqueue.h>

#include "arm-smmu.h"

struct qcom_smmu {
	struct arm_smmu_device smmu;
};

static int qcom_sdm845_smmu500_cfg_probe(struct arm_smmu_device *smmu)
{
	u32 s2cr;
	u32 smr;
	int i;

	for (i = 0; i < smmu->num_mapping_groups; i++) {
		smr = arm_smmu_gr0_read(smmu, ARM_SMMU_GR0_SMR(i));
		s2cr = arm_smmu_gr0_read(smmu, ARM_SMMU_GR0_S2CR(i));

		smmu->smrs[i].mask = FIELD_GET(ARM_SMMU_SMR_MASK, smr);
		smmu->smrs[i].id = FIELD_GET(ARM_SMMU_SMR_ID, smr);
		if (smmu->features & ARM_SMMU_FEAT_EXIDS)
			smmu->smrs[i].valid = FIELD_GET(
						ARM_SMMU_S2CR_EXIDVALID,
						s2cr);
		else
			smmu->smrs[i].valid = FIELD_GET(
						ARM_SMMU_SMR_VALID,
						smr);

		smmu->s2crs[i].group = NULL;
		smmu->s2crs[i].count = 0;
		smmu->s2crs[i].type = FIELD_GET(ARM_SMMU_S2CR_TYPE, s2cr);
		smmu->s2crs[i].privcfg = FIELD_GET(ARM_SMMU_S2CR_PRIVCFG, s2cr);
		smmu->s2crs[i].cbndx = FIELD_GET(ARM_SMMU_S2CR_CBNDX, s2cr);

		if (!smmu->smrs[i].valid)
			continue;

		smmu->s2crs[i].pinned = true;
		bitmap_set(smmu->context_map, smmu->s2crs[i].cbndx, 1);
	}

	return 0;
}

static const struct of_device_id qcom_smmu_client_of_match[] = {
	{ .compatible = "qcom,adreno" },
	{ .compatible = "qcom,mdp4" },
	{ .compatible = "qcom,mdss" },
	{ .compatible = "qcom,sc7180-mdss" },
	{ .compatible = "qcom,sc7180-mss-pil" },
	{ .compatible = "qcom,sdm845-mdss" },
	{ .compatible = "qcom,sdm845-mss-pil" },
	{ }
};

static int qcom_smmu_def_domain_type(struct device *dev)
{
	const struct of_device_id *match =
		of_match_device(qcom_smmu_client_of_match, dev);

	return match ? IOMMU_DOMAIN_IDENTITY : 0;
}

static int qcom_sdm845_smmu500_reset(struct arm_smmu_device *smmu)
{
	int ret;

	/*
	 * To address performance degradation in non-real time clients,
	 * such as USB and UFS, turn off wait-for-safe on sdm845 based boards,
	 * such as MTP and db845, whose firmwares implement secure monitor
	 * call handlers to turn on/off the wait-for-safe logic.
	 */
	ret = qcom_scm_qsmmu500_wait_safe_toggle(0);
	if (ret)
		dev_warn(smmu->dev, "Failed to turn off SAFE logic\n");

	return ret;
}

static int qcom_smmu500_reset(struct arm_smmu_device *smmu)
{
	const struct device_node *np = smmu->dev->of_node;

	arm_mmu500_reset(smmu);

	if (of_device_is_compatible(np, "qcom,sdm845-smmu-500"))
		return qcom_sdm845_smmu500_reset(smmu);

	return 0;
}

static const struct arm_smmu_impl qcom_smmu_impl = {
	.def_domain_type = qcom_smmu_def_domain_type,
	.cfg_probe = qcom_sdm845_smmu500_cfg_probe,
	.reset = qcom_smmu500_reset,
};

#define TCU_HW_VERSION_HLOS1		(0x18)

#define DEBUG_SID_HALT_REG		0x0
#define DEBUG_SID_HALT_REQ		BIT(16)
#define DEBUG_SID_HALT_SID		GENMASK(9, 0)

#define DEBUG_VA_ADDR_REG		0x8

#define DEBUG_TXN_TRIGG_REG		0x18
#define DEBUG_TXN_AXPROT		GENMASK(8, 6)
#define DEBUG_TXN_AXCACHE		GENMASK(5, 2)
#define DEBUG_TXN_WRITE			BIT(1)
#define DEBUG_TXN_AXPROT_PRIV		0x1
#define DEBUG_TXN_AXPROT_UNPRIV		0x0
#define DEBUG_TXN_AXPROT_NSEC		0x2
#define DEBUG_TXN_AXPROT_SEC		0x0
#define DEBUG_TXN_AXPROT_INST		0x4
#define DEBUG_TXN_AXPROT_DATA		0x0
#define DEBUG_TXN_READ			(0x0 << 1)
#define DEBUG_TXN_TRIGGER		BIT(0)

#define DEBUG_SR_HALT_ACK_REG		0x20
#define DEBUG_SR_HALT_ACK_VAL		(0x1 << 1)
#define DEBUG_SR_ECATS_RUNNING_VAL	(0x1 << 0)

#define DEBUG_PAR_REG			0x28
#define DEBUG_PAR_PA			GENMASK_ULL(47, 12)
#define DEBUG_PAR_FAULT_VAL		BIT(0)

#define DEBUG_AXUSER_REG		0x30
#define DEBUG_AXUSER_CDMID		GENMASK_ULL(43, 36)
#define DEBUG_AXUSER_CDMID_VAL          255

#define TBU_DBG_TIMEOUT_US		100

#define TNX_TCR_CNTL			0x130
#define TNX_TCR_CNTL_TBU_OT_CAPTURE_EN	BIT(18)
#define TNX_TCR_CNTL_ALWAYS_CAPTURE	BIT(15)
#define TNX_TCR_CNTL_MATCH_MASK_UPD	BIT(7)
#define TNX_TCR_CNTL_MATCH_MASK_VALID	BIT(6)

#define CAPTURE1_SNAPSHOT_1		0x138

#define TNX_TCR_CNTL_2			0x178
#define TNX_TCR_CNTL_2_CAP1_VALID	BIT(0)

struct actlr_setting {
	struct arm_smmu_smr smr;
	u32 actlr;
};

struct qsmmuv500_archdata {
	struct list_head		tbus;
	void __iomem			*tcu_base;
	u32				version;
	struct actlr_setting		*actlrs;
	u32				actlr_tbl_size;
	struct work_struct		outstanding_tnx_work;
	spinlock_t			atos_lock;
	struct arm_smmu_device		smmu;
};
#define to_qsmmuv500_archdata(smmu)				\
	container_of(smmu, struct qsmmuv500_archdata, smmu)

struct qsmmuv500_group_iommudata {
	bool has_actlr;
	u32 actlr;
};
#define to_qsmmuv500_group_iommudata(group)				\
	((struct qsmmuv500_group_iommudata *)				\
		(iommu_group_get_iommudata(group)))

static struct qsmmuv500_tbu_device *qsmmuv500_find_tbu(
	struct arm_smmu_device *smmu, u32 sid);

/*
 * Provides mutually exclusive access to the registers used by the
 * outstanding transaction snapshot feature and the transaction
 * snapshot capture feature.
 */
static DEFINE_MUTEX(capture_reg_lock);

static void qsmmuv500_log_outstanding_transactions(struct work_struct *work)
{
	struct qsmmuv500_tbu_device *tbu = NULL;
	u64 outstanding_tnxs;
	u64 tcr_cntl_val, res;
	struct qsmmuv500_archdata *data = container_of(work,
						struct qsmmuv500_archdata,
						outstanding_tnx_work);
	struct arm_smmu_device *smmu = &data->smmu;
	void __iomem *base;

	if (!mutex_trylock(&capture_reg_lock)) {
		dev_warn_ratelimited(smmu->dev,
			"Tnx snapshot regs in use, not dumping OT tnxs.\n");
		goto bug;
	}

	if (arm_smmu_power_on(smmu->pwr)) {
		dev_err_ratelimited(smmu->dev,
				    "%s: Failed to power on SMMU.\n",
				    __func__);
		goto unlock;
	}

	list_for_each_entry(tbu, &data->tbus, list) {
		if (arm_smmu_power_on(tbu->pwr)) {
			dev_err_ratelimited(tbu->dev,
					    "%s: Failed to power on TBU.\n",
					    __func__);
			continue;
		}
		base = tbu->base;

		tcr_cntl_val = readq_relaxed(base + TNX_TCR_CNTL);

		/* Write 1 into MATCH_MASK_UPD of TNX_TCR_CNTL */
		writeq_relaxed(tcr_cntl_val | TNX_TCR_CNTL_MATCH_MASK_UPD,
			       base + TNX_TCR_CNTL);

		/*
		 * Simultaneously write 0 into MATCH_MASK_UPD, 0 into
		 * ALWAYS_CAPTURE, 0 into MATCH_MASK_VALID, and 1 into
		 * TBU_OT_CAPTURE_EN of TNX_TCR_CNTL
		 */
		tcr_cntl_val &= ~(TNX_TCR_CNTL_MATCH_MASK_UPD |
				  TNX_TCR_CNTL_ALWAYS_CAPTURE |
				  TNX_TCR_CNTL_MATCH_MASK_VALID);
		writeq_relaxed(tcr_cntl_val | TNX_TCR_CNTL_TBU_OT_CAPTURE_EN,
			       base + TNX_TCR_CNTL);

		/* Poll for CAPTURE1_VALID to become 1 on TNX_TCR_CNTL_2 */
		if (readq_poll_timeout_atomic(base + TNX_TCR_CNTL_2, res,
					      res & TNX_TCR_CNTL_2_CAP1_VALID,
					      0, TBU_DBG_TIMEOUT_US)) {
			dev_err_ratelimited(tbu->dev,
					    "Timeout on TNX snapshot poll\n");
			goto poll_timeout;
		}

		/* Read Register CAPTURE1_SNAPSHOT_1 */
		outstanding_tnxs = readq_relaxed(base + CAPTURE1_SNAPSHOT_1);
		dev_err_ratelimited(tbu->dev,
				    "Outstanding Transaction Bitmap: 0x%llx\n",
				    outstanding_tnxs);
poll_timeout:
		/* Write TBU_OT_CAPTURE_EN to 0 of TNX_TCR_CNTL */
		writeq_relaxed(tcr_cntl_val & ~TNX_TCR_CNTL_TBU_OT_CAPTURE_EN,
			       tbu->base + TNX_TCR_CNTL);

		arm_smmu_power_off(smmu, tbu->pwr);
	}

	arm_smmu_power_off(smmu, smmu->pwr);
unlock:
	mutex_unlock(&capture_reg_lock);
bug:
	BUG_ON(IS_ENABLED(CONFIG_IOMMU_TLBSYNC_DEBUG));
}

static void qsmmuv500_tlb_sync_timeout(struct arm_smmu_device *smmu)
{
	u32 sync_inv_ack, tbu_pwr_status, sync_inv_progress;
	u32 tbu_inv_pending = 0, tbu_sync_pending = 0;
	u32 tbu_inv_acked = 0, tbu_sync_acked = 0;
	u32 tcu_inv_pending = 0, tcu_sync_pending = 0;
	unsigned long tbu_ids = 0;
	struct qsmmuv500_archdata *data = to_qsmmuv500_archdata(smmu);
	int ret;

	static DEFINE_RATELIMIT_STATE(_rs,
				      DEFAULT_RATELIMIT_INTERVAL,
				      DEFAULT_RATELIMIT_BURST);

	dev_err_ratelimited(smmu->dev,
			    "TLB sync timed out -- SMMU may be deadlocked\n");

	sync_inv_ack = arm_smmu_readl(smmu,
				      ARM_SMMU_IMPL_DEF0,
				      ARM_SMMU_STATS_SYNC_INV_TBU_ACK);
	ret = qcom_scm_io_readl((unsigned long)(smmu->phys_addr +
				ARM_SMMU_TBU_PWR_STATUS), &tbu_pwr_status);
	if (ret) {
		dev_err_ratelimited(smmu->dev,
				    "SCM read of TBU power status fails: %d\n",
				    ret);
		goto out;
	}

	ret = qcom_scm_io_readl((unsigned long)(smmu->phys_addr +
				ARM_SMMU_MMU2QSS_AND_SAFE_WAIT_CNTR),
				&sync_inv_progress);
	if (ret) {
		dev_err_ratelimited(smmu->dev,
				    "SCM read of TBU sync/inv prog fails: %d\n",
				    ret);
		goto out;
	}

	if (sync_inv_ack) {
		tbu_inv_pending = FIELD_GET(TBU_INV_REQ, sync_inv_ack);
		tbu_inv_acked = FIELD_GET(TBU_INV_ACK, sync_inv_ack);
		tbu_sync_pending = FIELD_GET(TBU_SYNC_REQ, sync_inv_ack);
		tbu_sync_acked = FIELD_GET(TBU_SYNC_ACK, sync_inv_ack);
	}

	if (tbu_pwr_status) {
		if (tbu_sync_pending)
			tbu_ids = tbu_pwr_status & ~tbu_sync_acked;
		else if (tbu_inv_pending)
			tbu_ids = tbu_pwr_status & ~tbu_inv_acked;
	}

	tcu_inv_pending = FIELD_GET(TCU_INV_IN_PRGSS, sync_inv_progress);
	tcu_sync_pending = FIELD_GET(TCU_SYNC_IN_PRGSS, sync_inv_progress);

	if (__ratelimit(&_rs)) {
		unsigned long tbu_id;

		dev_err(smmu->dev,
			"TBU ACK 0x%x TBU PWR 0x%x TCU sync_inv 0x%x\n",
			sync_inv_ack, tbu_pwr_status, sync_inv_progress);
		dev_err(smmu->dev,
			"TCU invalidation %s, TCU sync %s\n",
			tcu_inv_pending?"pending":"completed",
			tcu_sync_pending?"pending":"completed");

		for_each_set_bit(tbu_id, &tbu_ids, sizeof(tbu_ids) *
				 BITS_PER_BYTE) {

			struct qsmmuv500_tbu_device *tbu;

			tbu = qsmmuv500_find_tbu(smmu,
						 (u16)(tbu_id << TBUID_SHIFT));
			if (tbu) {
				dev_err(smmu->dev,
					"TBU %s ack pending for TBU %s, %s\n",
					tbu_sync_pending?"sync" : "inv",
					dev_name(tbu->dev),
					tbu_sync_pending ?
					"check pending transactions on TBU"
					: "check for TBU power status");
			}
		}
	}

	if (tcu_sync_pending) {
		schedule_work(&data->outstanding_tnx_work);
		return;
	}
out:
	BUG_ON(IS_ENABLED(CONFIG_IOMMU_TLBSYNC_DEBUG));
}

static void qsmmuv500_device_remove(struct arm_smmu_device *smmu)
{
	struct qsmmuv500_archdata *data = to_qsmmuv500_archdata(smmu);

	cancel_work_sync(&data->outstanding_tnx_work);
}

static bool arm_smmu_fwspec_match_smr(struct iommu_fwspec *fwspec,
				      struct arm_smmu_smr *smr)
{
	struct arm_smmu_smr *smr2;
	struct arm_smmu_device *smmu = fwspec_smmu(fwspec);
	int i, idx;

	for_each_cfg_sme(fwspec, i, idx) {
		smr2 = &smmu->smrs[idx];
		/* Continue if table entry does not match */
		if ((smr->id ^ smr2->id) & ~(smr->mask | smr2->mask))
			continue;
		return true;
	}
	return false;
}

static int qsmmuv500_tbu_halt(struct qsmmuv500_tbu_device *tbu,
				struct arm_smmu_domain *smmu_domain)
{
	unsigned long flags;
	struct arm_smmu_device *smmu = smmu_domain->smmu;
	int idx = smmu_domain->cfg.cbndx;
	u32 halt, fsr, status;
	void __iomem *tbu_base;

	if (of_property_read_bool(tbu->dev->of_node,
						"qcom,opt-out-tbu-halting")) {
		dev_notice(tbu->dev, "TBU opted-out for halting!\n");
		return -EBUSY;
	}

	spin_lock_irqsave(&tbu->halt_lock, flags);
	if (tbu->halt_count) {
		tbu->halt_count++;
		spin_unlock_irqrestore(&tbu->halt_lock, flags);
		return 0;
	}

	tbu_base = tbu->base;
	halt = readl_relaxed(tbu_base + DEBUG_SID_HALT_REG);
	halt |= DEBUG_SID_HALT_REQ;
	writel_relaxed(halt, tbu_base + DEBUG_SID_HALT_REG);

	fsr = arm_smmu_cb_read(smmu, idx, ARM_SMMU_CB_FSR);
	if ((fsr & ARM_SMMU_FSR_FAULT) && (fsr & ARM_SMMU_FSR_SS)) {
		u32 sctlr_orig, sctlr;
		/*
		 * We are in a fault; Our request to halt the bus will not
		 * complete until transactions in front of us (such as the fault
		 * itself) have completed. Disable iommu faults and terminate
		 * any existing transactions.
		 */
		sctlr_orig = arm_smmu_cb_read(smmu, idx, ARM_SMMU_CB_SCTLR);
		sctlr = sctlr_orig & ~(ARM_SMMU_SCTLR_CFCFG | ARM_SMMU_SCTLR_CFIE);
		arm_smmu_cb_write(smmu, idx, ARM_SMMU_CB_SCTLR, sctlr);

		arm_smmu_cb_write(smmu, idx, ARM_SMMU_CB_FSR, fsr);
		/*
		 * Barrier required to ensure that the FSR is cleared
		 * before resuming SMMU operation
		 */
		wmb();
		arm_smmu_cb_write(smmu, idx, ARM_SMMU_CB_RESUME,
				  ARM_SMMU_RESUME_TERMINATE);

		arm_smmu_cb_write(smmu, idx, ARM_SMMU_CB_SCTLR, sctlr_orig);
	}

	if (readl_poll_timeout_atomic(tbu_base + DEBUG_SR_HALT_ACK_REG, status,
					(status & DEBUG_SR_HALT_ACK_VAL),
					0, TBU_DBG_TIMEOUT_US)) {
		dev_err(tbu->dev, "Couldn't halt TBU!\n");

		halt = readl_relaxed(tbu_base + DEBUG_SID_HALT_REG);
		halt &= ~DEBUG_SID_HALT_REQ;
		writel_relaxed(halt, tbu_base + DEBUG_SID_HALT_REG);

		spin_unlock_irqrestore(&tbu->halt_lock, flags);
		return -ETIMEDOUT;
	}

	tbu->halt_count = 1;
	spin_unlock_irqrestore(&tbu->halt_lock, flags);
	return 0;
}

static void qsmmuv500_tbu_resume(struct qsmmuv500_tbu_device *tbu)
{
	unsigned long flags;
	u32 val;
	void __iomem *base;

	spin_lock_irqsave(&tbu->halt_lock, flags);
	if (!tbu->halt_count) {
		WARN(1, "%s: bad tbu->halt_count", dev_name(tbu->dev));
		spin_unlock_irqrestore(&tbu->halt_lock, flags);
		return;

	} else if (tbu->halt_count > 1) {
		tbu->halt_count--;
		spin_unlock_irqrestore(&tbu->halt_lock, flags);
		return;
	}

	base = tbu->base;
	val = readl_relaxed(base + DEBUG_SID_HALT_REG);
	val &= ~DEBUG_SID_HALT_REQ;
	writel_relaxed(val, base + DEBUG_SID_HALT_REG);

	tbu->halt_count = 0;
	spin_unlock_irqrestore(&tbu->halt_lock, flags);
}

static struct qsmmuv500_tbu_device *qsmmuv500_find_tbu(
	struct arm_smmu_device *smmu, u32 sid)
{
	struct qsmmuv500_tbu_device *tbu = NULL;
	struct qsmmuv500_archdata *data = to_qsmmuv500_archdata(smmu);

	list_for_each_entry(tbu, &data->tbus, list) {
		if (tbu->sid_start <= sid &&
		    sid < tbu->sid_start + tbu->num_sids)
			return tbu;
	}
	return NULL;
}

static int qsmmuv500_ecats_lock(struct arm_smmu_domain *smmu_domain,
				struct qsmmuv500_tbu_device *tbu,
				unsigned long *flags)
	__acquires(&smmu->atos_lock)
{
	struct arm_smmu_device *smmu = tbu->smmu;
	struct qsmmuv500_archdata *data = to_qsmmuv500_archdata(smmu);
	u32 val;

	spin_lock_irqsave(&data->atos_lock, *flags);
	/* The status register is not accessible on version 1.0 */
	if (data->version == 0x01000000)
		return 0;

	if (readl_poll_timeout_atomic(tbu->status_reg,
					val, (val == 0x1), 0,
					TBU_DBG_TIMEOUT_US)) {
		dev_err(tbu->dev, "ECATS hw busy!\n");
		spin_unlock_irqrestore(&data->atos_lock, *flags);
		return  -ETIMEDOUT;
	}

	return 0;
}

static void qsmmuv500_ecats_unlock(struct arm_smmu_domain *smmu_domain,
					struct qsmmuv500_tbu_device *tbu,
					unsigned long *flags)
	__releases(&smmu->atos_lock)
{
	struct arm_smmu_device *smmu = tbu->smmu;
	struct qsmmuv500_archdata *data = to_qsmmuv500_archdata(smmu);

	/* The status register is not accessible on version 1.0 */
	if (data->version != 0x01000000)
		writel_relaxed(0, tbu->status_reg);
	spin_unlock_irqrestore(&data->atos_lock, *flags);
}

/*
 * Zero means failure.
 */
static phys_addr_t qsmmuv500_iova_to_phys(
		struct arm_smmu_domain *smmu_domain, dma_addr_t iova, u32 sid,
		unsigned long trans_flags)
{
	struct arm_smmu_device *smmu = smmu_domain->smmu;
	struct arm_smmu_cfg *cfg = &smmu_domain->cfg;
	struct qsmmuv500_tbu_device *tbu;
	int ret;
	phys_addr_t phys = 0;
	u64 val, fsr;
	unsigned long spinlock_flags;
	int idx = cfg->cbndx;
	u32 sctlr_orig, sctlr;
	int needs_redo = 0;
	ktime_t timeout;

	/* only 36 bit iova is supported */
	if (iova >= (1ULL << 36)) {
		dev_err_ratelimited(smmu->dev, "ECATS: address too large: %pad\n",
					&iova);
		return 0;
	}

	tbu = qsmmuv500_find_tbu(smmu, sid);
	if (!tbu)
		return 0;

	ret = arm_smmu_power_on(tbu->pwr);
	if (ret)
		return 0;

	ret = qsmmuv500_tbu_halt(tbu, smmu_domain);
	if (ret)
		goto out_power_off;

	/*
	 * ECATS can trigger the fault interrupt, so disable it temporarily
	 * and check for an interrupt manually.
	 */
	sctlr_orig = arm_smmu_cb_read(smmu, idx, ARM_SMMU_CB_SCTLR);
	sctlr = sctlr_orig & ~(ARM_SMMU_SCTLR_CFCFG | ARM_SMMU_SCTLR_CFIE);
	arm_smmu_cb_write(smmu, idx, ARM_SMMU_CB_SCTLR, sctlr);

	fsr = arm_smmu_cb_read(smmu, idx, ARM_SMMU_CB_FSR);
	if (fsr & ARM_SMMU_FSR_FAULT) {
		/* Clear pending interrupts */
		arm_smmu_cb_write(smmu, idx, ARM_SMMU_CB_FSR, fsr);
		/*
		 * Barrier required to ensure that the FSR is cleared
		 * before resuming SMMU operation.
		 */
		wmb();

		/*
		 * TBU halt takes care of resuming any stalled transcation.
		 * Kept it here for completeness sake.
		 */
		if (fsr & ARM_SMMU_FSR_SS)
			arm_smmu_cb_write(smmu, idx, ARM_SMMU_CB_RESUME,
					  ARM_SMMU_RESUME_TERMINATE);
	}

	/* Only one concurrent atos operation */
	ret = qsmmuv500_ecats_lock(smmu_domain, tbu, &spinlock_flags);
	if (ret)
		goto out_resume;

redo:
	/* Set address and stream-id */
	val = readq_relaxed(tbu->base + DEBUG_SID_HALT_REG);
	val &= ~DEBUG_SID_HALT_SID;
	val |= FIELD_PREP(DEBUG_SID_HALT_SID, sid);
	writeq_relaxed(val, tbu->base + DEBUG_SID_HALT_REG);
	writeq_relaxed(iova, tbu->base + DEBUG_VA_ADDR_REG);
	val = FIELD_PREP(DEBUG_AXUSER_CDMID, DEBUG_AXUSER_CDMID_VAL);
	writeq_relaxed(val, tbu->base + DEBUG_AXUSER_REG);

	/* Write-back Read and Write-Allocate */
	val = FIELD_PREP(DEBUG_TXN_AXCACHE, 0xF);

	/* Non-secure Access */
	val |= FIELD_PREP(DEBUG_TXN_AXPROT, DEBUG_TXN_AXPROT_NSEC);

	/* Write or Read Access */
	if (trans_flags & IOMMU_TRANS_WRITE)
		val |= DEBUG_TXN_WRITE;

	/* Priviledged or Unpriviledged Access */
	if (trans_flags & IOMMU_TRANS_PRIV)
		val |= FIELD_PREP(DEBUG_TXN_AXPROT, DEBUG_TXN_AXPROT_PRIV);

	/* Data or Instruction Access */
	if (trans_flags & IOMMU_TRANS_INST)
		val |= FIELD_PREP(DEBUG_TXN_AXPROT, DEBUG_TXN_AXPROT_INST);

	val |= DEBUG_TXN_TRIGGER;
	writeq_relaxed(val, tbu->base + DEBUG_TXN_TRIGG_REG);

	ret = 0;
	timeout = ktime_add_us(ktime_get(), TBU_DBG_TIMEOUT_US);
	for (;;) {
		val = readl_relaxed(tbu->base + DEBUG_SR_HALT_ACK_REG);
		if (!(val & DEBUG_SR_ECATS_RUNNING_VAL))
			break;
		val = arm_smmu_cb_read(smmu, idx, ARM_SMMU_CB_FSR);
		if (val & ARM_SMMU_FSR_FAULT)
			break;
		if (ktime_compare(ktime_get(), timeout) > 0) {
			dev_err_ratelimited(tbu->dev, "ECATS translation timed out!\n");
			ret = -ETIMEDOUT;
			break;
		}
	}

	val = readq_relaxed(tbu->base + DEBUG_PAR_REG);
	fsr = arm_smmu_cb_read(smmu, idx, ARM_SMMU_CB_FSR);
	if (val & DEBUG_PAR_FAULT_VAL) {
		dev_err(tbu->dev, "ECATS generated a fault interrupt! FSR = %llx, SID=0x%x\n",
			fsr, sid);

		dev_err(tbu->dev, "ECATS translation failed! PAR = %llx\n",
			val);
		/* Clear pending interrupts */
		arm_smmu_cb_write(smmu, idx, ARM_SMMU_CB_FSR, fsr);
		/*
		 * Barrier required to ensure that the FSR is cleared
		 * before resuming SMMU operation.
		 */
		wmb();

		if (fsr & ARM_SMMU_FSR_SS)
			arm_smmu_cb_write(smmu, idx, ARM_SMMU_CB_RESUME,
					  ARM_SMMU_RESUME_TERMINATE);

		ret = -EINVAL;
	}

	phys = FIELD_GET(DEBUG_PAR_PA, val);
	if (ret < 0)
		phys = 0;

	/* Reset hardware */
	writeq_relaxed(0, tbu->base + DEBUG_TXN_TRIGG_REG);
	writeq_relaxed(0, tbu->base + DEBUG_VA_ADDR_REG);
	val = readl_relaxed(tbu->base + DEBUG_SID_HALT_REG);
	val &= ~DEBUG_SID_HALT_SID;
	writel_relaxed(val, tbu->base + DEBUG_SID_HALT_REG);

	/*
	 * After a failed translation, the next successful translation will
	 * incorrectly be reported as a failure.
	 */
	if (!phys && needs_redo++ < 2)
		goto redo;

	arm_smmu_cb_write(smmu, idx, ARM_SMMU_CB_SCTLR, sctlr_orig);
	qsmmuv500_ecats_unlock(smmu_domain, tbu, &spinlock_flags);

out_resume:
	qsmmuv500_tbu_resume(tbu);

out_power_off:
	/* Read to complete prior write transcations */
	val = readl_relaxed(tbu->base + DEBUG_SR_HALT_ACK_REG);

	/* Wait for read to complete before off */
	rmb();

	arm_smmu_power_off(tbu->smmu, tbu->pwr);

	return phys;
}

static phys_addr_t qsmmuv500_iova_to_phys_hard(
					struct arm_smmu_domain *smmu_domain,
					dma_addr_t iova,
					unsigned long trans_flags)
{
	u16 sid;
	struct arm_smmu_cfg *cfg = &smmu_domain->cfg;
	struct arm_smmu_device *smmu = smmu_domain->smmu;
	u32 frsynra;

	/*
	 * Read the SID from the frsynra register, kick of translation
	 */
	frsynra = arm_smmu_gr1_read(smmu,
				    ARM_SMMU_GR1_CBFRSYNRA(cfg->cbndx));
	frsynra &= CBFRSYNRA_SID_MASK;
	sid      = frsynra;

	return qsmmuv500_iova_to_phys(smmu_domain, iova, sid, trans_flags);
}

static void qsmmuv500_release_group_iommudata(void *data)
{
	kfree(data);
}

/* If a device has a valid actlr, it must match */
static int qsmmuv500_device_group(struct device *dev,
				struct iommu_group *group)
{
	struct iommu_fwspec *fwspec = dev_iommu_fwspec_get(dev);
	struct arm_smmu_device *smmu = fwspec_smmu(fwspec);
	struct qsmmuv500_archdata *data = to_qsmmuv500_archdata(smmu);
	struct qsmmuv500_group_iommudata *iommudata;
	u32 actlr, i;
	struct arm_smmu_smr *smr;

	iommudata = to_qsmmuv500_group_iommudata(group);
	if (!iommudata) {
		iommudata = kzalloc(sizeof(*iommudata), GFP_KERNEL);
		if (!iommudata)
			return -ENOMEM;

		iommu_group_set_iommudata(group, iommudata,
				qsmmuv500_release_group_iommudata);
	}

	for (i = 0; i < data->actlr_tbl_size; i++) {
		smr = &data->actlrs[i].smr;
		actlr = data->actlrs[i].actlr;

		if (!arm_smmu_fwspec_match_smr(fwspec, smr))
			continue;

		if (!iommudata->has_actlr) {
			iommudata->actlr = actlr;
			iommudata->has_actlr = true;
		} else if (iommudata->actlr != actlr) {
			return -EINVAL;
		}
	}

	return 0;
}

static void qsmmuv500_init_cb(struct arm_smmu_domain *smmu_domain,
				struct device *dev)
{
	struct arm_smmu_device *smmu = smmu_domain->smmu;
	struct qsmmuv500_group_iommudata *iommudata =
		to_qsmmuv500_group_iommudata(dev->iommu_group);
	int idx = smmu_domain->cfg.cbndx;
	const struct iommu_flush_ops *tlb;

	if (!iommudata->has_actlr)
		return;

	tlb = smmu_domain->pgtbl_cfg.tlb;

	arm_smmu_cb_write(smmu, idx, ARM_SMMU_CB_ACTLR, iommudata->actlr);

	/*
	 * Flush the context bank after modifying ACTLR to ensure there
	 * are no cache entries with stale state
	 */
	tlb->tlb_flush_all(smmu_domain);
}

static int qsmmuv500_tbu_register(struct device *dev, void *cookie)
{
	struct qsmmuv500_tbu_device *tbu;
	struct qsmmuv500_archdata *data = cookie;

	if (!dev->driver) {
		dev_err(dev, "TBU failed probe, QSMMUV500 cannot continue!\n");
		return -EINVAL;
	}

	tbu = dev_get_drvdata(dev);

	INIT_LIST_HEAD(&tbu->list);
	tbu->smmu = &data->smmu;
	list_add(&tbu->list, &data->tbus);
	return 0;
}

static int qsmmuv500_read_actlr_tbl(struct qsmmuv500_archdata *data)
{
	int len, i;
	struct device *dev = data->smmu.dev;
	struct actlr_setting *actlrs;
	const __be32 *cell;

	cell = of_get_property(dev->of_node, "qcom,actlr", NULL);
	if (!cell)
		return 0;

	len = of_property_count_elems_of_size(dev->of_node, "qcom,actlr",
						sizeof(u32) * 3);
	if (len < 0)
		return 0;

	actlrs = devm_kzalloc(dev, sizeof(*actlrs) * len, GFP_KERNEL);
	if (!actlrs)
		return -ENOMEM;

	for (i = 0; i < len; i++) {
		actlrs[i].smr.id = of_read_number(cell++, 1);
		actlrs[i].smr.mask = of_read_number(cell++, 1);
		actlrs[i].actlr = of_read_number(cell++, 1);
	}

	data->actlrs = actlrs;
	data->actlr_tbl_size = len;
	return 0;
}

static int qsmmuv500_cfg_probe(struct arm_smmu_device *smmu)
{
	struct qsmmuv500_archdata *data = to_qsmmuv500_archdata(smmu);
	u32 val;

	data->version = readl_relaxed(data->tcu_base + TCU_HW_VERSION_HLOS1);

	val = arm_smmu_gr0_read(smmu, ARM_SMMU_GR0_sACR);
	val &= ~ARM_MMU500_ACR_CACHE_LOCK;
	arm_smmu_gr0_write(smmu, ARM_SMMU_GR0_sACR, val);
	val = arm_smmu_gr0_read(smmu, ARM_SMMU_GR0_sACR);
	/*
	 * Modifiying the nonsecure copy of the sACR register is only
	 * allowed if permission is given in the secure sACR register.
	 * Attempt to detect if we were able to update the value.
	 */
	WARN_ON(val & ARM_MMU500_ACR_CACHE_LOCK);

	return 0;
}

static const struct arm_smmu_impl qsmmuv500_impl = {
	.cfg_probe = qsmmuv500_cfg_probe,
	.init_context_bank = qsmmuv500_init_cb,
	.iova_to_phys_hard = qsmmuv500_iova_to_phys_hard,
	.tlb_sync_timeout = qsmmuv500_tlb_sync_timeout,
	.device_remove = qsmmuv500_device_remove,
	.device_group = qsmmuv500_device_group,
};

struct arm_smmu_device *qsmmuv500_impl_init(struct arm_smmu_device *smmu)
{
	struct resource *res;
	struct device *dev = smmu->dev;
	struct qsmmuv500_archdata *data;
	struct platform_device *pdev;
	int ret;

	data = devm_kzalloc(dev, sizeof(*data), GFP_KERNEL);
	if (!data)
		return ERR_PTR(-ENOMEM);

	INIT_LIST_HEAD(&data->tbus);

	pdev = to_platform_device(dev);
	res = platform_get_resource_byname(pdev, IORESOURCE_MEM, "tcu-base");
	if (!res) {
		dev_err(dev, "Unable to get the tcu-base\n");
		return ERR_PTR(-EINVAL);
	}
	data->tcu_base = devm_ioremap_resource(dev, res);
	if (IS_ERR(data->tcu_base))
		return ERR_CAST(data->tcu_base);

	spin_lock_init(&data->atos_lock);
	data->smmu = *smmu;
	data->smmu.impl = &qsmmuv500_impl;

	ret = qsmmuv500_read_actlr_tbl(data);
	if (ret)
		return ERR_PTR(ret);

	INIT_WORK(&data->outstanding_tnx_work,
		  qsmmuv500_log_outstanding_transactions);

	ret = of_platform_populate(dev->of_node, NULL, NULL, dev);
	if (ret)
		return ERR_PTR(ret);

	/* Attempt to register child devices */
	ret = device_for_each_child(dev, data, qsmmuv500_tbu_register);
	if (ret)
		return ERR_PTR(-EPROBE_DEFER);

	devm_kfree(smmu->dev, smmu);
	return &data->smmu;
}

struct arm_smmu_device *qcom_smmu_impl_init(struct arm_smmu_device *smmu)
{
	struct qcom_smmu *qsmmu;

	qsmmu = devm_kzalloc(smmu->dev, sizeof(*qsmmu), GFP_KERNEL);
	if (!qsmmu)
		return ERR_PTR(-ENOMEM);

	qsmmu->smmu = *smmu;

	qsmmu->smmu.impl = &qcom_smmu_impl;
	devm_kfree(smmu->dev, smmu);

	return &qsmmu->smmu;
}<|MERGE_RESOLUTION|>--- conflicted
+++ resolved
@@ -4,15 +4,12 @@
  */
 
 #include <linux/bitfield.h>
-<<<<<<< HEAD
 #include <linux/io.h>
 #include <linux/iopoll.h>
 #include <linux/of.h>
 #include <linux/of_platform.h>
 #include <linux/platform_device.h>
-=======
 #include <linux/of_device.h>
->>>>>>> 86b41f49
 #include <linux/qcom_scm.h>
 #include <linux/slab.h>
 #include <linux/workqueue.h>
@@ -377,13 +374,14 @@
 }
 
 static bool arm_smmu_fwspec_match_smr(struct iommu_fwspec *fwspec,
+				      struct arm_smmu_master_cfg *cfg,
 				      struct arm_smmu_smr *smr)
 {
 	struct arm_smmu_smr *smr2;
-	struct arm_smmu_device *smmu = fwspec_smmu(fwspec);
+	struct arm_smmu_device *smmu = cfg->smmu;
 	int i, idx;
 
-	for_each_cfg_sme(fwspec, i, idx) {
+	for_each_cfg_sme(cfg, fwspec, i, idx) {
 		smr2 = &smmu->smrs[idx];
 		/* Continue if table entry does not match */
 		if ((smr->id ^ smr2->id) & ~(smr->mask | smr2->mask))
@@ -750,7 +748,8 @@
 				struct iommu_group *group)
 {
 	struct iommu_fwspec *fwspec = dev_iommu_fwspec_get(dev);
-	struct arm_smmu_device *smmu = fwspec_smmu(fwspec);
+	struct arm_smmu_master_cfg *cfg = dev_iommu_priv_get(dev);
+	struct arm_smmu_device *smmu = cfg->smmu;
 	struct qsmmuv500_archdata *data = to_qsmmuv500_archdata(smmu);
 	struct qsmmuv500_group_iommudata *iommudata;
 	u32 actlr, i;
@@ -770,7 +769,7 @@
 		smr = &data->actlrs[i].smr;
 		actlr = data->actlrs[i].actlr;
 
-		if (!arm_smmu_fwspec_match_smr(fwspec, smr))
+		if (!arm_smmu_fwspec_match_smr(fwspec, cfg, smr))
 			continue;
 
 		if (!iommudata->has_actlr) {
