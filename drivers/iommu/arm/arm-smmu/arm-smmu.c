--- conflicted
+++ resolved
@@ -25,7 +25,7 @@
 #include <linux/dma-iommu.h>
 #include <linux/dma-mapping.h>
 #include <linux/dma-mapping-fast.h>
-#include <linux/dma-noncoherent.h>
+#include <linux/dma-map-ops.h>
 #include <linux/err.h>
 #include <linux/interrupt.h>
 #include <linux/io.h>
@@ -92,14 +92,6 @@
 	.type = disable_bypass ? S2CR_TYPE_FAULT : S2CR_TYPE_BYPASS,	\
 }
 
-<<<<<<< HEAD
-struct arm_smmu_cb {
-	u64				ttbr[2];
-	u32				tcr[2];
-	u32				mair[2];
-	struct arm_smmu_cfg		*cfg;
-};
-
 #define INVALID_CBNDX			0xff
 #define INVALID_ASID			0xffff
 /*
@@ -118,8 +110,6 @@
 	struct list_head entry;
 };
 
-=======
->>>>>>> 561eb836
 static bool using_legacy_binding, using_generic_binding;
 
 struct arm_smmu_option_prop {
@@ -470,6 +460,23 @@
 	return -ENODEV;
 }
 #endif /* CONFIG_ARM_SMMU_LEGACY_DT_BINDINGS */
+
+int __arm_smmu_alloc_cb(unsigned long *map, int start, int end,
+			struct device *dev)
+{
+	struct iommu_fwspec *fwspec = dev_iommu_fwspec_get(dev);
+	struct arm_smmu_master_cfg *cfg = dev_iommu_priv_get(dev);
+	struct arm_smmu_device *smmu = cfg->smmu;
+	int idx;
+	int i;
+
+	for_each_cfg_sme(cfg, fwspec, i, idx) {
+		if (smmu->s2crs[idx].pinned)
+			return smmu->s2crs[idx].cbndx;
+	}
+
+	return __arm_smmu_alloc_bitmap(map, start, end);
+}
 
 static void __arm_smmu_free_bitmap(unsigned long *map, int idx)
 {
@@ -1344,12 +1351,8 @@
 	}
 }
 
-<<<<<<< HEAD
-static void arm_smmu_write_context_bank(struct arm_smmu_device *smmu, int idx,
+void arm_smmu_write_context_bank(struct arm_smmu_device *smmu, int idx,
 					unsigned long *attributes)
-=======
-void arm_smmu_write_context_bank(struct arm_smmu_device *smmu, int idx)
->>>>>>> 561eb836
 {
 	u32 reg;
 	bool stage1;
@@ -1469,7 +1472,6 @@
 	arm_smmu_cb_write(smmu, idx, ARM_SMMU_CB_SCTLR, reg);
 }
 
-<<<<<<< HEAD
 static int arm_smmu_init_asid(struct iommu_domain *domain,
 				struct arm_smmu_device *smmu)
 {
@@ -1592,7 +1594,8 @@
 	}
 
 	return ret;
-=======
+}
+
 static int arm_smmu_alloc_context_bank(struct arm_smmu_domain *smmu_domain,
 				       struct arm_smmu_device *smmu,
 				       struct device *dev, unsigned int start)
@@ -1600,8 +1603,7 @@
 	if (smmu->impl && smmu->impl->alloc_context_bank)
 		return smmu->impl->alloc_context_bank(smmu_domain, smmu, dev, start);
 
-	return __arm_smmu_alloc_bitmap(smmu->context_map, start, smmu->num_context_banks);
->>>>>>> 561eb836
+	return __arm_smmu_alloc_cb(smmu->context_map, start, smmu->num_context_banks, dev);
 }
 
 static int arm_smmu_init_domain_context(struct iommu_domain *domain,
@@ -1731,37 +1733,21 @@
 		goto out_unlock;
 	}
 
-<<<<<<< HEAD
 	if (smmu_domain->non_strict)
 		quirks |= IO_PGTABLE_QUIRK_NON_STRICT;
 	arm_smmu_domain_get_qcom_quirks(smmu_domain, smmu, &quirks);
 
-	ret = __arm_smmu_alloc_cb(smmu, start, dev);
-	if (ret < 0)
-=======
 	ret = arm_smmu_alloc_context_bank(smmu_domain, smmu, dev, start);
 	if (ret < 0) {
->>>>>>> 561eb836
 		goto out_unlock;
 	}
 
 	smmu_domain->smmu = smmu;
 
 	cfg->cbndx = ret;
-
-<<<<<<< HEAD
-	smmu_domain->smmu = smmu;
-	if (smmu->impl && smmu->impl->init_context) {
-		ret = smmu->impl->init_context(smmu_domain);
-		if (ret)
-			goto out_clear_smmu;
-	}
 
 	smmu_domain->pgtbl_cfg = (struct io_pgtable_cfg) {
 		.quirks		= quirks,
-=======
-	pgtbl_cfg = (struct io_pgtable_cfg) {
->>>>>>> 561eb836
 		.pgsize_bitmap	= smmu->pgsize_bitmap,
 		.ias		= ias,
 		.oas		= oas,
@@ -1770,25 +1756,18 @@
 		.iommu_dev	= smmu->dev,
 	};
 
-<<<<<<< HEAD
+	if (smmu->impl && smmu->impl->init_context) {
+		ret = smmu->impl->init_context(smmu_domain,
+					       &smmu_domain->pgtbl_cfg, dev);
+		if (ret)
+			goto out_clear_smmu;
+	}
+
 	smmu_domain->dev = dev;
 	smmu_domain->pgtbl_ops = alloc_io_pgtable_ops(fmt,
 						      &smmu_domain->pgtbl_cfg,
 						      smmu_domain);
 	if (!smmu_domain->pgtbl_ops) {
-=======
-	if (smmu->impl && smmu->impl->init_context) {
-		ret = smmu->impl->init_context(smmu_domain, &pgtbl_cfg, dev);
-		if (ret)
-			goto out_clear_smmu;
-	}
-
-	if (smmu_domain->non_strict)
-		pgtbl_cfg.quirks |= IO_PGTABLE_QUIRK_NON_STRICT;
-
-	pgtbl_ops = alloc_io_pgtable_ops(fmt, &pgtbl_cfg, smmu_domain);
-	if (!pgtbl_ops) {
->>>>>>> 561eb836
 		ret = -ENOMEM;
 		goto out_clear_smmu;
 	}
@@ -1809,20 +1788,14 @@
 	arm_smmu_secure_domain_unlock(smmu_domain);
 
 	/* Update the domain's page sizes to reflect the page table format */
-<<<<<<< HEAD
 	domain->pgsize_bitmap = smmu_domain->pgtbl_cfg.pgsize_bitmap;
-	domain->geometry.aperture_end = (1UL << ias) - 1;
-=======
-	domain->pgsize_bitmap = pgtbl_cfg.pgsize_bitmap;
-
-	if (pgtbl_cfg.quirks & IO_PGTABLE_QUIRK_ARM_TTBR1) {
+	if (smmu_domain->pgtbl_cfg.quirks & IO_PGTABLE_QUIRK_ARM_TTBR1) {
 		domain->geometry.aperture_start = ~0UL << ias;
 		domain->geometry.aperture_end = ~0UL;
 	} else {
 		domain->geometry.aperture_end = (1UL << ias) - 1;
 	}
 
->>>>>>> 561eb836
 	domain->geometry.force_aperture = true;
 
 	ret = arm_smmu_get_dma_cookie(dev, smmu_domain);
