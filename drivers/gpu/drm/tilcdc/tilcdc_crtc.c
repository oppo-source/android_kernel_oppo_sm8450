/*
 * Copyright (C) 2012 Texas Instruments
 * Author: Rob Clark <robdclark@gmail.com>
 *
 * This program is free software; you can redistribute it and/or modify it
 * under the terms of the GNU General Public License version 2 as published by
 * the Free Software Foundation.
 *
 * This program is distributed in the hope that it will be useful, but WITHOUT
 * ANY WARRANTY; without even the implied warranty of MERCHANTABILITY or
 * FITNESS FOR A PARTICULAR PURPOSE.  See the GNU General Public License for
 * more details.
 *
 * You should have received a copy of the GNU General Public License along with
 * this program.  If not, see <http://www.gnu.org/licenses/>.
 */

#include <drm/drm_atomic.h>
#include <drm/drm_atomic_helper.h>
#include <drm/drm_crtc.h>
#include <drm/drm_flip_work.h>
#include <drm/drm_plane_helper.h>
#include <linux/workqueue.h>
#include <linux/completion.h>
#include <linux/dma-mapping.h>
#include <linux/of_graph.h>
#include <linux/math64.h>

#include "tilcdc_drv.h"
#include "tilcdc_regs.h"

#define TILCDC_VBLANK_SAFETY_THRESHOLD_US	1000
#define TILCDC_PALETTE_SIZE			32
#define TILCDC_PALETTE_FIRST_ENTRY		0x4000

struct tilcdc_crtc {
	struct drm_crtc base;

	struct drm_plane primary;
	const struct tilcdc_panel_info *info;
	struct drm_pending_vblank_event *event;
	struct mutex enable_lock;
	bool enabled;
	bool shutdown;
	wait_queue_head_t frame_done_wq;
	bool frame_done;
	spinlock_t irq_lock;

	unsigned int lcd_fck_rate;

	ktime_t last_vblank;
	unsigned int hvtotal_us;

	struct drm_framebuffer *next_fb;

	/* Only set if an external encoder is connected */
	bool simulate_vesa_sync;

	int sync_lost_count;
	bool frame_intact;
	struct work_struct recover_work;

	dma_addr_t palette_dma_handle;
	u16 *palette_base;
	struct completion palette_loaded;
};
#define to_tilcdc_crtc(x) container_of(x, struct tilcdc_crtc, base)

<<<<<<< HEAD
static void unref_worker(struct drm_flip_work *work, void *val)
{
	struct tilcdc_crtc *tilcdc_crtc =
		container_of(work, struct tilcdc_crtc, unref_work);
	struct drm_device *dev = tilcdc_crtc->base.dev;

	mutex_lock(&dev->mode_config.mutex);
	drm_framebuffer_put(val);
	mutex_unlock(&dev->mode_config.mutex);
}

=======
>>>>>>> 661e50bc
static void set_scanout(struct drm_crtc *crtc, struct drm_framebuffer *fb)
{
	struct drm_device *dev = crtc->dev;
	struct tilcdc_drm_private *priv = dev->dev_private;
	struct drm_gem_cma_object *gem;
	dma_addr_t start, end;
	u64 dma_base_and_ceiling;

	gem = drm_fb_cma_get_gem_obj(fb, 0);

	start = gem->paddr + fb->offsets[0] +
		crtc->y * fb->pitches[0] +
		crtc->x * fb->format->cpp[0];

	end = start + (crtc->mode.vdisplay * fb->pitches[0]);

	/* Write LCDC_DMA_FB_BASE_ADDR_0_REG and LCDC_DMA_FB_CEILING_ADDR_0_REG
	 * with a single insruction, if available. This should make it more
	 * unlikely that LCDC would fetch the DMA addresses in the middle of
	 * an update.
	 */
	if (priv->rev == 1)
		end -= 1;

	dma_base_and_ceiling = (u64)end << 32 | start;
	tilcdc_write64(dev, LCDC_DMA_FB_BASE_ADDR_0_REG, dma_base_and_ceiling);
}

/*
 * The driver currently only supports only true color formats. For
 * true color the palette block is bypassed, but a 32 byte palette
 * should still be loaded. The first 16-bit entry must be 0x4000 while
 * all other entries must be zeroed.
 */
static void tilcdc_crtc_load_palette(struct drm_crtc *crtc)
{
	struct tilcdc_crtc *tilcdc_crtc = to_tilcdc_crtc(crtc);
	struct drm_device *dev = crtc->dev;
	struct tilcdc_drm_private *priv = dev->dev_private;
	int ret;

	reinit_completion(&tilcdc_crtc->palette_loaded);

	/* Tell the LCDC where the palette is located. */
	tilcdc_write(dev, LCDC_DMA_FB_BASE_ADDR_0_REG,
		     tilcdc_crtc->palette_dma_handle);
	tilcdc_write(dev, LCDC_DMA_FB_CEILING_ADDR_0_REG,
		     (u32) tilcdc_crtc->palette_dma_handle +
		     TILCDC_PALETTE_SIZE - 1);

	/* Set dma load mode for palette loading only. */
	tilcdc_write_mask(dev, LCDC_RASTER_CTRL_REG,
			  LCDC_PALETTE_LOAD_MODE(PALETTE_ONLY),
			  LCDC_PALETTE_LOAD_MODE_MASK);

	/* Enable DMA Palette Loaded Interrupt */
	if (priv->rev == 1)
		tilcdc_set(dev, LCDC_RASTER_CTRL_REG, LCDC_V1_PL_INT_ENA);
	else
		tilcdc_write(dev, LCDC_INT_ENABLE_SET_REG, LCDC_V2_PL_INT_ENA);

	/* Enable LCDC DMA and wait for palette to be loaded. */
	tilcdc_clear_irqstatus(dev, 0xffffffff);
	tilcdc_set(dev, LCDC_RASTER_CTRL_REG, LCDC_RASTER_ENABLE);

	ret = wait_for_completion_timeout(&tilcdc_crtc->palette_loaded,
					  msecs_to_jiffies(50));
	if (ret == 0)
		dev_err(dev->dev, "%s: Palette loading timeout", __func__);

	/* Disable LCDC DMA and DMA Palette Loaded Interrupt. */
	tilcdc_clear(dev, LCDC_RASTER_CTRL_REG, LCDC_RASTER_ENABLE);
	if (priv->rev == 1)
		tilcdc_clear(dev, LCDC_RASTER_CTRL_REG, LCDC_V1_PL_INT_ENA);
	else
		tilcdc_write(dev, LCDC_INT_ENABLE_CLR_REG, LCDC_V2_PL_INT_ENA);
}

static void tilcdc_crtc_enable_irqs(struct drm_device *dev)
{
	struct tilcdc_drm_private *priv = dev->dev_private;

	tilcdc_clear_irqstatus(dev, 0xffffffff);

	if (priv->rev == 1) {
		tilcdc_set(dev, LCDC_RASTER_CTRL_REG,
			LCDC_V1_SYNC_LOST_INT_ENA | LCDC_V1_FRAME_DONE_INT_ENA |
			LCDC_V1_UNDERFLOW_INT_ENA);
		tilcdc_set(dev, LCDC_DMA_CTRL_REG,
			LCDC_V1_END_OF_FRAME_INT_ENA);
	} else {
		tilcdc_write(dev, LCDC_INT_ENABLE_SET_REG,
			LCDC_V2_UNDERFLOW_INT_ENA |
			LCDC_V2_END_OF_FRAME0_INT_ENA |
			LCDC_FRAME_DONE | LCDC_SYNC_LOST);
	}
}

static void tilcdc_crtc_disable_irqs(struct drm_device *dev)
{
	struct tilcdc_drm_private *priv = dev->dev_private;

	/* disable irqs that we might have enabled: */
	if (priv->rev == 1) {
		tilcdc_clear(dev, LCDC_RASTER_CTRL_REG,
			LCDC_V1_SYNC_LOST_INT_ENA | LCDC_V1_FRAME_DONE_INT_ENA |
			LCDC_V1_UNDERFLOW_INT_ENA | LCDC_V1_PL_INT_ENA);
		tilcdc_clear(dev, LCDC_DMA_CTRL_REG,
			LCDC_V1_END_OF_FRAME_INT_ENA);
	} else {
		tilcdc_write(dev, LCDC_INT_ENABLE_CLR_REG,
			LCDC_V2_UNDERFLOW_INT_ENA | LCDC_V2_PL_INT_ENA |
			LCDC_V2_END_OF_FRAME0_INT_ENA |
			LCDC_FRAME_DONE | LCDC_SYNC_LOST);
	}
}

static void reset(struct drm_crtc *crtc)
{
	struct drm_device *dev = crtc->dev;
	struct tilcdc_drm_private *priv = dev->dev_private;

	if (priv->rev != 2)
		return;

	tilcdc_set(dev, LCDC_CLK_RESET_REG, LCDC_CLK_MAIN_RESET);
	usleep_range(250, 1000);
	tilcdc_clear(dev, LCDC_CLK_RESET_REG, LCDC_CLK_MAIN_RESET);
}

/*
 * Calculate the percentage difference between the requested pixel clock rate
 * and the effective rate resulting from calculating the clock divider value.
 */
static unsigned int tilcdc_pclk_diff(unsigned long rate,
				     unsigned long real_rate)
{
	int r = rate / 100, rr = real_rate / 100;

	return (unsigned int)(abs(((rr - r) * 100) / r));
}

static void tilcdc_crtc_set_clk(struct drm_crtc *crtc)
{
	struct drm_device *dev = crtc->dev;
	struct tilcdc_drm_private *priv = dev->dev_private;
	struct tilcdc_crtc *tilcdc_crtc = to_tilcdc_crtc(crtc);
	unsigned long clk_rate, real_rate, req_rate;
	unsigned int clkdiv;
	int ret;

	clkdiv = 2; /* first try using a standard divider of 2 */

	/* mode.clock is in KHz, set_rate wants parameter in Hz */
	req_rate = crtc->mode.clock * 1000;

	ret = clk_set_rate(priv->clk, req_rate * clkdiv);
	clk_rate = clk_get_rate(priv->clk);
	if (ret < 0) {
		/*
		 * If we fail to set the clock rate (some architectures don't
		 * use the common clock framework yet and may not implement
		 * all the clk API calls for every clock), try the next best
		 * thing: adjusting the clock divider, unless clk_get_rate()
		 * failed as well.
		 */
		if (!clk_rate) {
			/* Nothing more we can do. Just bail out. */
			dev_err(dev->dev,
				"failed to set the pixel clock - unable to read current lcdc clock rate\n");
			return;
		}

		clkdiv = DIV_ROUND_CLOSEST(clk_rate, req_rate);

		/*
		 * Emit a warning if the real clock rate resulting from the
		 * calculated divider differs much from the requested rate.
		 *
		 * 5% is an arbitrary value - LCDs are usually quite tolerant
		 * about pixel clock rates.
		 */
		real_rate = clkdiv * req_rate;

		if (tilcdc_pclk_diff(clk_rate, real_rate) > 5) {
			dev_warn(dev->dev,
				 "effective pixel clock rate (%luHz) differs from the calculated rate (%luHz)\n",
				 clk_rate, real_rate);
		}
	}

	tilcdc_crtc->lcd_fck_rate = clk_rate;

	DBG("lcd_clk=%u, mode clock=%d, div=%u",
	    tilcdc_crtc->lcd_fck_rate, crtc->mode.clock, clkdiv);

	/* Configure the LCD clock divisor. */
	tilcdc_write(dev, LCDC_CTRL_REG, LCDC_CLK_DIVISOR(clkdiv) |
		     LCDC_RASTER_MODE);

	if (priv->rev == 2)
		tilcdc_set(dev, LCDC_CLK_ENABLE_REG,
				LCDC_V2_DMA_CLK_EN | LCDC_V2_LIDD_CLK_EN |
				LCDC_V2_CORE_CLK_EN);
}

<<<<<<< HEAD
uint tilcdc_mode_hvtotal(const struct drm_display_mode *mode)
=======
static uint tilcdc_mode_hvtotal(const struct drm_display_mode *mode)
>>>>>>> 661e50bc
{
	return (uint) div_u64(1000llu * mode->htotal * mode->vtotal,
			      mode->clock);
}

static void tilcdc_crtc_set_mode(struct drm_crtc *crtc)
{
	struct tilcdc_crtc *tilcdc_crtc = to_tilcdc_crtc(crtc);
	struct drm_device *dev = crtc->dev;
	struct tilcdc_drm_private *priv = dev->dev_private;
	const struct tilcdc_panel_info *info = tilcdc_crtc->info;
	uint32_t reg, hbp, hfp, hsw, vbp, vfp, vsw;
	struct drm_display_mode *mode = &crtc->state->adjusted_mode;
	struct drm_framebuffer *fb = crtc->primary->state->fb;

	if (WARN_ON(!info))
		return;

	if (WARN_ON(!fb))
		return;

	/* Configure the Burst Size and fifo threshold of DMA: */
	reg = tilcdc_read(dev, LCDC_DMA_CTRL_REG) & ~0x00000770;
	switch (info->dma_burst_sz) {
	case 1:
		reg |= LCDC_DMA_BURST_SIZE(LCDC_DMA_BURST_1);
		break;
	case 2:
		reg |= LCDC_DMA_BURST_SIZE(LCDC_DMA_BURST_2);
		break;
	case 4:
		reg |= LCDC_DMA_BURST_SIZE(LCDC_DMA_BURST_4);
		break;
	case 8:
		reg |= LCDC_DMA_BURST_SIZE(LCDC_DMA_BURST_8);
		break;
	case 16:
		reg |= LCDC_DMA_BURST_SIZE(LCDC_DMA_BURST_16);
		break;
	default:
		dev_err(dev->dev, "invalid burst size\n");
		return;
	}
	reg |= (info->fifo_th << 8);
	tilcdc_write(dev, LCDC_DMA_CTRL_REG, reg);

	/* Configure timings: */
	hbp = mode->htotal - mode->hsync_end;
	hfp = mode->hsync_start - mode->hdisplay;
	hsw = mode->hsync_end - mode->hsync_start;
	vbp = mode->vtotal - mode->vsync_end;
	vfp = mode->vsync_start - mode->vdisplay;
	vsw = mode->vsync_end - mode->vsync_start;

	DBG("%dx%d, hbp=%u, hfp=%u, hsw=%u, vbp=%u, vfp=%u, vsw=%u",
	    mode->hdisplay, mode->vdisplay, hbp, hfp, hsw, vbp, vfp, vsw);

	/* Set AC Bias Period and Number of Transitions per Interrupt: */
	reg = tilcdc_read(dev, LCDC_RASTER_TIMING_2_REG) & ~0x000fff00;
	reg |= LCDC_AC_BIAS_FREQUENCY(info->ac_bias) |
		LCDC_AC_BIAS_TRANSITIONS_PER_INT(info->ac_bias_intrpt);

	/*
	 * subtract one from hfp, hbp, hsw because the hardware uses
	 * a value of 0 as 1
	 */
	if (priv->rev == 2) {
		/* clear bits we're going to set */
		reg &= ~0x78000033;
		reg |= ((hfp-1) & 0x300) >> 8;
		reg |= ((hbp-1) & 0x300) >> 4;
		reg |= ((hsw-1) & 0x3c0) << 21;
	}
	tilcdc_write(dev, LCDC_RASTER_TIMING_2_REG, reg);

	reg = (((mode->hdisplay >> 4) - 1) << 4) |
		(((hbp-1) & 0xff) << 24) |
		(((hfp-1) & 0xff) << 16) |
		(((hsw-1) & 0x3f) << 10);
	if (priv->rev == 2)
		reg |= (((mode->hdisplay >> 4) - 1) & 0x40) >> 3;
	tilcdc_write(dev, LCDC_RASTER_TIMING_0_REG, reg);

	reg = ((mode->vdisplay - 1) & 0x3ff) |
		((vbp & 0xff) << 24) |
		((vfp & 0xff) << 16) |
		(((vsw-1) & 0x3f) << 10);
	tilcdc_write(dev, LCDC_RASTER_TIMING_1_REG, reg);

	/*
	 * be sure to set Bit 10 for the V2 LCDC controller,
	 * otherwise limited to 1024 pixels width, stopping
	 * 1920x1080 being supported.
	 */
	if (priv->rev == 2) {
		if ((mode->vdisplay - 1) & 0x400) {
			tilcdc_set(dev, LCDC_RASTER_TIMING_2_REG,
				LCDC_LPP_B10);
		} else {
			tilcdc_clear(dev, LCDC_RASTER_TIMING_2_REG,
				LCDC_LPP_B10);
		}
	}

	/* Configure display type: */
	reg = tilcdc_read(dev, LCDC_RASTER_CTRL_REG) &
		~(LCDC_TFT_MODE | LCDC_MONO_8BIT_MODE | LCDC_MONOCHROME_MODE |
		  LCDC_V2_TFT_24BPP_MODE | LCDC_V2_TFT_24BPP_UNPACK |
		  0x000ff000 /* Palette Loading Delay bits */);
	reg |= LCDC_TFT_MODE; /* no monochrome/passive support */
	if (info->tft_alt_mode)
		reg |= LCDC_TFT_ALT_ENABLE;
	if (priv->rev == 2) {
		switch (fb->format->format) {
		case DRM_FORMAT_BGR565:
		case DRM_FORMAT_RGB565:
			break;
		case DRM_FORMAT_XBGR8888:
		case DRM_FORMAT_XRGB8888:
			reg |= LCDC_V2_TFT_24BPP_UNPACK;
			/* fallthrough */
		case DRM_FORMAT_BGR888:
		case DRM_FORMAT_RGB888:
			reg |= LCDC_V2_TFT_24BPP_MODE;
			break;
		default:
			dev_err(dev->dev, "invalid pixel format\n");
			return;
		}
	}
	reg |= info->fdd < 12;
	tilcdc_write(dev, LCDC_RASTER_CTRL_REG, reg);

	if (info->invert_pxl_clk)
		tilcdc_set(dev, LCDC_RASTER_TIMING_2_REG, LCDC_INVERT_PIXEL_CLOCK);
	else
		tilcdc_clear(dev, LCDC_RASTER_TIMING_2_REG, LCDC_INVERT_PIXEL_CLOCK);

	if (info->sync_ctrl)
		tilcdc_set(dev, LCDC_RASTER_TIMING_2_REG, LCDC_SYNC_CTRL);
	else
		tilcdc_clear(dev, LCDC_RASTER_TIMING_2_REG, LCDC_SYNC_CTRL);

	if (info->sync_edge)
		tilcdc_set(dev, LCDC_RASTER_TIMING_2_REG, LCDC_SYNC_EDGE);
	else
		tilcdc_clear(dev, LCDC_RASTER_TIMING_2_REG, LCDC_SYNC_EDGE);

	if (mode->flags & DRM_MODE_FLAG_NHSYNC)
		tilcdc_set(dev, LCDC_RASTER_TIMING_2_REG, LCDC_INVERT_HSYNC);
	else
		tilcdc_clear(dev, LCDC_RASTER_TIMING_2_REG, LCDC_INVERT_HSYNC);

	if (mode->flags & DRM_MODE_FLAG_NVSYNC)
		tilcdc_set(dev, LCDC_RASTER_TIMING_2_REG, LCDC_INVERT_VSYNC);
	else
		tilcdc_clear(dev, LCDC_RASTER_TIMING_2_REG, LCDC_INVERT_VSYNC);

	if (info->raster_order)
		tilcdc_set(dev, LCDC_RASTER_CTRL_REG, LCDC_RASTER_ORDER);
	else
		tilcdc_clear(dev, LCDC_RASTER_CTRL_REG, LCDC_RASTER_ORDER);

	tilcdc_crtc_set_clk(crtc);

	tilcdc_crtc_load_palette(crtc);

	set_scanout(crtc, fb);

<<<<<<< HEAD
	drm_framebuffer_get(fb);

=======
>>>>>>> 661e50bc
	crtc->hwmode = crtc->state->adjusted_mode;

	tilcdc_crtc->hvtotal_us =
		tilcdc_mode_hvtotal(&crtc->hwmode);
}

static void tilcdc_crtc_enable(struct drm_crtc *crtc)
{
	struct drm_device *dev = crtc->dev;
	struct tilcdc_crtc *tilcdc_crtc = to_tilcdc_crtc(crtc);
	unsigned long flags;

	mutex_lock(&tilcdc_crtc->enable_lock);
	if (tilcdc_crtc->enabled || tilcdc_crtc->shutdown) {
		mutex_unlock(&tilcdc_crtc->enable_lock);
		return;
	}

	pm_runtime_get_sync(dev->dev);

	reset(crtc);

	tilcdc_crtc_set_mode(crtc);

	tilcdc_crtc_enable_irqs(dev);

	tilcdc_clear(dev, LCDC_DMA_CTRL_REG, LCDC_DUAL_FRAME_BUFFER_ENABLE);
	tilcdc_write_mask(dev, LCDC_RASTER_CTRL_REG,
			  LCDC_PALETTE_LOAD_MODE(DATA_ONLY),
			  LCDC_PALETTE_LOAD_MODE_MASK);

	/* There is no real chance for a race here as the time stamp
	 * is taken before the raster DMA is started. The spin-lock is
	 * taken to have a memory barrier after taking the time-stamp
	 * and to avoid a context switch between taking the stamp and
	 * enabling the raster.
	 */
	spin_lock_irqsave(&tilcdc_crtc->irq_lock, flags);
	tilcdc_crtc->last_vblank = ktime_get();
	tilcdc_set(dev, LCDC_RASTER_CTRL_REG, LCDC_RASTER_ENABLE);
	spin_unlock_irqrestore(&tilcdc_crtc->irq_lock, flags);

	drm_crtc_vblank_on(crtc);

	tilcdc_crtc->enabled = true;
	mutex_unlock(&tilcdc_crtc->enable_lock);
}

static void tilcdc_crtc_atomic_enable(struct drm_crtc *crtc,
				      struct drm_crtc_state *old_state)
{
	tilcdc_crtc_enable(crtc);
}

static void tilcdc_crtc_off(struct drm_crtc *crtc, bool shutdown)
{
	struct tilcdc_crtc *tilcdc_crtc = to_tilcdc_crtc(crtc);
	struct drm_device *dev = crtc->dev;
	int ret;

	mutex_lock(&tilcdc_crtc->enable_lock);
	if (shutdown)
		tilcdc_crtc->shutdown = true;
	if (!tilcdc_crtc->enabled) {
		mutex_unlock(&tilcdc_crtc->enable_lock);
		return;
	}
	tilcdc_crtc->frame_done = false;
	tilcdc_clear(dev, LCDC_RASTER_CTRL_REG, LCDC_RASTER_ENABLE);

	/*
	 * Wait for framedone irq which will still come before putting
	 * things to sleep..
	 */
	ret = wait_event_timeout(tilcdc_crtc->frame_done_wq,
				 tilcdc_crtc->frame_done,
				 msecs_to_jiffies(500));
	if (ret == 0)
		dev_err(dev->dev, "%s: timeout waiting for framedone\n",
			__func__);

	drm_crtc_vblank_off(crtc);

	tilcdc_crtc_disable_irqs(dev);

	pm_runtime_put_sync(dev->dev);

	tilcdc_crtc->enabled = false;
	mutex_unlock(&tilcdc_crtc->enable_lock);
}

static void tilcdc_crtc_disable(struct drm_crtc *crtc)
{
	tilcdc_crtc_off(crtc, false);
}

static void tilcdc_crtc_atomic_disable(struct drm_crtc *crtc,
				       struct drm_crtc_state *old_state)
{
	tilcdc_crtc_disable(crtc);
}

void tilcdc_crtc_shutdown(struct drm_crtc *crtc)
{
	tilcdc_crtc_off(crtc, true);
}

static bool tilcdc_crtc_is_on(struct drm_crtc *crtc)
{
	return crtc->state && crtc->state->enable && crtc->state->active;
}

static void tilcdc_crtc_recover_work(struct work_struct *work)
{
	struct tilcdc_crtc *tilcdc_crtc =
		container_of(work, struct tilcdc_crtc, recover_work);
	struct drm_crtc *crtc = &tilcdc_crtc->base;

	dev_info(crtc->dev->dev, "%s: Reset CRTC", __func__);

	drm_modeset_lock(&crtc->mutex, NULL);

	if (!tilcdc_crtc_is_on(crtc))
		goto out;

	tilcdc_crtc_disable(crtc);
	tilcdc_crtc_enable(crtc);
out:
	drm_modeset_unlock(&crtc->mutex);
}

static void tilcdc_crtc_destroy(struct drm_crtc *crtc)
{
	struct tilcdc_drm_private *priv = crtc->dev->dev_private;

	tilcdc_crtc_shutdown(crtc);

	flush_workqueue(priv->wq);

	of_node_put(crtc->port);
	drm_crtc_cleanup(crtc);
}

int tilcdc_crtc_update_fb(struct drm_crtc *crtc,
		struct drm_framebuffer *fb,
		struct drm_pending_vblank_event *event)
{
	struct tilcdc_crtc *tilcdc_crtc = to_tilcdc_crtc(crtc);
	struct drm_device *dev = crtc->dev;

	if (tilcdc_crtc->event) {
		dev_err(dev->dev, "already pending page flip!\n");
		return -EBUSY;
	}

<<<<<<< HEAD
	drm_framebuffer_get(fb);

	crtc->primary->fb = fb;
=======
>>>>>>> 661e50bc
	tilcdc_crtc->event = event;

	mutex_lock(&tilcdc_crtc->enable_lock);

	if (tilcdc_crtc->enabled) {
		unsigned long flags;
		ktime_t next_vblank;
		s64 tdiff;

		spin_lock_irqsave(&tilcdc_crtc->irq_lock, flags);

		next_vblank = ktime_add_us(tilcdc_crtc->last_vblank,
					   tilcdc_crtc->hvtotal_us);
		tdiff = ktime_to_us(ktime_sub(next_vblank, ktime_get()));

		if (tdiff < TILCDC_VBLANK_SAFETY_THRESHOLD_US)
			tilcdc_crtc->next_fb = fb;
		else
			set_scanout(crtc, fb);

		spin_unlock_irqrestore(&tilcdc_crtc->irq_lock, flags);
	}

	mutex_unlock(&tilcdc_crtc->enable_lock);

	return 0;
}

static bool tilcdc_crtc_mode_fixup(struct drm_crtc *crtc,
		const struct drm_display_mode *mode,
		struct drm_display_mode *adjusted_mode)
{
	struct tilcdc_crtc *tilcdc_crtc = to_tilcdc_crtc(crtc);

	if (!tilcdc_crtc->simulate_vesa_sync)
		return true;

	/*
	 * tilcdc does not generate VESA-compliant sync but aligns
	 * VS on the second edge of HS instead of first edge.
	 * We use adjusted_mode, to fixup sync by aligning both rising
	 * edges and add HSKEW offset to fix the sync.
	 */
	adjusted_mode->hskew = mode->hsync_end - mode->hsync_start;
	adjusted_mode->flags |= DRM_MODE_FLAG_HSKEW;

	if (mode->flags & DRM_MODE_FLAG_NHSYNC) {
		adjusted_mode->flags |= DRM_MODE_FLAG_PHSYNC;
		adjusted_mode->flags &= ~DRM_MODE_FLAG_NHSYNC;
	} else {
		adjusted_mode->flags |= DRM_MODE_FLAG_NHSYNC;
		adjusted_mode->flags &= ~DRM_MODE_FLAG_PHSYNC;
	}

	return true;
}

static int tilcdc_crtc_atomic_check(struct drm_crtc *crtc,
				    struct drm_crtc_state *state)
{
	struct drm_display_mode *mode = &state->mode;
	int ret;

	/* If we are not active we don't care */
	if (!state->active)
		return 0;

	if (state->state->planes[0].ptr != crtc->primary ||
	    state->state->planes[0].state == NULL ||
	    state->state->planes[0].state->crtc != crtc) {
		dev_dbg(crtc->dev->dev, "CRTC primary plane must be present");
		return -EINVAL;
	}

	ret = tilcdc_crtc_mode_valid(crtc, mode);
	if (ret) {
		dev_dbg(crtc->dev->dev, "Mode \"%s\" not valid", mode->name);
		return -EINVAL;
	}

	return 0;
}

static int tilcdc_crtc_enable_vblank(struct drm_crtc *crtc)
{
	return 0;
}

static void tilcdc_crtc_disable_vblank(struct drm_crtc *crtc)
{
}

static void tilcdc_crtc_reset(struct drm_crtc *crtc)
{
	struct tilcdc_crtc *tilcdc_crtc = to_tilcdc_crtc(crtc);
	struct drm_device *dev = crtc->dev;
	int ret;

	drm_atomic_helper_crtc_reset(crtc);

	/* Turn the raster off if it for some reason is on. */
	pm_runtime_get_sync(dev->dev);
	if (tilcdc_read(dev, LCDC_RASTER_CTRL_REG) & LCDC_RASTER_ENABLE) {
		/* Enable DMA Frame Done Interrupt */
		tilcdc_write(dev, LCDC_INT_ENABLE_SET_REG, LCDC_FRAME_DONE);
		tilcdc_clear_irqstatus(dev, 0xffffffff);

		tilcdc_crtc->frame_done = false;
		tilcdc_clear(dev, LCDC_RASTER_CTRL_REG, LCDC_RASTER_ENABLE);

		ret = wait_event_timeout(tilcdc_crtc->frame_done_wq,
					 tilcdc_crtc->frame_done,
					 msecs_to_jiffies(500));
		if (ret == 0)
			dev_err(dev->dev, "%s: timeout waiting for framedone\n",
				__func__);
	}
	pm_runtime_put_sync(dev->dev);
}

static const struct drm_crtc_funcs tilcdc_crtc_funcs = {
	.destroy        = tilcdc_crtc_destroy,
	.set_config     = drm_atomic_helper_set_config,
	.page_flip      = drm_atomic_helper_page_flip,
	.reset		= tilcdc_crtc_reset,
	.atomic_duplicate_state = drm_atomic_helper_crtc_duplicate_state,
	.atomic_destroy_state = drm_atomic_helper_crtc_destroy_state,
	.enable_vblank	= tilcdc_crtc_enable_vblank,
	.disable_vblank	= tilcdc_crtc_disable_vblank,
};

static const struct drm_crtc_helper_funcs tilcdc_crtc_helper_funcs = {
		.mode_fixup     = tilcdc_crtc_mode_fixup,
		.atomic_check	= tilcdc_crtc_atomic_check,
		.atomic_enable	= tilcdc_crtc_atomic_enable,
		.atomic_disable	= tilcdc_crtc_atomic_disable,
};

int tilcdc_crtc_max_width(struct drm_crtc *crtc)
{
	struct drm_device *dev = crtc->dev;
	struct tilcdc_drm_private *priv = dev->dev_private;
	int max_width = 0;

	if (priv->rev == 1)
		max_width = 1024;
	else if (priv->rev == 2)
		max_width = 2048;

	return max_width;
}

int tilcdc_crtc_mode_valid(struct drm_crtc *crtc, struct drm_display_mode *mode)
{
	struct tilcdc_drm_private *priv = crtc->dev->dev_private;
	unsigned int bandwidth;
	uint32_t hbp, hfp, hsw, vbp, vfp, vsw;

	/*
	 * check to see if the width is within the range that
	 * the LCD Controller physically supports
	 */
	if (mode->hdisplay > tilcdc_crtc_max_width(crtc))
		return MODE_VIRTUAL_X;

	/* width must be multiple of 16 */
	if (mode->hdisplay & 0xf)
		return MODE_VIRTUAL_X;

	if (mode->vdisplay > 2048)
		return MODE_VIRTUAL_Y;

	DBG("Processing mode %dx%d@%d with pixel clock %d",
		mode->hdisplay, mode->vdisplay,
		drm_mode_vrefresh(mode), mode->clock);

	hbp = mode->htotal - mode->hsync_end;
	hfp = mode->hsync_start - mode->hdisplay;
	hsw = mode->hsync_end - mode->hsync_start;
	vbp = mode->vtotal - mode->vsync_end;
	vfp = mode->vsync_start - mode->vdisplay;
	vsw = mode->vsync_end - mode->vsync_start;

	if ((hbp-1) & ~0x3ff) {
		DBG("Pruning mode: Horizontal Back Porch out of range");
		return MODE_HBLANK_WIDE;
	}

	if ((hfp-1) & ~0x3ff) {
		DBG("Pruning mode: Horizontal Front Porch out of range");
		return MODE_HBLANK_WIDE;
	}

	if ((hsw-1) & ~0x3ff) {
		DBG("Pruning mode: Horizontal Sync Width out of range");
		return MODE_HSYNC_WIDE;
	}

	if (vbp & ~0xff) {
		DBG("Pruning mode: Vertical Back Porch out of range");
		return MODE_VBLANK_WIDE;
	}

	if (vfp & ~0xff) {
		DBG("Pruning mode: Vertical Front Porch out of range");
		return MODE_VBLANK_WIDE;
	}

	if ((vsw-1) & ~0x3f) {
		DBG("Pruning mode: Vertical Sync Width out of range");
		return MODE_VSYNC_WIDE;
	}

	/*
	 * some devices have a maximum allowed pixel clock
	 * configured from the DT
	 */
	if (mode->clock > priv->max_pixelclock) {
		DBG("Pruning mode: pixel clock too high");
		return MODE_CLOCK_HIGH;
	}

	/*
	 * some devices further limit the max horizontal resolution
	 * configured from the DT
	 */
	if (mode->hdisplay > priv->max_width)
		return MODE_BAD_WIDTH;

	/* filter out modes that would require too much memory bandwidth: */
	bandwidth = mode->hdisplay * mode->vdisplay *
		drm_mode_vrefresh(mode);
	if (bandwidth > priv->max_bandwidth) {
		DBG("Pruning mode: exceeds defined bandwidth limit");
		return MODE_BAD;
	}

	return MODE_OK;
}

void tilcdc_crtc_set_panel_info(struct drm_crtc *crtc,
		const struct tilcdc_panel_info *info)
{
	struct tilcdc_crtc *tilcdc_crtc = to_tilcdc_crtc(crtc);
	tilcdc_crtc->info = info;
}

void tilcdc_crtc_set_simulate_vesa_sync(struct drm_crtc *crtc,
					bool simulate_vesa_sync)
{
	struct tilcdc_crtc *tilcdc_crtc = to_tilcdc_crtc(crtc);

	tilcdc_crtc->simulate_vesa_sync = simulate_vesa_sync;
}

void tilcdc_crtc_update_clk(struct drm_crtc *crtc)
{
	struct drm_device *dev = crtc->dev;
	struct tilcdc_drm_private *priv = dev->dev_private;
	struct tilcdc_crtc *tilcdc_crtc = to_tilcdc_crtc(crtc);

	drm_modeset_lock(&crtc->mutex, NULL);
	if (tilcdc_crtc->lcd_fck_rate != clk_get_rate(priv->clk)) {
		if (tilcdc_crtc_is_on(crtc)) {
			pm_runtime_get_sync(dev->dev);
			tilcdc_crtc_disable(crtc);

			tilcdc_crtc_set_clk(crtc);

			tilcdc_crtc_enable(crtc);
			pm_runtime_put_sync(dev->dev);
		}
	}
	drm_modeset_unlock(&crtc->mutex);
}

#define SYNC_LOST_COUNT_LIMIT 50

irqreturn_t tilcdc_crtc_irq(struct drm_crtc *crtc)
{
	struct tilcdc_crtc *tilcdc_crtc = to_tilcdc_crtc(crtc);
	struct drm_device *dev = crtc->dev;
	struct tilcdc_drm_private *priv = dev->dev_private;
	uint32_t stat, reg;

	stat = tilcdc_read_irqstatus(dev);
	tilcdc_clear_irqstatus(dev, stat);

	if (stat & LCDC_END_OF_FRAME0) {
		unsigned long flags;
		bool skip_event = false;
		ktime_t now;

		now = ktime_get();

		spin_lock_irqsave(&tilcdc_crtc->irq_lock, flags);

		tilcdc_crtc->last_vblank = now;

		if (tilcdc_crtc->next_fb) {
			set_scanout(crtc, tilcdc_crtc->next_fb);
			tilcdc_crtc->next_fb = NULL;
			skip_event = true;
		}

		spin_unlock_irqrestore(&tilcdc_crtc->irq_lock, flags);

		drm_crtc_handle_vblank(crtc);

		if (!skip_event) {
			struct drm_pending_vblank_event *event;

			spin_lock_irqsave(&dev->event_lock, flags);

			event = tilcdc_crtc->event;
			tilcdc_crtc->event = NULL;
			if (event)
				drm_crtc_send_vblank_event(crtc, event);

			spin_unlock_irqrestore(&dev->event_lock, flags);
		}

		if (tilcdc_crtc->frame_intact)
			tilcdc_crtc->sync_lost_count = 0;
		else
			tilcdc_crtc->frame_intact = true;
	}

	if (stat & LCDC_FIFO_UNDERFLOW)
		dev_err_ratelimited(dev->dev, "%s(0x%08x): FIFO underflow",
				    __func__, stat);

	if (stat & LCDC_PL_LOAD_DONE) {
		complete(&tilcdc_crtc->palette_loaded);
		if (priv->rev == 1)
			tilcdc_clear(dev, LCDC_RASTER_CTRL_REG,
				     LCDC_V1_PL_INT_ENA);
		else
			tilcdc_write(dev, LCDC_INT_ENABLE_CLR_REG,
				     LCDC_V2_PL_INT_ENA);
	}

	if (stat & LCDC_SYNC_LOST) {
		dev_err_ratelimited(dev->dev, "%s(0x%08x): Sync lost",
				    __func__, stat);
		tilcdc_crtc->frame_intact = false;
		if (priv->rev == 1) {
			reg = tilcdc_read(dev, LCDC_RASTER_CTRL_REG);
			if (reg & LCDC_RASTER_ENABLE) {
				tilcdc_clear(dev, LCDC_RASTER_CTRL_REG,
					     LCDC_RASTER_ENABLE);
				tilcdc_set(dev, LCDC_RASTER_CTRL_REG,
					   LCDC_RASTER_ENABLE);
			}
		} else {
			if (tilcdc_crtc->sync_lost_count++ >
			    SYNC_LOST_COUNT_LIMIT) {
				dev_err(dev->dev,
					"%s(0x%08x): Sync lost flood detected, recovering",
					__func__, stat);
				queue_work(system_wq,
					   &tilcdc_crtc->recover_work);
				tilcdc_write(dev, LCDC_INT_ENABLE_CLR_REG,
					     LCDC_SYNC_LOST);
				tilcdc_crtc->sync_lost_count = 0;
			}
		}
	}

	if (stat & LCDC_FRAME_DONE) {
		tilcdc_crtc->frame_done = true;
		wake_up(&tilcdc_crtc->frame_done_wq);
		/* rev 1 lcdc appears to hang if irq is not disbaled here */
		if (priv->rev == 1)
			tilcdc_clear(dev, LCDC_RASTER_CTRL_REG,
				     LCDC_V1_FRAME_DONE_INT_ENA);
	}

	/* For revision 2 only */
	if (priv->rev == 2) {
		/* Indicate to LCDC that the interrupt service routine has
		 * completed, see 13.3.6.1.6 in AM335x TRM.
		 */
		tilcdc_write(dev, LCDC_END_OF_INT_IND_REG, 0);
	}

	return IRQ_HANDLED;
}

int tilcdc_crtc_create(struct drm_device *dev)
{
	struct tilcdc_drm_private *priv = dev->dev_private;
	struct tilcdc_crtc *tilcdc_crtc;
	struct drm_crtc *crtc;
	int ret;

	tilcdc_crtc = devm_kzalloc(dev->dev, sizeof(*tilcdc_crtc), GFP_KERNEL);
	if (!tilcdc_crtc) {
		dev_err(dev->dev, "allocation failed\n");
		return -ENOMEM;
	}

	init_completion(&tilcdc_crtc->palette_loaded);
	tilcdc_crtc->palette_base = dmam_alloc_coherent(dev->dev,
					TILCDC_PALETTE_SIZE,
					&tilcdc_crtc->palette_dma_handle,
					GFP_KERNEL | __GFP_ZERO);
	if (!tilcdc_crtc->palette_base)
		return -ENOMEM;
	*tilcdc_crtc->palette_base = TILCDC_PALETTE_FIRST_ENTRY;

	crtc = &tilcdc_crtc->base;

	ret = tilcdc_plane_init(dev, &tilcdc_crtc->primary);
	if (ret < 0)
		goto fail;

	mutex_init(&tilcdc_crtc->enable_lock);

	init_waitqueue_head(&tilcdc_crtc->frame_done_wq);

	spin_lock_init(&tilcdc_crtc->irq_lock);
	INIT_WORK(&tilcdc_crtc->recover_work, tilcdc_crtc_recover_work);

	ret = drm_crtc_init_with_planes(dev, crtc,
					&tilcdc_crtc->primary,
					NULL,
					&tilcdc_crtc_funcs,
					"tilcdc crtc");
	if (ret < 0)
		goto fail;

	drm_crtc_helper_add(crtc, &tilcdc_crtc_helper_funcs);

	if (priv->is_componentized) {
		crtc->port = of_graph_get_port_by_id(dev->dev->of_node, 0);
		if (!crtc->port) { /* This should never happen */
			dev_err(dev->dev, "Port node not found in %pOF\n",
				dev->dev->of_node);
			ret = -EINVAL;
			goto fail;
		}
	}

	priv->crtc = crtc;
	return 0;

fail:
	tilcdc_crtc_destroy(crtc);
	return ret;
}<|MERGE_RESOLUTION|>--- conflicted
+++ resolved
@@ -66,20 +66,6 @@
 };
 #define to_tilcdc_crtc(x) container_of(x, struct tilcdc_crtc, base)
 
-<<<<<<< HEAD
-static void unref_worker(struct drm_flip_work *work, void *val)
-{
-	struct tilcdc_crtc *tilcdc_crtc =
-		container_of(work, struct tilcdc_crtc, unref_work);
-	struct drm_device *dev = tilcdc_crtc->base.dev;
-
-	mutex_lock(&dev->mode_config.mutex);
-	drm_framebuffer_put(val);
-	mutex_unlock(&dev->mode_config.mutex);
-}
-
-=======
->>>>>>> 661e50bc
 static void set_scanout(struct drm_crtc *crtc, struct drm_framebuffer *fb)
 {
 	struct drm_device *dev = crtc->dev;
@@ -286,11 +272,7 @@
 				LCDC_V2_CORE_CLK_EN);
 }
 
-<<<<<<< HEAD
-uint tilcdc_mode_hvtotal(const struct drm_display_mode *mode)
-=======
 static uint tilcdc_mode_hvtotal(const struct drm_display_mode *mode)
->>>>>>> 661e50bc
 {
 	return (uint) div_u64(1000llu * mode->htotal * mode->vtotal,
 			      mode->clock);
@@ -460,11 +442,6 @@
 
 	set_scanout(crtc, fb);
 
-<<<<<<< HEAD
-	drm_framebuffer_get(fb);
-
-=======
->>>>>>> 661e50bc
 	crtc->hwmode = crtc->state->adjusted_mode;
 
 	tilcdc_crtc->hvtotal_us =
@@ -620,12 +597,6 @@
 		return -EBUSY;
 	}
 
-<<<<<<< HEAD
-	drm_framebuffer_get(fb);
-
-	crtc->primary->fb = fb;
-=======
->>>>>>> 661e50bc
 	tilcdc_crtc->event = event;
 
 	mutex_lock(&tilcdc_crtc->enable_lock);
