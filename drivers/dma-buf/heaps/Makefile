# SPDX-License-Identifier: GPL-2.0
obj-$(CONFIG_DMABUF_HEAPS_SYSTEM)	+= system_heap.o
<<<<<<< HEAD
obj-$(CONFIG_DMABUF_HEAPS_CMA)		+= cma_heap.o
obj-$(CONFIG_DMABUF_HEAPS_CHUNK)	+= chunk_heap.o
obj-$(CONFIG_QCOM_DMABUF_HEAPS)		+= qcom_dma_heaps.o
qcom_dma_heaps-y			:= qcom_dma_heap.o
qcom_dma_heaps-$(CONFIG_QCOM_DMABUF_HEAPS_SYSTEM) += qcom_system_heap.o qcom_heap_helpers.o \
						     qcom_dynamic_page_pool.o qcom_dma_heap_secure_utils.o
qcom_dma_heaps-$(CONFIG_QCOM_DMABUF_HEAPS_CMA)	+= qcom_dt_parser.o qcom_cma_heap.o qcom_heap_helpers.o
qcom_dma_heaps-$(CONFIG_QCOM_DMABUF_HEAPS_CARVEOUT) += qcom_carveout_heap.o \
						       qcom_dma_heap_secure_utils.o \
						       qcom_sg_ops.o
=======
obj-$(CONFIG_DMABUF_HEAPS_CMA)		+= cma_heap.o
>>>>>>> d0d83270
<|MERGE_RESOLUTION|>--- conflicted
+++ resolved
@@ -1,8 +1,6 @@
 # SPDX-License-Identifier: GPL-2.0
 obj-$(CONFIG_DMABUF_HEAPS_SYSTEM)	+= system_heap.o
-<<<<<<< HEAD
 obj-$(CONFIG_DMABUF_HEAPS_CMA)		+= cma_heap.o
-obj-$(CONFIG_DMABUF_HEAPS_CHUNK)	+= chunk_heap.o
 obj-$(CONFIG_QCOM_DMABUF_HEAPS)		+= qcom_dma_heaps.o
 qcom_dma_heaps-y			:= qcom_dma_heap.o
 qcom_dma_heaps-$(CONFIG_QCOM_DMABUF_HEAPS_SYSTEM) += qcom_system_heap.o qcom_heap_helpers.o \
@@ -10,7 +8,4 @@
 qcom_dma_heaps-$(CONFIG_QCOM_DMABUF_HEAPS_CMA)	+= qcom_dt_parser.o qcom_cma_heap.o qcom_heap_helpers.o
 qcom_dma_heaps-$(CONFIG_QCOM_DMABUF_HEAPS_CARVEOUT) += qcom_carveout_heap.o \
 						       qcom_dma_heap_secure_utils.o \
-						       qcom_sg_ops.o
-=======
-obj-$(CONFIG_DMABUF_HEAPS_CMA)		+= cma_heap.o
->>>>>>> d0d83270
+						       qcom_sg_ops.o