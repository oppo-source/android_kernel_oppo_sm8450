--- conflicted
+++ resolved
@@ -605,15 +605,11 @@
 
 	if (s->cached_temp != INT_MIN)
 		*temp = s->cached_temp;
-<<<<<<< HEAD
-	TSENS_DBG(priv, "Sensor_id: %d temp: %d", hw_id, *temp);
-=======
 
 	if (s->tzd)
 		TSENS_DBG(priv, "Sensor_id: %d name:%s temp: %d", hw_id, s->tzd->type, *temp);
 	else
 		TSENS_DBG(priv, "Sensor_id: %d temp: %d", hw_id, *temp);
->>>>>>> a3322986
 
 	return 0;
 }
