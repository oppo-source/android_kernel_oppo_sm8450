--- conflicted
+++ resolved
@@ -2896,51 +2896,12 @@
 		}
 
 		do {
-<<<<<<< HEAD
-		cont = 0;
-		if (resp.result == QSEOS_RESULT_FAILURE) {
-			pr_err("scm_call rsp.result is QSEOS_RESULT_FAILURE\n");
-			ret = -EFAULT;
-			goto loadapp_err;
-		}
-
-		if (resp.result == QSEOS_RESULT_INCOMPLETE) {
-			ret = __qseecom_process_incomplete_cmd(data, &resp);
-			if (ret) {
-				/* TZ has created app_id, need to unload it */
-				pr_err("incomp_cmd err %d, %d, unload %d %s\n",
-					ret, resp.result, resp.data,
-					load_img_req.img_name);
-				__qseecom_unload_app(data, resp.data);
-=======
 			if (resp.result == QSEOS_RESULT_FAILURE) {
 				pr_err("scm_call rsp.result is QSEOS_RESULT_FAILURE\n");
->>>>>>> 73f65f4f
 				ret = -EFAULT;
 				goto loadapp_err;
 			}
 
-<<<<<<< HEAD
-		if (resp.result == QSEOS_RESULT_BLOCKED_ON_LISTENER) {
-			pr_err("unload app blocked on listener");
-			cont = 1;
-			ret = __qseecom_process_reentrancy_blocked_on_listener(&resp, NULL, data);
-			if(ret) {
-				 pr_err("__qseecom_process_reentrancy_blocked_on_listener failed, with ret :%d",ret);
-				 cont = 0;
-				 ret = -EFAULT;
-				 goto loadapp_err;
-			}
-		}
-
-		if (resp.result != QSEOS_RESULT_SUCCESS) {
-			pr_err("scm_call failed resp.result unknown, %d\n",
-				resp.result);
-			ret = -EFAULT;
-			goto loadapp_err;
-		}
-		} while (cont == 1);
-=======
 			if (resp.result == QSEOS_RESULT_INCOMPLETE) {
 				ret = __qseecom_process_incomplete_cmd(data, &resp);
 				if (ret) {
@@ -2974,7 +2935,6 @@
 			}
 		} while ((resp.result == QSEOS_RESULT_BLOCKED_ON_LISTENER) ||
 			(resp.result == QSEOS_RESULT_INCOMPLETE));
->>>>>>> 73f65f4f
 		app_id = resp.data;
 
 		entry = kmalloc(sizeof(*entry), GFP_KERNEL);
@@ -3087,43 +3047,6 @@
 	}
 
 	do {
-<<<<<<< HEAD
-	cont = 0;
-
-	switch (resp.result) {
-	case QSEOS_RESULT_SUCCESS:
-		pr_warn("App (%d) is unloaded\n", app_id);
-		break;
-	case QSEOS_RESULT_INCOMPLETE:
-		ret = __qseecom_process_incomplete_cmd(data, &resp);
-		if (ret)
-			pr_err("unload app %d fail proc incom cmd: %d,%d,%d\n",
-				app_id, ret, resp.result, resp.data);
-		else
-			pr_warn("App (%d) is unloaded\n", app_id);
-		break;
-	case QSEOS_RESULT_FAILURE:
-		pr_err("app (%d) unload_failed!!\n", app_id);
-		ret = -EFAULT;
-		break;
-	case QSEOS_RESULT_BLOCKED_ON_LISTENER:
-		pr_err("unload app blocked on listener");
-		cont = 1;
-		ret = __qseecom_process_reentrancy_blocked_on_listener(&resp, NULL, data);
-		if(ret) {
-			 pr_err("__qseecom_process_reentrancy_blocked_on_listener failed, with ret :%d",ret);
-			 cont = 0;
-			 ret = -EFAULT;
-		}
-		break;
-	default:
-		pr_err("unload app %d get unknown resp.result %d\n",
-				app_id, resp.result);
-		ret = -EFAULT;
-		break;
-	}
-	} while (cont == 1);
-=======
 		switch (resp.result) {
 		case QSEOS_RESULT_SUCCESS:
 			pr_warn("App (%d) is unloaded\n", app_id);
@@ -3157,7 +3080,6 @@
 		}
 	} while ((resp.result == QSEOS_RESULT_INCOMPLETE) ||
 			(resp.result == QSEOS_RESULT_BLOCKED_ON_LISTENER));
->>>>>>> 73f65f4f
 	return ret;
 }
 static int qseecom_unload_app(struct qseecom_dev_handle *data,
