// SPDX-License-Identifier: GPL-2.0
/*
 * Copyright (c) 2014, 2021 The Linux Foundation. All rights reserved.
 */

#include <linux/bitops.h>
#include <linux/kernel.h>
#include <linux/moduleparam.h>
#include <linux/init.h>
#include <linux/types.h>
#include <linux/device.h>
#include <linux/io.h>
#include <linux/err.h>
#include <linux/fs.h>
#include <linux/slab.h>
#include <linux/delay.h>
#include <linux/smp.h>
#include <linux/sysfs.h>
#include <linux/stat.h>
#include <linux/clk.h>
#include <linux/cpu.h>
#include <linux/cpu_pm.h>
#include <linux/coresight.h>
#include <linux/coresight-pmu.h>
#include <linux/pm_wakeup.h>
#include <linux/amba/bus.h>
#include <linux/seq_file.h>
#include <linux/uaccess.h>
#include <linux/of.h>
#include <linux/perf_event.h>
#include <linux/platform_device.h>
#include <linux/pm_runtime.h>
#include <linux/property.h>

#include <asm/barrier.h>
#include <asm/sections.h>
#include <asm/sysreg.h>
#include <asm/local.h>
#include <asm/virt.h>

#include "coresight-etm4x.h"
#include "coresight-etm-perf.h"
#include "coresight-self-hosted-trace.h"

static int boot_enable;
module_param(boot_enable, int, 0444);
MODULE_PARM_DESC(boot_enable, "Enable tracing on boot");

#define PARAM_PM_SAVE_FIRMWARE	  0 /* save self-hosted state as per firmware */
#define PARAM_PM_SAVE_NEVER	  1 /* never save any state */
#define PARAM_PM_SAVE_SELF_HOSTED 2 /* save self-hosted state only */

static int pm_save_enable = PARAM_PM_SAVE_FIRMWARE;
module_param(pm_save_enable, int, 0444);
MODULE_PARM_DESC(pm_save_enable,
	"Save/restore state on power down: 1 = never, 2 = self-hosted");

static struct etmv4_drvdata *etmdrvdata[NR_CPUS];
static void etm4_set_default_config(struct etmv4_config *config);
static int etm4_set_event_filters(struct etmv4_drvdata *drvdata,
				  struct perf_event *event);
static u64 etm4_get_access_type(struct etmv4_config *config);

static enum cpuhp_state hp_online;

struct etm4_init_arg {
	unsigned int		pid;
	struct etmv4_drvdata	*drvdata;
	struct csdev_access	*csa;
};

/*
 * Check if TRCSSPCICRn(i) is implemented for a given instance.
 *
 * TRCSSPCICRn is implemented only if :
 *	TRCSSPCICR<n> is present only if all of the following are true:
 *		TRCIDR4.NUMSSCC > n.
 *		TRCIDR4.NUMPC > 0b0000 .
 *		TRCSSCSR<n>.PC == 0b1
 */
static inline bool etm4x_sspcicrn_present(struct etmv4_drvdata *drvdata, int n)
{
	return (n < drvdata->nr_ss_cmp) &&
	       drvdata->nr_pe &&
	       (drvdata->config.ss_status[n] & TRCSSCSRn_PC);
}

u64 etm4x_sysreg_read(u32 offset, bool _relaxed, bool _64bit)
{
	u64 res = 0;

	switch (offset) {
	ETM4x_READ_SYSREG_CASES(res)
	default :
		pr_warn_ratelimited("etm4x: trying to read unsupported register @%x\n",
			 offset);
	}

	if (!_relaxed)
		__iormb(res);	/* Imitate the !relaxed I/O helpers */

	return res;
}

void etm4x_sysreg_write(u64 val, u32 offset, bool _relaxed, bool _64bit)
{
	if (!_relaxed)
		__iowmb();	/* Imitate the !relaxed I/O helpers */
	if (!_64bit)
		val &= GENMASK(31, 0);

	switch (offset) {
	ETM4x_WRITE_SYSREG_CASES(val)
	default :
		pr_warn_ratelimited("etm4x: trying to write to unsupported register @%x\n",
			offset);
	}
}

static u64 ete_sysreg_read(u32 offset, bool _relaxed, bool _64bit)
{
	u64 res = 0;

	switch (offset) {
	ETE_READ_CASES(res)
	default :
		pr_warn_ratelimited("ete: trying to read unsupported register @%x\n",
				    offset);
	}

	if (!_relaxed)
		__iormb(res);	/* Imitate the !relaxed I/O helpers */

	return res;
}

static void ete_sysreg_write(u64 val, u32 offset, bool _relaxed, bool _64bit)
{
	if (!_relaxed)
		__iowmb();	/* Imitate the !relaxed I/O helpers */
	if (!_64bit)
		val &= GENMASK(31, 0);

	switch (offset) {
	ETE_WRITE_CASES(val)
	default :
		pr_warn_ratelimited("ete: trying to write to unsupported register @%x\n",
				    offset);
	}
}

static void etm_detect_os_lock(struct etmv4_drvdata *drvdata,
			       struct csdev_access *csa)
{
	u32 oslsr = etm4x_relaxed_read32(csa, TRCOSLSR);

	drvdata->os_lock_model = ETM_OSLSR_OSLM(oslsr);
}

static void etm_write_os_lock(struct etmv4_drvdata *drvdata,
			      struct csdev_access *csa, u32 val)
{
	val = !!val;

	switch (drvdata->os_lock_model) {
	case ETM_OSLOCK_PRESENT:
		etm4x_relaxed_write32(csa, val, TRCOSLAR);
		break;
	case ETM_OSLOCK_PE:
		write_sysreg_s(val, SYS_OSLAR_EL1);
		break;
	default:
		pr_warn_once("CPU%d: Unsupported Trace OSLock model: %x\n",
			     smp_processor_id(), drvdata->os_lock_model);
		fallthrough;
	case ETM_OSLOCK_NI:
		return;
	}
	isb();
}

static inline void etm4_os_unlock_csa(struct etmv4_drvdata *drvdata,
				      struct csdev_access *csa)
{
	WARN_ON(drvdata->cpu != smp_processor_id());

	/* Writing 0 to OS Lock unlocks the trace unit registers */
	etm_write_os_lock(drvdata, csa, 0x0);
	drvdata->os_unlock = true;
}

static void etm4_os_unlock(struct etmv4_drvdata *drvdata)
{
	if (!WARN_ON(!drvdata->csdev))
		etm4_os_unlock_csa(drvdata, &drvdata->csdev->access);
}

static void etm4_os_lock(struct etmv4_drvdata *drvdata)
{
	if (WARN_ON(!drvdata->csdev))
		return;
	/* Writing 0x1 to OS Lock locks the trace registers */
	etm_write_os_lock(drvdata, &drvdata->csdev->access, 0x1);
	drvdata->os_unlock = false;
}

static void etm4_cs_lock(struct etmv4_drvdata *drvdata,
			 struct csdev_access *csa)
{
	/* Software Lock is only accessible via memory mapped interface */
	if (csa->io_mem)
		CS_LOCK(csa->base);
}

static void etm4_cs_unlock(struct etmv4_drvdata *drvdata,
			   struct csdev_access *csa)
{
	if (csa->io_mem)
		CS_UNLOCK(csa->base);
}

static int etm4_cpu_id(struct coresight_device *csdev)
{
	struct etmv4_drvdata *drvdata = dev_get_drvdata(csdev->dev.parent);

	return drvdata->cpu;
}

static int etm4_trace_id(struct coresight_device *csdev)
{
	struct etmv4_drvdata *drvdata = dev_get_drvdata(csdev->dev.parent);

	return drvdata->trcid;
}

struct etm4_enable_arg {
	struct etmv4_drvdata *drvdata;
	int rc;
};

/*
 * etm4x_prohibit_trace - Prohibit the CPU from tracing at all ELs.
 * When the CPU supports FEAT_TRF, we could move the ETM to a trace
 * prohibited state by filtering the Exception levels via TRFCR_EL1.
 */
static void etm4x_prohibit_trace(struct etmv4_drvdata *drvdata)
{
<<<<<<< HEAD
	if (drvdata->trfcr)
		cpu_prohibit_trace();
=======
	/* If the CPU doesn't support FEAT_TRF, nothing to do */
	if (!drvdata->trfcr)
		return;
	cpu_prohibit_trace();
>>>>>>> 613c3ebb
}

/*
 * etm4x_allow_trace - Allow CPU tracing in the respective ELs,
 * as configured by the drvdata->config.mode for the current
 * session. Even though we have TRCVICTLR bits to filter the
 * trace in the ELs, it doesn't prevent the ETM from generating
 * a packet (e.g, TraceInfo) that might contain the addresses from
 * the excluded levels. Thus we use the additional controls provided
 * via the Trace Filtering controls (FEAT_TRF) to make sure no trace
 * is generated for the excluded ELs.
 */
static void etm4x_allow_trace(struct etmv4_drvdata *drvdata)
{
	u64 trfcr = drvdata->trfcr;

	/* If the CPU doesn't support FEAT_TRF, nothing to do */
	if (!trfcr)
		return;

	if (drvdata->config.mode & ETM_MODE_EXCL_KERN)
		trfcr &= ~TRFCR_ELx_ExTRE;
	if (drvdata->config.mode & ETM_MODE_EXCL_USER)
		trfcr &= ~TRFCR_ELx_E0TRE;

	write_trfcr(trfcr);
}

#ifdef CONFIG_ETM4X_IMPDEF_FEATURE

#define HISI_HIP08_AMBA_ID		0x000b6d01
#define ETM4_AMBA_MASK			0xfffff
#define HISI_HIP08_CORE_COMMIT_MASK	0x3000
#define HISI_HIP08_CORE_COMMIT_SHIFT	12
#define HISI_HIP08_CORE_COMMIT_FULL	0b00
#define HISI_HIP08_CORE_COMMIT_LVL_1	0b01
#define HISI_HIP08_CORE_COMMIT_REG	sys_reg(3, 1, 15, 2, 5)

struct etm4_arch_features {
	void (*arch_callback)(bool enable);
};

static bool etm4_hisi_match_pid(unsigned int id)
{
	return (id & ETM4_AMBA_MASK) == HISI_HIP08_AMBA_ID;
}

static void etm4_hisi_config_core_commit(bool enable)
{
	u8 commit = enable ? HISI_HIP08_CORE_COMMIT_LVL_1 :
		    HISI_HIP08_CORE_COMMIT_FULL;
	u64 val;

	/*
	 * bit 12 and 13 of HISI_HIP08_CORE_COMMIT_REG are used together
	 * to set core-commit, 2'b00 means cpu is at full speed, 2'b01,
	 * 2'b10, 2'b11 mean reduce pipeline speed, and 2'b01 means level-1
	 * speed(minimun value). So bit 12 and 13 should be cleared together.
	 */
	val = read_sysreg_s(HISI_HIP08_CORE_COMMIT_REG);
	val &= ~HISI_HIP08_CORE_COMMIT_MASK;
	val |= commit << HISI_HIP08_CORE_COMMIT_SHIFT;
	write_sysreg_s(val, HISI_HIP08_CORE_COMMIT_REG);
}

static struct etm4_arch_features etm4_features[] = {
	[ETM4_IMPDEF_HISI_CORE_COMMIT] = {
		.arch_callback = etm4_hisi_config_core_commit,
	},
	{},
};

static void etm4_enable_arch_specific(struct etmv4_drvdata *drvdata)
{
	struct etm4_arch_features *ftr;
	int bit;

	for_each_set_bit(bit, drvdata->arch_features, ETM4_IMPDEF_FEATURE_MAX) {
		ftr = &etm4_features[bit];

		if (ftr->arch_callback)
			ftr->arch_callback(true);
	}
}

static void etm4_disable_arch_specific(struct etmv4_drvdata *drvdata)
{
	struct etm4_arch_features *ftr;
	int bit;

	for_each_set_bit(bit, drvdata->arch_features, ETM4_IMPDEF_FEATURE_MAX) {
		ftr = &etm4_features[bit];

		if (ftr->arch_callback)
			ftr->arch_callback(false);
	}
}

static void etm4_check_arch_features(struct etmv4_drvdata *drvdata,
				      unsigned int id)
{
	if (etm4_hisi_match_pid(id))
		set_bit(ETM4_IMPDEF_HISI_CORE_COMMIT, drvdata->arch_features);
}
#else
static void etm4_enable_arch_specific(struct etmv4_drvdata *drvdata)
{
}

static void etm4_disable_arch_specific(struct etmv4_drvdata *drvdata)
{
}

static void etm4_check_arch_features(struct etmv4_drvdata *drvdata,
				     unsigned int id)
{
}
#endif /* CONFIG_ETM4X_IMPDEF_FEATURE */

static int etm4_enable_hw(struct etmv4_drvdata *drvdata)
{
	int i, rc;
	struct etmv4_config *config = &drvdata->config;
	struct coresight_device *csdev = drvdata->csdev;
	struct device *etm_dev = &csdev->dev;
	struct csdev_access *csa = &csdev->access;


	etm4_cs_unlock(drvdata, csa);
	etm4_enable_arch_specific(drvdata);

	etm4_os_unlock(drvdata);

	rc = coresight_claim_device_unlocked(csdev);
	if (rc)
		goto done;

	/* Disable the trace unit before programming trace registers */
	etm4x_relaxed_write32(csa, 0, TRCPRGCTLR);

	/*
	 * If we use system instructions, we need to synchronize the
	 * write to the TRCPRGCTLR, before accessing the TRCSTATR.
	 * See ARM IHI0064F, section
	 * "4.3.7 Synchronization of register updates"
	 */
	if (!csa->io_mem)
		isb();

	/* wait for TRCSTATR.IDLE to go up */
	if (coresight_timeout(csa, TRCSTATR, TRCSTATR_IDLE_BIT, 1))
		dev_err(etm_dev,
			"timeout while waiting for Idle Trace Status\n");
	if (drvdata->nr_pe)
		etm4x_relaxed_write32(csa, config->pe_sel, TRCPROCSELR);
	etm4x_relaxed_write32(csa, config->cfg, TRCCONFIGR);
	/* nothing specific implemented */
	etm4x_relaxed_write32(csa, 0x0, TRCAUXCTLR);
	etm4x_relaxed_write32(csa, config->eventctrl0, TRCEVENTCTL0R);
	etm4x_relaxed_write32(csa, config->eventctrl1, TRCEVENTCTL1R);
	if (drvdata->stallctl)
		etm4x_relaxed_write32(csa, config->stall_ctrl, TRCSTALLCTLR);
	etm4x_relaxed_write32(csa, config->ts_ctrl, TRCTSCTLR);
	etm4x_relaxed_write32(csa, config->syncfreq, TRCSYNCPR);
	etm4x_relaxed_write32(csa, config->ccctlr, TRCCCCTLR);
	etm4x_relaxed_write32(csa, config->bb_ctrl, TRCBBCTLR);
	etm4x_relaxed_write32(csa, drvdata->trcid, TRCTRACEIDR);
	etm4x_relaxed_write32(csa, config->vinst_ctrl, TRCVICTLR);
	etm4x_relaxed_write32(csa, config->viiectlr, TRCVIIECTLR);
	etm4x_relaxed_write32(csa, config->vissctlr, TRCVISSCTLR);
	if (drvdata->nr_pe_cmp)
		etm4x_relaxed_write32(csa, config->vipcssctlr, TRCVIPCSSCTLR);
	for (i = 0; i < drvdata->nrseqstate - 1; i++)
		etm4x_relaxed_write32(csa, config->seq_ctrl[i], TRCSEQEVRn(i));
	etm4x_relaxed_write32(csa, config->seq_rst, TRCSEQRSTEVR);
	etm4x_relaxed_write32(csa, config->seq_state, TRCSEQSTR);
	etm4x_relaxed_write32(csa, config->ext_inp, TRCEXTINSELR);
	for (i = 0; i < drvdata->nr_cntr; i++) {
		etm4x_relaxed_write32(csa, config->cntrldvr[i], TRCCNTRLDVRn(i));
		etm4x_relaxed_write32(csa, config->cntr_ctrl[i], TRCCNTCTLRn(i));
		etm4x_relaxed_write32(csa, config->cntr_val[i], TRCCNTVRn(i));
	}

	/*
	 * Resource selector pair 0 is always implemented and reserved.  As
	 * such start at 2.
	 */
	for (i = 2; i < drvdata->nr_resource * 2; i++)
		etm4x_relaxed_write32(csa, config->res_ctrl[i], TRCRSCTLRn(i));

	for (i = 0; i < drvdata->nr_ss_cmp; i++) {
		/* always clear status bit on restart if using single-shot */
		if (config->ss_ctrl[i] || config->ss_pe_cmp[i])
			config->ss_status[i] &= ~BIT(31);
		etm4x_relaxed_write32(csa, config->ss_ctrl[i], TRCSSCCRn(i));
		etm4x_relaxed_write32(csa, config->ss_status[i], TRCSSCSRn(i));
		if (etm4x_sspcicrn_present(drvdata, i))
			etm4x_relaxed_write32(csa, config->ss_pe_cmp[i], TRCSSPCICRn(i));
	}
	for (i = 0; i < drvdata->nr_addr_cmp; i++) {
		etm4x_relaxed_write64(csa, config->addr_val[i], TRCACVRn(i));
		etm4x_relaxed_write64(csa, config->addr_acc[i], TRCACATRn(i));
	}
	for (i = 0; i < drvdata->numcidc; i++)
		etm4x_relaxed_write64(csa, config->ctxid_pid[i], TRCCIDCVRn(i));
	etm4x_relaxed_write32(csa, config->ctxid_mask0, TRCCIDCCTLR0);
	if (drvdata->numcidc > 4)
		etm4x_relaxed_write32(csa, config->ctxid_mask1, TRCCIDCCTLR1);

	for (i = 0; i < drvdata->numvmidc; i++)
		etm4x_relaxed_write64(csa, config->vmid_val[i], TRCVMIDCVRn(i));
	etm4x_relaxed_write32(csa, config->vmid_mask0, TRCVMIDCCTLR0);
	if (drvdata->numvmidc > 4)
		etm4x_relaxed_write32(csa, config->vmid_mask1, TRCVMIDCCTLR1);

	if (!drvdata->skip_power_up) {
		u32 trcpdcr = etm4x_relaxed_read32(csa, TRCPDCR);

		/*
		 * Request to keep the trace unit powered and also
		 * emulation of powerdown
		 */
		etm4x_relaxed_write32(csa, trcpdcr | TRCPDCR_PU, TRCPDCR);
	}

	/*
	 * ETE mandates that the TRCRSR is written to before
	 * enabling it.
	 */
	if (etm4x_is_ete(drvdata))
		etm4x_relaxed_write32(csa, TRCRSR_TA, TRCRSR);

	etm4x_allow_trace(drvdata);
	/* Enable the trace unit */
	etm4x_relaxed_write32(csa, 1, TRCPRGCTLR);

	/* Synchronize the register updates for sysreg access */
	if (!csa->io_mem)
		isb();

	/* wait for TRCSTATR.IDLE to go back down to '0' */
	if (coresight_timeout(csa, TRCSTATR, TRCSTATR_IDLE_BIT, 0))
		dev_err(etm_dev,
			"timeout while waiting for Idle Trace Status\n");

	/*
	 * As recommended by section 4.3.7 ("Synchronization when using the
	 * memory-mapped interface") of ARM IHI 0064D
	 */
	dsb(sy);
	isb();

done:
	etm4_cs_lock(drvdata, csa);

	dev_dbg(etm_dev, "cpu: %d enable smp call done: %d\n",
		drvdata->cpu, rc);
	return rc;
}

static void etm4_enable_hw_smp_call(void *info)
{
	struct etm4_enable_arg *arg = info;

	if (WARN_ON(!arg))
		return;
	arg->rc = etm4_enable_hw(arg->drvdata);
}

/*
 * The goal of function etm4_config_timestamp_event() is to configure a
 * counter that will tell the tracer to emit a timestamp packet when it
 * reaches zero.  This is done in order to get a more fine grained idea
 * of when instructions are executed so that they can be correlated
 * with execution on other CPUs.
 *
 * To do this the counter itself is configured to self reload and
 * TRCRSCTLR1 (always true) used to get the counter to decrement.  From
 * there a resource selector is configured with the counter and the
 * timestamp control register to use the resource selector to trigger the
 * event that will insert a timestamp packet in the stream.
 */
static int etm4_config_timestamp_event(struct etmv4_drvdata *drvdata)
{
	int ctridx, ret = -EINVAL;
	int counter, rselector;
	u32 val = 0;
	struct etmv4_config *config = &drvdata->config;

	/* No point in trying if we don't have at least one counter */
	if (!drvdata->nr_cntr)
		goto out;

	/* Find a counter that hasn't been initialised */
	for (ctridx = 0; ctridx < drvdata->nr_cntr; ctridx++)
		if (config->cntr_val[ctridx] == 0)
			break;

	/* All the counters have been configured already, bail out */
	if (ctridx == drvdata->nr_cntr) {
		pr_debug("%s: no available counter found\n", __func__);
		ret = -ENOSPC;
		goto out;
	}

	/*
	 * Searching for an available resource selector to use, starting at
	 * '2' since every implementation has at least 2 resource selector.
	 * ETMIDR4 gives the number of resource selector _pairs_,
	 * hence multiply by 2.
	 */
	for (rselector = 2; rselector < drvdata->nr_resource * 2; rselector++)
		if (!config->res_ctrl[rselector])
			break;

	if (rselector == drvdata->nr_resource * 2) {
		pr_debug("%s: no available resource selector found\n",
			 __func__);
		ret = -ENOSPC;
		goto out;
	}

	/* Remember what counter we used */
	counter = 1 << ctridx;

	/*
	 * Initialise original and reload counter value to the smallest
	 * possible value in order to get as much precision as we can.
	 */
	config->cntr_val[ctridx] = 1;
	config->cntrldvr[ctridx] = 1;

	/* Set the trace counter control register */
	val =  0x1 << 16	|  /* Bit 16, reload counter automatically */
	       0x0 << 7		|  /* Select single resource selector */
	       0x1;		   /* Resource selector 1, i.e always true */

	config->cntr_ctrl[ctridx] = val;

	val = 0x2 << 16		| /* Group 0b0010 - Counter and sequencers */
	      counter << 0;	  /* Counter to use */

	config->res_ctrl[rselector] = val;

	val = 0x0 << 7		| /* Select single resource selector */
	      rselector;	  /* Resource selector */

	config->ts_ctrl = val;

	ret = 0;
out:
	return ret;
}

static int etm4_parse_event_config(struct etmv4_drvdata *drvdata,
				   struct perf_event *event)
{
	int ret = 0;
	struct etmv4_config *config = &drvdata->config;
	struct perf_event_attr *attr = &event->attr;

	if (!attr) {
		ret = -EINVAL;
		goto out;
	}

	/* Clear configuration from previous run */
	memset(config, 0, sizeof(struct etmv4_config));

	if (attr->exclude_kernel)
		config->mode = ETM_MODE_EXCL_KERN;

	if (attr->exclude_user)
		config->mode = ETM_MODE_EXCL_USER;

	/* Always start from the default config */
	etm4_set_default_config(config);

	/* Configure filters specified on the perf cmd line, if any. */
	ret = etm4_set_event_filters(drvdata, event);
	if (ret)
		goto out;

	/* Go from generic option to ETMv4 specifics */
	if (attr->config & BIT(ETM_OPT_CYCACC)) {
		config->cfg |= BIT(4);
		/* TRM: Must program this for cycacc to work */
		config->ccctlr = ETM_CYC_THRESHOLD_DEFAULT;
	}
	if (attr->config & BIT(ETM_OPT_TS)) {
		/*
		 * Configure timestamps to be emitted at regular intervals in
		 * order to correlate instructions executed on different CPUs
		 * (CPU-wide trace scenarios).
		 */
		ret = etm4_config_timestamp_event(drvdata);

		/*
		 * No need to go further if timestamp intervals can't
		 * be configured.
		 */
		if (ret)
			goto out;

		/* bit[11], Global timestamp tracing bit */
		config->cfg |= BIT(11);
	}

	if (attr->config & BIT(ETM_OPT_CTXTID))
		/* bit[6], Context ID tracing bit */
		config->cfg |= BIT(ETM4_CFG_BIT_CTXTID);

	/*
	 * If set bit ETM_OPT_CTXTID2 in perf config, this asks to trace VMID
	 * for recording CONTEXTIDR_EL2.  Do not enable VMID tracing if the
	 * kernel is not running in EL2.
	 */
	if (attr->config & BIT(ETM_OPT_CTXTID2)) {
		if (!is_kernel_in_hyp_mode()) {
			ret = -EINVAL;
			goto out;
		}
		config->cfg |= BIT(ETM4_CFG_BIT_VMID) | BIT(ETM4_CFG_BIT_VMID_OPT);
	}

	/* return stack - enable if selected and supported */
	if ((attr->config & BIT(ETM_OPT_RETSTK)) && drvdata->retstack)
		/* bit[12], Return stack enable bit */
		config->cfg |= BIT(12);

out:
	return ret;
}

static int etm4_enable_perf(struct coresight_device *csdev,
			    struct perf_event *event)
{
	int ret = 0;
	struct etmv4_drvdata *drvdata = dev_get_drvdata(csdev->dev.parent);

	if (WARN_ON_ONCE(drvdata->cpu != smp_processor_id())) {
		ret = -EINVAL;
		goto out;
	}

	/* Configure the tracer based on the session's specifics */
	ret = etm4_parse_event_config(drvdata, event);
	if (ret)
		goto out;
	/* And enable it */
	ret = etm4_enable_hw(drvdata);

out:
	return ret;
}

static int etm4_enable_sysfs(struct coresight_device *csdev)
{
	struct etmv4_drvdata *drvdata = dev_get_drvdata(csdev->dev.parent);
	struct etm4_enable_arg arg = { };
	int ret;

	spin_lock(&drvdata->spinlock);

	/*
	 * Executing etm4_enable_hw on the cpu whose ETM is being enabled
	 * ensures that register writes occur when cpu is powered.
	 */
	arg.drvdata = drvdata;
	ret = smp_call_function_single(drvdata->cpu,
				       etm4_enable_hw_smp_call, &arg, 1);
	if (!ret)
		ret = arg.rc;
	if (!ret)
		drvdata->sticky_enable = true;
	spin_unlock(&drvdata->spinlock);

	if (!ret)
		dev_dbg(&csdev->dev, "ETM tracing enabled\n");
	return ret;
}

static int etm4_enable(struct coresight_device *csdev,
		       struct perf_event *event, u32 mode)
{
	int ret;
	u32 val;
	struct etmv4_drvdata *drvdata = dev_get_drvdata(csdev->dev.parent);

	val = local_cmpxchg(&drvdata->mode, CS_MODE_DISABLED, mode);

	/* Someone is already using the tracer */
	if (val)
		return -EBUSY;

	switch (mode) {
	case CS_MODE_SYSFS:
		ret = etm4_enable_sysfs(csdev);
		break;
	case CS_MODE_PERF:
		ret = etm4_enable_perf(csdev, event);
		break;
	default:
		ret = -EINVAL;
	}

	/* The tracer didn't start */
	if (ret)
		local_set(&drvdata->mode, CS_MODE_DISABLED);

	return ret;
}

static void etm4_disable_hw(void *info)
{
	u32 control;
	struct etmv4_drvdata *drvdata = info;
	struct etmv4_config *config = &drvdata->config;
	struct coresight_device *csdev = drvdata->csdev;
	struct device *etm_dev = &csdev->dev;
	struct csdev_access *csa = &csdev->access;
	int i;

	etm4_cs_unlock(drvdata, csa);
	etm4_disable_arch_specific(drvdata);

	if (!drvdata->skip_power_up) {
		/* power can be removed from the trace unit now */
		control = etm4x_relaxed_read32(csa, TRCPDCR);
		control &= ~TRCPDCR_PU;
		etm4x_relaxed_write32(csa, control, TRCPDCR);
	}

	control = etm4x_relaxed_read32(csa, TRCPRGCTLR);

	/* EN, bit[0] Trace unit enable bit */
	control &= ~0x1;

	/*
	 * If the CPU supports v8.4 Trace filter Control,
	 * set the ETM to trace prohibited region.
	 */
	etm4x_prohibit_trace(drvdata);
	/*
	 * Make sure everything completes before disabling, as recommended
	 * by section 7.3.77 ("TRCVICTLR, ViewInst Main Control Register,
	 * SSTATUS") of ARM IHI 0064D
	 */
	dsb(sy);
	isb();
	/* Trace synchronization barrier, is a nop if not supported */
	tsb_csync();
	etm4x_relaxed_write32(csa, control, TRCPRGCTLR);

	/* wait for TRCSTATR.PMSTABLE to go to '1' */
	if (coresight_timeout(csa, TRCSTATR, TRCSTATR_PMSTABLE_BIT, 1))
		dev_err(etm_dev,
			"timeout while waiting for PM stable Trace Status\n");
	/* read the status of the single shot comparators */
	for (i = 0; i < drvdata->nr_ss_cmp; i++) {
		config->ss_status[i] =
			etm4x_relaxed_read32(csa, TRCSSCSRn(i));
	}

	/* read back the current counter values */
	for (i = 0; i < drvdata->nr_cntr; i++) {
		config->cntr_val[i] =
			etm4x_relaxed_read32(csa, TRCCNTVRn(i));
	}

	coresight_disclaim_device_unlocked(csdev);
	etm4_cs_lock(drvdata, csa);

	dev_dbg(&drvdata->csdev->dev,
		"cpu: %d disable smp call done\n", drvdata->cpu);
}

static int etm4_disable_perf(struct coresight_device *csdev,
			     struct perf_event *event)
{
	u32 control;
	struct etm_filters *filters = event->hw.addr_filters;
	struct etmv4_drvdata *drvdata = dev_get_drvdata(csdev->dev.parent);

	if (WARN_ON_ONCE(drvdata->cpu != smp_processor_id()))
		return -EINVAL;

	etm4_disable_hw(drvdata);

	/*
	 * Check if the start/stop logic was active when the unit was stopped.
	 * That way we can re-enable the start/stop logic when the process is
	 * scheduled again.  Configuration of the start/stop logic happens in
	 * function etm4_set_event_filters().
	 */
	control = etm4x_relaxed_read32(&csdev->access, TRCVICTLR);
	/* TRCVICTLR::SSSTATUS, bit[9] */
	filters->ssstatus = (control & BIT(9));

	return 0;
}

static void etm4_disable_sysfs(struct coresight_device *csdev)
{
	struct etmv4_drvdata *drvdata = dev_get_drvdata(csdev->dev.parent);

	/*
	 * Taking hotplug lock here protects from clocks getting disabled
	 * with tracing being left on (crash scenario) if user disable occurs
	 * after cpu online mask indicates the cpu is offline but before the
	 * DYING hotplug callback is serviced by the ETM driver.
	 */
	cpus_read_lock();
	spin_lock(&drvdata->spinlock);

	/*
	 * Executing etm4_disable_hw on the cpu whose ETM is being disabled
	 * ensures that register writes occur when cpu is powered.
	 */
	smp_call_function_single(drvdata->cpu, etm4_disable_hw, drvdata, 1);

	spin_unlock(&drvdata->spinlock);
	cpus_read_unlock();

	dev_dbg(&csdev->dev, "ETM tracing disabled\n");
}

static void etm4_disable(struct coresight_device *csdev,
			 struct perf_event *event)
{
	u32 mode;
	struct etmv4_drvdata *drvdata = dev_get_drvdata(csdev->dev.parent);

	/*
	 * For as long as the tracer isn't disabled another entity can't
	 * change its status.  As such we can read the status here without
	 * fearing it will change under us.
	 */
	mode = local_read(&drvdata->mode);

	switch (mode) {
	case CS_MODE_DISABLED:
		break;
	case CS_MODE_SYSFS:
		etm4_disable_sysfs(csdev);
		break;
	case CS_MODE_PERF:
		etm4_disable_perf(csdev, event);
		break;
	}

	if (mode)
		local_set(&drvdata->mode, CS_MODE_DISABLED);
}

static const struct coresight_ops_source etm4_source_ops = {
	.cpu_id		= etm4_cpu_id,
	.trace_id	= etm4_trace_id,
	.enable		= etm4_enable,
	.disable	= etm4_disable,
};

static const struct coresight_ops etm4_cs_ops = {
	.source_ops	= &etm4_source_ops,
};

static inline bool cpu_supports_sysreg_trace(void)
{
	u64 dfr0 = read_sysreg_s(SYS_ID_AA64DFR0_EL1);

	return ((dfr0 >> ID_AA64DFR0_TRACEVER_SHIFT) & 0xfUL) > 0;
}

static bool etm4_init_sysreg_access(struct etmv4_drvdata *drvdata,
				    struct csdev_access *csa)
{
	u32 devarch;

	if (!cpu_supports_sysreg_trace())
		return false;

	/*
	 * ETMs implementing sysreg access must implement TRCDEVARCH.
	 */
	devarch = read_etm4x_sysreg_const_offset(TRCDEVARCH);
	switch (devarch & ETM_DEVARCH_ID_MASK) {
	case ETM_DEVARCH_ETMv4x_ARCH:
		*csa = (struct csdev_access) {
			.io_mem	= false,
			.read	= etm4x_sysreg_read,
			.write	= etm4x_sysreg_write,
		};
		break;
	case ETM_DEVARCH_ETE_ARCH:
		*csa = (struct csdev_access) {
			.io_mem	= false,
			.read	= ete_sysreg_read,
			.write	= ete_sysreg_write,
		};
		break;
	default:
		return false;
	}

	drvdata->arch = etm_devarch_to_arch(devarch);
	return true;
}

static bool etm4_init_iomem_access(struct etmv4_drvdata *drvdata,
				   struct csdev_access *csa)
{
	u32 devarch = readl_relaxed(drvdata->base + TRCDEVARCH);
	u32 idr1 = readl_relaxed(drvdata->base + TRCIDR1);

	/*
	 * All ETMs must implement TRCDEVARCH to indicate that
	 * the component is an ETMv4. To support any broken
	 * implementations we fall back to TRCIDR1 check, which
	 * is not really reliable.
	 */
	if ((devarch & ETM_DEVARCH_ID_MASK) == ETM_DEVARCH_ETMv4x_ARCH) {
		drvdata->arch = etm_devarch_to_arch(devarch);
	} else {
		pr_warn("CPU%d: ETM4x incompatible TRCDEVARCH: %x, falling back to TRCIDR1\n",
			smp_processor_id(), devarch);

		if (ETM_TRCIDR1_ARCH_MAJOR(idr1) != ETM_TRCIDR1_ARCH_ETMv4)
			return false;
		drvdata->arch = etm_trcidr_to_arch(idr1);
	}

	*csa = CSDEV_ACCESS_IOMEM(drvdata->base);
	return true;
}

static bool etm4_init_csdev_access(struct etmv4_drvdata *drvdata,
				   struct csdev_access *csa)
{
	/*
	 * Always choose the memory mapped io, if there is
	 * a memory map to prevent sysreg access on broken
	 * systems.
	 */
	if (drvdata->base)
		return etm4_init_iomem_access(drvdata, csa);

	if (etm4_init_sysreg_access(drvdata, csa))
		return true;

	return false;
}

static void cpu_detect_trace_filtering(struct etmv4_drvdata *drvdata)
{
	u64 dfr0 = read_sysreg(id_aa64dfr0_el1);
	u64 trfcr;

	drvdata->trfcr = 0;
	if (!cpuid_feature_extract_unsigned_field(dfr0, ID_AA64DFR0_TRACE_FILT_SHIFT))
		return;

	/*
	 * If the CPU supports v8.4 SelfHosted Tracing, enable
	 * tracing at the kernel EL and EL0, forcing to use the
	 * virtual time as the timestamp.
	 */
	trfcr = (TRFCR_ELx_TS_VIRTUAL |
		 TRFCR_ELx_ExTRE |
		 TRFCR_ELx_E0TRE);

	/* If we are running at EL2, allow tracing the CONTEXTIDR_EL2. */
	if (is_kernel_in_hyp_mode())
		trfcr |= TRFCR_EL2_CX;

	drvdata->trfcr = trfcr;
}

static void etm4_init_arch_data(void *info)
{
	u32 etmidr0;
	u32 etmidr2;
	u32 etmidr3;
	u32 etmidr4;
	u32 etmidr5;
	struct etm4_init_arg *init_arg = info;
	struct etmv4_drvdata *drvdata;
	struct csdev_access *csa;
	int i;

	drvdata = init_arg->drvdata;
	csa = init_arg->csa;

	/*
	 * If we are unable to detect the access mechanism,
	 * or unable to detect the trace unit type, fail
	 * early.
	 */
	if (!etm4_init_csdev_access(drvdata, csa))
		return;

	/* Detect the support for OS Lock before we actually use it */
	etm_detect_os_lock(drvdata, csa);

	/* Make sure all registers are accessible */
	etm4_os_unlock_csa(drvdata, csa);
	etm4_cs_unlock(drvdata, csa);

	etm4_check_arch_features(drvdata, init_arg->pid);

	/* find all capabilities of the tracing unit */
	etmidr0 = etm4x_relaxed_read32(csa, TRCIDR0);

	/* INSTP0, bits[2:1] P0 tracing support field */
	if (BMVAL(etmidr0, 1, 1) && BMVAL(etmidr0, 2, 2))
		drvdata->instrp0 = true;
	else
		drvdata->instrp0 = false;

	/* TRCBB, bit[5] Branch broadcast tracing support bit */
	if (BMVAL(etmidr0, 5, 5))
		drvdata->trcbb = true;
	else
		drvdata->trcbb = false;

	/* TRCCOND, bit[6] Conditional instruction tracing support bit */
	if (BMVAL(etmidr0, 6, 6))
		drvdata->trccond = true;
	else
		drvdata->trccond = false;

	/* TRCCCI, bit[7] Cycle counting instruction bit */
	if (BMVAL(etmidr0, 7, 7))
		drvdata->trccci = true;
	else
		drvdata->trccci = false;

	/* RETSTACK, bit[9] Return stack bit */
	if (BMVAL(etmidr0, 9, 9))
		drvdata->retstack = true;
	else
		drvdata->retstack = false;

	/* NUMEVENT, bits[11:10] Number of events field */
	drvdata->nr_event = BMVAL(etmidr0, 10, 11);
	/* QSUPP, bits[16:15] Q element support field */
	drvdata->q_support = BMVAL(etmidr0, 15, 16);
	/* TSSIZE, bits[28:24] Global timestamp size field */
	drvdata->ts_size = BMVAL(etmidr0, 24, 28);

	/* maximum size of resources */
	etmidr2 = etm4x_relaxed_read32(csa, TRCIDR2);
	/* CIDSIZE, bits[9:5] Indicates the Context ID size */
	drvdata->ctxid_size = BMVAL(etmidr2, 5, 9);
	/* VMIDSIZE, bits[14:10] Indicates the VMID size */
	drvdata->vmid_size = BMVAL(etmidr2, 10, 14);
	/* CCSIZE, bits[28:25] size of the cycle counter in bits minus 12 */
	drvdata->ccsize = BMVAL(etmidr2, 25, 28);

	etmidr3 = etm4x_relaxed_read32(csa, TRCIDR3);
	/* CCITMIN, bits[11:0] minimum threshold value that can be programmed */
	drvdata->ccitmin = BMVAL(etmidr3, 0, 11);
	/* EXLEVEL_S, bits[19:16] Secure state instruction tracing */
	drvdata->s_ex_level = BMVAL(etmidr3, 16, 19);
	drvdata->config.s_ex_level = drvdata->s_ex_level;
	/* EXLEVEL_NS, bits[23:20] Non-secure state instruction tracing */
	drvdata->ns_ex_level = BMVAL(etmidr3, 20, 23);

	/*
	 * TRCERR, bit[24] whether a trace unit can trace a
	 * system error exception.
	 */
	if (BMVAL(etmidr3, 24, 24))
		drvdata->trc_error = true;
	else
		drvdata->trc_error = false;

	/* SYNCPR, bit[25] implementation has a fixed synchronization period? */
	if (BMVAL(etmidr3, 25, 25))
		drvdata->syncpr = true;
	else
		drvdata->syncpr = false;

	/* STALLCTL, bit[26] is stall control implemented? */
	if (BMVAL(etmidr3, 26, 26))
		drvdata->stallctl = true;
	else
		drvdata->stallctl = false;

	/* SYSSTALL, bit[27] implementation can support stall control? */
	if (BMVAL(etmidr3, 27, 27))
		drvdata->sysstall = true;
	else
		drvdata->sysstall = false;

	/* NUMPROC, bits[30:28] the number of PEs available for tracing */
	drvdata->nr_pe = BMVAL(etmidr3, 28, 30);

	/* NOOVERFLOW, bit[31] is trace overflow prevention supported */
	if (BMVAL(etmidr3, 31, 31))
		drvdata->nooverflow = true;
	else
		drvdata->nooverflow = false;

	/* number of resources trace unit supports */
	etmidr4 = etm4x_relaxed_read32(csa, TRCIDR4);
	/* NUMACPAIRS, bits[0:3] number of addr comparator pairs for tracing */
	drvdata->nr_addr_cmp = BMVAL(etmidr4, 0, 3);
	/* NUMPC, bits[15:12] number of PE comparator inputs for tracing */
	drvdata->nr_pe_cmp = BMVAL(etmidr4, 12, 15);
	/*
	 * NUMRSPAIR, bits[19:16]
	 * The number of resource pairs conveyed by the HW starts at 0, i.e a
	 * value of 0x0 indicate 1 resource pair, 0x1 indicate two and so on.
	 * As such add 1 to the value of NUMRSPAIR for a better representation.
	 *
	 * For ETM v4.3 and later, 0x0 means 0, and no pairs are available -
	 * the default TRUE and FALSE resource selectors are omitted.
	 * Otherwise for values 0x1 and above the number is N + 1 as per v4.2.
	 */
	drvdata->nr_resource = BMVAL(etmidr4, 16, 19);
	if ((drvdata->arch < ETM_ARCH_V4_3) || (drvdata->nr_resource > 0))
		drvdata->nr_resource += 1;
	/*
	 * NUMSSCC, bits[23:20] the number of single-shot
	 * comparator control for tracing. Read any status regs as these
	 * also contain RO capability data.
	 */
	drvdata->nr_ss_cmp = BMVAL(etmidr4, 20, 23);
	for (i = 0; i < drvdata->nr_ss_cmp; i++) {
		drvdata->config.ss_status[i] =
			etm4x_relaxed_read32(csa, TRCSSCSRn(i));
	}
	/* NUMCIDC, bits[27:24] number of Context ID comparators for tracing */
	drvdata->numcidc = BMVAL(etmidr4, 24, 27);
	/* NUMVMIDC, bits[31:28] number of VMID comparators for tracing */
	drvdata->numvmidc = BMVAL(etmidr4, 28, 31);

	etmidr5 = etm4x_relaxed_read32(csa, TRCIDR5);
	/* NUMEXTIN, bits[8:0] number of external inputs implemented */
	drvdata->nr_ext_inp = BMVAL(etmidr5, 0, 8);
	/* TRACEIDSIZE, bits[21:16] indicates the trace ID width */
	drvdata->trcid_size = BMVAL(etmidr5, 16, 21);
	/* ATBTRIG, bit[22] implementation can support ATB triggers? */
	if (BMVAL(etmidr5, 22, 22))
		drvdata->atbtrig = true;
	else
		drvdata->atbtrig = false;
	/*
	 * LPOVERRIDE, bit[23] implementation supports
	 * low-power state override
	 */
	if (BMVAL(etmidr5, 23, 23) && (!drvdata->skip_power_up))
		drvdata->lpoverride = true;
	else
		drvdata->lpoverride = false;
	/* NUMSEQSTATE, bits[27:25] number of sequencer states implemented */
	drvdata->nrseqstate = BMVAL(etmidr5, 25, 27);
	/* NUMCNTR, bits[30:28] number of counters available for tracing */
	drvdata->nr_cntr = BMVAL(etmidr5, 28, 30);
	etm4_cs_lock(drvdata, csa);
	cpu_detect_trace_filtering(drvdata);
}

static inline u32 etm4_get_victlr_access_type(struct etmv4_config *config)
{
	return etm4_get_access_type(config) << TRCVICTLR_EXLEVEL_SHIFT;
}

/* Set ELx trace filter access in the TRCVICTLR register */
static void etm4_set_victlr_access(struct etmv4_config *config)
{
	config->vinst_ctrl &= ~TRCVICTLR_EXLEVEL_MASK;
	config->vinst_ctrl |= etm4_get_victlr_access_type(config);
}

static void etm4_set_default_config(struct etmv4_config *config)
{
	/* disable all events tracing */
	config->eventctrl0 = 0x0;
	config->eventctrl1 = 0x0;

	/* disable stalling */
	config->stall_ctrl = 0x0;

	/* enable trace synchronization every 4096 bytes, if available */
	config->syncfreq = 0xC;

	/* disable timestamp event */
	config->ts_ctrl = 0x0;

	/* TRCVICTLR::EVENT = 0x01, select the always on logic */
	config->vinst_ctrl = BIT(0);

	/* TRCVICTLR::EXLEVEL_NS:EXLEVELS: Set kernel / user filtering */
	etm4_set_victlr_access(config);
}

static u64 etm4_get_ns_access_type(struct etmv4_config *config)
{
	u64 access_type = 0;

	/*
	 * EXLEVEL_NS, for NonSecure Exception levels.
	 * The mask here is a generic value and must be
	 * shifted to the corresponding field for the registers
	 */
	if (!is_kernel_in_hyp_mode()) {
		/* Stay away from hypervisor mode for non-VHE */
		access_type =  ETM_EXLEVEL_NS_HYP;
		if (config->mode & ETM_MODE_EXCL_KERN)
			access_type |= ETM_EXLEVEL_NS_OS;
	} else if (config->mode & ETM_MODE_EXCL_KERN) {
		access_type = ETM_EXLEVEL_NS_HYP;
	}

	if (config->mode & ETM_MODE_EXCL_USER)
		access_type |= ETM_EXLEVEL_NS_APP;

	return access_type;
}

/*
 * Construct the exception level masks for a given config.
 * This must be shifted to the corresponding register field
 * for usage.
 */
static u64 etm4_get_access_type(struct etmv4_config *config)
{
	/* All Secure exception levels are excluded from the trace */
	return etm4_get_ns_access_type(config) | (u64)config->s_ex_level;
}

static u64 etm4_get_comparator_access_type(struct etmv4_config *config)
{
	return etm4_get_access_type(config) << TRCACATR_EXLEVEL_SHIFT;
}

static void etm4_set_comparator_filter(struct etmv4_config *config,
				       u64 start, u64 stop, int comparator)
{
	u64 access_type = etm4_get_comparator_access_type(config);

	/* First half of default address comparator */
	config->addr_val[comparator] = start;
	config->addr_acc[comparator] = access_type;
	config->addr_type[comparator] = ETM_ADDR_TYPE_RANGE;

	/* Second half of default address comparator */
	config->addr_val[comparator + 1] = stop;
	config->addr_acc[comparator + 1] = access_type;
	config->addr_type[comparator + 1] = ETM_ADDR_TYPE_RANGE;

	/*
	 * Configure the ViewInst function to include this address range
	 * comparator.
	 *
	 * @comparator is divided by two since it is the index in the
	 * etmv4_config::addr_val array but register TRCVIIECTLR deals with
	 * address range comparator _pairs_.
	 *
	 * Therefore:
	 *	index 0 -> compatator pair 0
	 *	index 2 -> comparator pair 1
	 *	index 4 -> comparator pair 2
	 *	...
	 *	index 14 -> comparator pair 7
	 */
	config->viiectlr |= BIT(comparator / 2);
}

static void etm4_set_start_stop_filter(struct etmv4_config *config,
				       u64 address, int comparator,
				       enum etm_addr_type type)
{
	int shift;
	u64 access_type = etm4_get_comparator_access_type(config);

	/* Configure the comparator */
	config->addr_val[comparator] = address;
	config->addr_acc[comparator] = access_type;
	config->addr_type[comparator] = type;

	/*
	 * Configure ViewInst Start-Stop control register.
	 * Addresses configured to start tracing go from bit 0 to n-1,
	 * while those configured to stop tracing from 16 to 16 + n-1.
	 */
	shift = (type == ETM_ADDR_TYPE_START ? 0 : 16);
	config->vissctlr |= BIT(shift + comparator);
}

static void etm4_set_default_filter(struct etmv4_config *config)
{
	/* Trace everything 'default' filter achieved by no filtering */
	config->viiectlr = 0x0;

	/*
	 * TRCVICTLR::SSSTATUS == 1, the start-stop logic is
	 * in the started state
	 */
	config->vinst_ctrl |= BIT(9);
	config->mode |= ETM_MODE_VIEWINST_STARTSTOP;

	/* No start-stop filtering for ViewInst */
	config->vissctlr = 0x0;
}

static void etm4_set_default(struct etmv4_config *config)
{
	if (WARN_ON_ONCE(!config))
		return;

	/*
	 * Make default initialisation trace everything
	 *
	 * This is done by a minimum default config sufficient to enable
	 * full instruction trace - with a default filter for trace all
	 * achieved by having no filtering.
	 */
	etm4_set_default_config(config);
	etm4_set_default_filter(config);
}

static int etm4_get_next_comparator(struct etmv4_drvdata *drvdata, u32 type)
{
	int nr_comparator, index = 0;
	struct etmv4_config *config = &drvdata->config;

	/*
	 * nr_addr_cmp holds the number of comparator _pair_, so time 2
	 * for the total number of comparators.
	 */
	nr_comparator = drvdata->nr_addr_cmp * 2;

	/* Go through the tally of comparators looking for a free one. */
	while (index < nr_comparator) {
		switch (type) {
		case ETM_ADDR_TYPE_RANGE:
			if (config->addr_type[index] == ETM_ADDR_TYPE_NONE &&
			    config->addr_type[index + 1] == ETM_ADDR_TYPE_NONE)
				return index;

			/* Address range comparators go in pairs */
			index += 2;
			break;
		case ETM_ADDR_TYPE_START:
		case ETM_ADDR_TYPE_STOP:
			if (config->addr_type[index] == ETM_ADDR_TYPE_NONE)
				return index;

			/* Start/stop address can have odd indexes */
			index += 1;
			break;
		default:
			return -EINVAL;
		}
	}

	/* If we are here all the comparators have been used. */
	return -ENOSPC;
}

static int etm4_set_event_filters(struct etmv4_drvdata *drvdata,
				  struct perf_event *event)
{
	int i, comparator, ret = 0;
	u64 address;
	struct etmv4_config *config = &drvdata->config;
	struct etm_filters *filters = event->hw.addr_filters;

	if (!filters)
		goto default_filter;

	/* Sync events with what Perf got */
	perf_event_addr_filters_sync(event);

	/*
	 * If there are no filters to deal with simply go ahead with
	 * the default filter, i.e the entire address range.
	 */
	if (!filters->nr_filters)
		goto default_filter;

	for (i = 0; i < filters->nr_filters; i++) {
		struct etm_filter *filter = &filters->etm_filter[i];
		enum etm_addr_type type = filter->type;

		/* See if a comparator is free. */
		comparator = etm4_get_next_comparator(drvdata, type);
		if (comparator < 0) {
			ret = comparator;
			goto out;
		}

		switch (type) {
		case ETM_ADDR_TYPE_RANGE:
			etm4_set_comparator_filter(config,
						   filter->start_addr,
						   filter->stop_addr,
						   comparator);
			/*
			 * TRCVICTLR::SSSTATUS == 1, the start-stop logic is
			 * in the started state
			 */
			config->vinst_ctrl |= BIT(9);

			/* No start-stop filtering for ViewInst */
			config->vissctlr = 0x0;
			break;
		case ETM_ADDR_TYPE_START:
		case ETM_ADDR_TYPE_STOP:
			/* Get the right start or stop address */
			address = (type == ETM_ADDR_TYPE_START ?
				   filter->start_addr :
				   filter->stop_addr);

			/* Configure comparator */
			etm4_set_start_stop_filter(config, address,
						   comparator, type);

			/*
			 * If filters::ssstatus == 1, trace acquisition was
			 * started but the process was yanked away before the
			 * the stop address was hit.  As such the start/stop
			 * logic needs to be re-started so that tracing can
			 * resume where it left.
			 *
			 * The start/stop logic status when a process is
			 * scheduled out is checked in function
			 * etm4_disable_perf().
			 */
			if (filters->ssstatus)
				config->vinst_ctrl |= BIT(9);

			/* No include/exclude filtering for ViewInst */
			config->viiectlr = 0x0;
			break;
		default:
			ret = -EINVAL;
			goto out;
		}
	}

	goto out;


default_filter:
	etm4_set_default_filter(config);

out:
	return ret;
}

void etm4_config_trace_mode(struct etmv4_config *config)
{
	u32 mode;

	mode = config->mode;
	mode &= (ETM_MODE_EXCL_KERN | ETM_MODE_EXCL_USER);

	/* excluding kernel AND user space doesn't make sense */
	WARN_ON_ONCE(mode == (ETM_MODE_EXCL_KERN | ETM_MODE_EXCL_USER));

	/* nothing to do if neither flags are set */
	if (!(mode & ETM_MODE_EXCL_KERN) && !(mode & ETM_MODE_EXCL_USER))
		return;

	etm4_set_victlr_access(config);
}

static int etm4_online_cpu(unsigned int cpu)
{
	if (!etmdrvdata[cpu])
		return 0;

	if (etmdrvdata[cpu]->boot_enable && !etmdrvdata[cpu]->sticky_enable)
		coresight_enable(etmdrvdata[cpu]->csdev);
	return 0;
}

static int etm4_starting_cpu(unsigned int cpu)
{
	if (!etmdrvdata[cpu])
		return 0;

	spin_lock(&etmdrvdata[cpu]->spinlock);
	if (!etmdrvdata[cpu]->os_unlock)
		etm4_os_unlock(etmdrvdata[cpu]);

	if (local_read(&etmdrvdata[cpu]->mode))
		etm4_enable_hw(etmdrvdata[cpu]);
	spin_unlock(&etmdrvdata[cpu]->spinlock);
	return 0;
}

static int etm4_dying_cpu(unsigned int cpu)
{
	if (!etmdrvdata[cpu])
		return 0;

	spin_lock(&etmdrvdata[cpu]->spinlock);
	if (local_read(&etmdrvdata[cpu]->mode))
		etm4_disable_hw(etmdrvdata[cpu]);
	spin_unlock(&etmdrvdata[cpu]->spinlock);
	return 0;
}

static void etm4_init_trace_id(struct etmv4_drvdata *drvdata)
{
	drvdata->trcid = coresight_get_trace_id(drvdata->cpu);
}

static int __etm4_cpu_save(struct etmv4_drvdata *drvdata)
{
	int i, ret = 0;
	struct etmv4_save_state *state;
	struct coresight_device *csdev = drvdata->csdev;
	struct csdev_access *csa;
	struct device *etm_dev;

	if (WARN_ON(!csdev))
		return -ENODEV;

	etm_dev = &csdev->dev;
	csa = &csdev->access;

	/*
	 * As recommended by 3.4.1 ("The procedure when powering down the PE")
	 * of ARM IHI 0064D
	 */
	dsb(sy);
	isb();

	etm4_cs_unlock(drvdata, csa);
	/* Lock the OS lock to disable trace and external debugger access */
	etm4_os_lock(drvdata);

	/* wait for TRCSTATR.PMSTABLE to go up */
	if (coresight_timeout(csa, TRCSTATR, TRCSTATR_PMSTABLE_BIT, 1)) {
		dev_err(etm_dev,
			"timeout while waiting for PM Stable Status\n");
		etm4_os_unlock(drvdata);
		ret = -EBUSY;
		goto out;
	}

	state = drvdata->save_state;

	state->trcprgctlr = etm4x_read32(csa, TRCPRGCTLR);
	if (drvdata->nr_pe)
		state->trcprocselr = etm4x_read32(csa, TRCPROCSELR);
	state->trcconfigr = etm4x_read32(csa, TRCCONFIGR);
	state->trcauxctlr = etm4x_read32(csa, TRCAUXCTLR);
	state->trceventctl0r = etm4x_read32(csa, TRCEVENTCTL0R);
	state->trceventctl1r = etm4x_read32(csa, TRCEVENTCTL1R);
	if (drvdata->stallctl)
		state->trcstallctlr = etm4x_read32(csa, TRCSTALLCTLR);
	state->trctsctlr = etm4x_read32(csa, TRCTSCTLR);
	state->trcsyncpr = etm4x_read32(csa, TRCSYNCPR);
	state->trcccctlr = etm4x_read32(csa, TRCCCCTLR);
	state->trcbbctlr = etm4x_read32(csa, TRCBBCTLR);
	state->trctraceidr = etm4x_read32(csa, TRCTRACEIDR);
	state->trcqctlr = etm4x_read32(csa, TRCQCTLR);

	state->trcvictlr = etm4x_read32(csa, TRCVICTLR);
	state->trcviiectlr = etm4x_read32(csa, TRCVIIECTLR);
	state->trcvissctlr = etm4x_read32(csa, TRCVISSCTLR);
	if (drvdata->nr_pe_cmp)
		state->trcvipcssctlr = etm4x_read32(csa, TRCVIPCSSCTLR);
	state->trcvdctlr = etm4x_read32(csa, TRCVDCTLR);
	state->trcvdsacctlr = etm4x_read32(csa, TRCVDSACCTLR);
	state->trcvdarcctlr = etm4x_read32(csa, TRCVDARCCTLR);

	for (i = 0; i < drvdata->nrseqstate - 1; i++)
		state->trcseqevr[i] = etm4x_read32(csa, TRCSEQEVRn(i));

	state->trcseqrstevr = etm4x_read32(csa, TRCSEQRSTEVR);
	state->trcseqstr = etm4x_read32(csa, TRCSEQSTR);
	state->trcextinselr = etm4x_read32(csa, TRCEXTINSELR);

	for (i = 0; i < drvdata->nr_cntr; i++) {
		state->trccntrldvr[i] = etm4x_read32(csa, TRCCNTRLDVRn(i));
		state->trccntctlr[i] = etm4x_read32(csa, TRCCNTCTLRn(i));
		state->trccntvr[i] = etm4x_read32(csa, TRCCNTVRn(i));
	}

	for (i = 0; i < drvdata->nr_resource * 2; i++)
		state->trcrsctlr[i] = etm4x_read32(csa, TRCRSCTLRn(i));

	for (i = 0; i < drvdata->nr_ss_cmp; i++) {
		state->trcssccr[i] = etm4x_read32(csa, TRCSSCCRn(i));
		state->trcsscsr[i] = etm4x_read32(csa, TRCSSCSRn(i));
		if (etm4x_sspcicrn_present(drvdata, i))
			state->trcsspcicr[i] = etm4x_read32(csa, TRCSSPCICRn(i));
	}

	for (i = 0; i < drvdata->nr_addr_cmp * 2; i++) {
		state->trcacvr[i] = etm4x_read64(csa, TRCACVRn(i));
		state->trcacatr[i] = etm4x_read64(csa, TRCACATRn(i));
	}

	/*
	 * Data trace stream is architecturally prohibited for A profile cores
	 * so we don't save (or later restore) trcdvcvr and trcdvcmr - As per
	 * section 1.3.4 ("Possible functional configurations of an ETMv4 trace
	 * unit") of ARM IHI 0064D.
	 */

	for (i = 0; i < drvdata->numcidc; i++)
		state->trccidcvr[i] = etm4x_read64(csa, TRCCIDCVRn(i));

	for (i = 0; i < drvdata->numvmidc; i++)
		state->trcvmidcvr[i] = etm4x_read64(csa, TRCVMIDCVRn(i));

	state->trccidcctlr0 = etm4x_read32(csa, TRCCIDCCTLR0);
	if (drvdata->numcidc > 4)
		state->trccidcctlr1 = etm4x_read32(csa, TRCCIDCCTLR1);

	state->trcvmidcctlr0 = etm4x_read32(csa, TRCVMIDCCTLR0);
	if (drvdata->numvmidc > 4)
		state->trcvmidcctlr0 = etm4x_read32(csa, TRCVMIDCCTLR1);

	state->trcclaimset = etm4x_read32(csa, TRCCLAIMCLR);

	if (!drvdata->skip_power_up)
		state->trcpdcr = etm4x_read32(csa, TRCPDCR);

	/* wait for TRCSTATR.IDLE to go up */
	if (coresight_timeout(csa, TRCSTATR, TRCSTATR_IDLE_BIT, 1)) {
		dev_err(etm_dev,
			"timeout while waiting for Idle Trace Status\n");
		etm4_os_unlock(drvdata);
		ret = -EBUSY;
		goto out;
	}

	drvdata->state_needs_restore = true;

	/*
	 * Power can be removed from the trace unit now. We do this to
	 * potentially save power on systems that respect the TRCPDCR_PU
	 * despite requesting software to save/restore state.
	 */
	if (!drvdata->skip_power_up)
		etm4x_relaxed_write32(csa, (state->trcpdcr & ~TRCPDCR_PU),
				      TRCPDCR);
out:
	etm4_cs_lock(drvdata, csa);
	return ret;
}

static int etm4_cpu_save(struct etmv4_drvdata *drvdata)
{
	int ret = 0;

	/* Save the TRFCR irrespective of whether the ETM is ON */
	if (drvdata->trfcr)
		drvdata->save_trfcr = read_trfcr();
	/*
	 * Save and restore the ETM Trace registers only if
	 * the ETM is active.
	 */
	if (local_read(&drvdata->mode) && drvdata->save_state)
		ret = __etm4_cpu_save(drvdata);
	return ret;
}

static void __etm4_cpu_restore(struct etmv4_drvdata *drvdata)
{
	int i;
	struct etmv4_save_state *state = drvdata->save_state;
	struct csdev_access tmp_csa = CSDEV_ACCESS_IOMEM(drvdata->base);
	struct csdev_access *csa = &tmp_csa;

	etm4_cs_unlock(drvdata, csa);
	etm4x_relaxed_write32(csa, state->trcclaimset, TRCCLAIMSET);

	etm4x_relaxed_write32(csa, state->trcprgctlr, TRCPRGCTLR);
	if (drvdata->nr_pe)
		etm4x_relaxed_write32(csa, state->trcprocselr, TRCPROCSELR);
	etm4x_relaxed_write32(csa, state->trcconfigr, TRCCONFIGR);
	etm4x_relaxed_write32(csa, state->trcauxctlr, TRCAUXCTLR);
	etm4x_relaxed_write32(csa, state->trceventctl0r, TRCEVENTCTL0R);
	etm4x_relaxed_write32(csa, state->trceventctl1r, TRCEVENTCTL1R);
	if (drvdata->stallctl)
		etm4x_relaxed_write32(csa, state->trcstallctlr, TRCSTALLCTLR);
	etm4x_relaxed_write32(csa, state->trctsctlr, TRCTSCTLR);
	etm4x_relaxed_write32(csa, state->trcsyncpr, TRCSYNCPR);
	etm4x_relaxed_write32(csa, state->trcccctlr, TRCCCCTLR);
	etm4x_relaxed_write32(csa, state->trcbbctlr, TRCBBCTLR);
	etm4x_relaxed_write32(csa, state->trctraceidr, TRCTRACEIDR);
	etm4x_relaxed_write32(csa, state->trcqctlr, TRCQCTLR);

	etm4x_relaxed_write32(csa, state->trcvictlr, TRCVICTLR);
	etm4x_relaxed_write32(csa, state->trcviiectlr, TRCVIIECTLR);
	etm4x_relaxed_write32(csa, state->trcvissctlr, TRCVISSCTLR);
	if (drvdata->nr_pe_cmp)
		etm4x_relaxed_write32(csa, state->trcvipcssctlr, TRCVIPCSSCTLR);
	etm4x_relaxed_write32(csa, state->trcvdctlr, TRCVDCTLR);
	etm4x_relaxed_write32(csa, state->trcvdsacctlr, TRCVDSACCTLR);
	etm4x_relaxed_write32(csa, state->trcvdarcctlr, TRCVDARCCTLR);

	for (i = 0; i < drvdata->nrseqstate - 1; i++)
		etm4x_relaxed_write32(csa, state->trcseqevr[i], TRCSEQEVRn(i));

	etm4x_relaxed_write32(csa, state->trcseqrstevr, TRCSEQRSTEVR);
	etm4x_relaxed_write32(csa, state->trcseqstr, TRCSEQSTR);
	etm4x_relaxed_write32(csa, state->trcextinselr, TRCEXTINSELR);

	for (i = 0; i < drvdata->nr_cntr; i++) {
		etm4x_relaxed_write32(csa, state->trccntrldvr[i], TRCCNTRLDVRn(i));
		etm4x_relaxed_write32(csa, state->trccntctlr[i], TRCCNTCTLRn(i));
		etm4x_relaxed_write32(csa, state->trccntvr[i], TRCCNTVRn(i));
	}

	for (i = 0; i < drvdata->nr_resource * 2; i++)
		etm4x_relaxed_write32(csa, state->trcrsctlr[i], TRCRSCTLRn(i));

	for (i = 0; i < drvdata->nr_ss_cmp; i++) {
		etm4x_relaxed_write32(csa, state->trcssccr[i], TRCSSCCRn(i));
		etm4x_relaxed_write32(csa, state->trcsscsr[i], TRCSSCSRn(i));
		if (etm4x_sspcicrn_present(drvdata, i))
			etm4x_relaxed_write32(csa, state->trcsspcicr[i], TRCSSPCICRn(i));
	}

	for (i = 0; i < drvdata->nr_addr_cmp * 2; i++) {
		etm4x_relaxed_write64(csa, state->trcacvr[i], TRCACVRn(i));
		etm4x_relaxed_write64(csa, state->trcacatr[i], TRCACATRn(i));
	}

	for (i = 0; i < drvdata->numcidc; i++)
		etm4x_relaxed_write64(csa, state->trccidcvr[i], TRCCIDCVRn(i));

	for (i = 0; i < drvdata->numvmidc; i++)
		etm4x_relaxed_write64(csa, state->trcvmidcvr[i], TRCVMIDCVRn(i));

	etm4x_relaxed_write32(csa, state->trccidcctlr0, TRCCIDCCTLR0);
	if (drvdata->numcidc > 4)
		etm4x_relaxed_write32(csa, state->trccidcctlr1, TRCCIDCCTLR1);

	etm4x_relaxed_write32(csa, state->trcvmidcctlr0, TRCVMIDCCTLR0);
	if (drvdata->numvmidc > 4)
		etm4x_relaxed_write32(csa, state->trcvmidcctlr0, TRCVMIDCCTLR1);

	etm4x_relaxed_write32(csa, state->trcclaimset, TRCCLAIMSET);

	if (!drvdata->skip_power_up)
		etm4x_relaxed_write32(csa, state->trcpdcr, TRCPDCR);

	drvdata->state_needs_restore = false;

	/*
	 * As recommended by section 4.3.7 ("Synchronization when using the
	 * memory-mapped interface") of ARM IHI 0064D
	 */
	dsb(sy);
	isb();

	/* Unlock the OS lock to re-enable trace and external debug access */
	etm4_os_unlock(drvdata);
	etm4_cs_lock(drvdata, csa);
}

static void etm4_cpu_restore(struct etmv4_drvdata *drvdata)
{
	if (drvdata->trfcr)
		write_trfcr(drvdata->save_trfcr);
	if (drvdata->state_needs_restore)
		__etm4_cpu_restore(drvdata);
}

static int etm4_cpu_pm_notify(struct notifier_block *nb, unsigned long cmd,
			      void *v)
{
	struct etmv4_drvdata *drvdata;
	unsigned int cpu = smp_processor_id();

	if (!etmdrvdata[cpu])
		return NOTIFY_OK;

	drvdata = etmdrvdata[cpu];

	if (WARN_ON_ONCE(drvdata->cpu != cpu))
		return NOTIFY_BAD;

	switch (cmd) {
	case CPU_PM_ENTER:
		if (etm4_cpu_save(drvdata))
			return NOTIFY_BAD;
		break;
	case CPU_PM_EXIT:
	case CPU_PM_ENTER_FAILED:
		etm4_cpu_restore(drvdata);
		break;
	default:
		return NOTIFY_DONE;
	}

	return NOTIFY_OK;
}

static struct notifier_block etm4_cpu_pm_nb = {
	.notifier_call = etm4_cpu_pm_notify,
};

/* Setup PM. Deals with error conditions and counts */
static int __init etm4_pm_setup(void)
{
	int ret;

	ret = cpu_pm_register_notifier(&etm4_cpu_pm_nb);
	if (ret)
		return ret;

	ret = cpuhp_setup_state_nocalls(CPUHP_AP_ARM_CORESIGHT_STARTING,
					"arm/coresight4:starting",
					etm4_starting_cpu, etm4_dying_cpu);

	if (ret)
		goto unregister_notifier;

	ret = cpuhp_setup_state_nocalls(CPUHP_AP_ONLINE_DYN,
					"arm/coresight4:online",
					etm4_online_cpu, NULL);

	/* HP dyn state ID returned in ret on success */
	if (ret > 0) {
		hp_online = ret;
		return 0;
	}

	/* failed dyn state - remove others */
	cpuhp_remove_state_nocalls(CPUHP_AP_ARM_CORESIGHT_STARTING);

unregister_notifier:
	cpu_pm_unregister_notifier(&etm4_cpu_pm_nb);
	return ret;
}

static void etm4_pm_clear(void)
{
	cpu_pm_unregister_notifier(&etm4_cpu_pm_nb);
	cpuhp_remove_state_nocalls(CPUHP_AP_ARM_CORESIGHT_STARTING);
	if (hp_online) {
		cpuhp_remove_state_nocalls(hp_online);
		hp_online = 0;
	}
}

static int etm4_probe(struct device *dev, void __iomem *base, u32 etm_pid)
{
	int ret;
	struct coresight_platform_data *pdata = NULL;
	struct etmv4_drvdata *drvdata;
	struct coresight_desc desc = { 0 };
	struct etm4_init_arg init_arg = { 0 };
	u8 major, minor;
	char *type_name;

	drvdata = devm_kzalloc(dev, sizeof(*drvdata), GFP_KERNEL);
	if (!drvdata)
		return -ENOMEM;

	dev_set_drvdata(dev, drvdata);

	if (pm_save_enable == PARAM_PM_SAVE_FIRMWARE)
		pm_save_enable = coresight_loses_context_with_cpu(dev) ?
			       PARAM_PM_SAVE_SELF_HOSTED : PARAM_PM_SAVE_NEVER;

	if (pm_save_enable != PARAM_PM_SAVE_NEVER) {
		drvdata->save_state = devm_kmalloc(dev,
				sizeof(struct etmv4_save_state), GFP_KERNEL);
		if (!drvdata->save_state)
			return -ENOMEM;
	}

	drvdata->base = base;

	spin_lock_init(&drvdata->spinlock);

	drvdata->cpu = coresight_get_cpu(dev);
	if (drvdata->cpu < 0)
		return drvdata->cpu;

	init_arg.drvdata = drvdata;
	init_arg.csa = &desc.access;
	init_arg.pid = etm_pid;

	if (smp_call_function_single(drvdata->cpu,
				etm4_init_arch_data,  &init_arg, 1))
		dev_err(dev, "ETM arch init failed\n");

	if (!drvdata->arch)
		return -EINVAL;

	/* TRCPDCR is not accessible with system instructions. */
	if (!desc.access.io_mem ||
	    fwnode_property_present(dev_fwnode(dev), "qcom,skip-power-up"))
		drvdata->skip_power_up = true;

	major = ETM_ARCH_MAJOR_VERSION(drvdata->arch);
	minor = ETM_ARCH_MINOR_VERSION(drvdata->arch);

	if (etm4x_is_ete(drvdata)) {
		type_name = "ete";
		/* ETE v1 has major version == 0b101. Adjust this for logging.*/
		major -= 4;
	} else {
		type_name = "etm";
	}

	if (of_property_read_string(dev->of_node, "coresight-name", &desc.name))
		desc.name = devm_kasprintf(dev, GFP_KERNEL,
				   "%s%d", type_name, drvdata->cpu);
	if (!desc.name)
		return -ENOMEM;

	etm4_init_trace_id(drvdata);
	etm4_set_default(&drvdata->config);

	pdata = coresight_get_platform_data(dev);
	if (IS_ERR(pdata))
		return PTR_ERR(pdata);

	dev->platform_data = pdata;

	desc.type = CORESIGHT_DEV_TYPE_SOURCE;
	desc.subtype.source_subtype = CORESIGHT_DEV_SUBTYPE_SOURCE_PROC;
	desc.ops = &etm4_cs_ops;
	desc.pdata = pdata;
	desc.dev = dev;
	desc.groups = coresight_etmv4_groups;
	drvdata->csdev = coresight_register(&desc);
	if (IS_ERR(drvdata->csdev))
		return PTR_ERR(drvdata->csdev);

	ret = etm_perf_symlink(drvdata->csdev, true);
	if (ret) {
		coresight_unregister(drvdata->csdev);
		return ret;
	}

	etmdrvdata[drvdata->cpu] = drvdata;

	dev_info(&drvdata->csdev->dev, "CPU%d: %s v%d.%d initialized\n",
		 drvdata->cpu, type_name, major, minor);

	if (boot_enable) {
		coresight_enable(drvdata->csdev);
		drvdata->boot_enable = true;
	}

	return 0;
}

static int etm4_probe_amba(struct amba_device *adev, const struct amba_id *id)
{
	void __iomem *base;
	struct device *dev = &adev->dev;
	struct resource *res = &adev->res;
	int ret;

	/* Validity for the resource is already checked by the AMBA core */
	base = devm_ioremap_resource(dev, res);
	if (IS_ERR(base))
		return PTR_ERR(base);

	ret = etm4_probe(dev, base, id->id);
	if (!ret)
		pm_runtime_put(&adev->dev);

	return ret;
}

static int etm4_probe_platform_dev(struct platform_device *pdev)
{
	int ret;

	pm_runtime_get_noresume(&pdev->dev);
	pm_runtime_set_active(&pdev->dev);
	pm_runtime_enable(&pdev->dev);

	/*
	 * System register based devices could match the
	 * HW by reading appropriate registers on the HW
	 * and thus we could skip the PID.
	 */
	ret = etm4_probe(&pdev->dev, NULL, 0);

	pm_runtime_put(&pdev->dev);
	return ret;
}

static struct amba_cs_uci_id uci_id_etm4[] = {
	{
		/*  ETMv4 UCI data */
		.devarch	= ETM_DEVARCH_ETMv4x_ARCH,
		.devarch_mask	= ETM_DEVARCH_ID_MASK,
		.devtype	= 0x00000013,
	}
};

static void clear_etmdrvdata(void *info)
{
	int cpu = *(int *)info;

	etmdrvdata[cpu] = NULL;
}

static int __exit etm4_remove_dev(struct etmv4_drvdata *drvdata)
{
	etm_perf_symlink(drvdata->csdev, false);
	/*
	 * Taking hotplug lock here to avoid racing between etm4_remove_dev()
	 * and CPU hotplug call backs.
	 */
	cpus_read_lock();
	/*
	 * The readers for etmdrvdata[] are CPU hotplug call backs
	 * and PM notification call backs. Change etmdrvdata[i] on
	 * CPU i ensures these call backs has consistent view
	 * inside one call back function.
	 */
	if (smp_call_function_single(drvdata->cpu, clear_etmdrvdata, &drvdata->cpu, 1))
		etmdrvdata[drvdata->cpu] = NULL;

	cpus_read_unlock();

	coresight_unregister(drvdata->csdev);

	return 0;
}

static void __exit etm4_remove_amba(struct amba_device *adev)
{
	struct etmv4_drvdata *drvdata = dev_get_drvdata(&adev->dev);

	if (drvdata)
		etm4_remove_dev(drvdata);
}

static int __exit etm4_remove_platform_dev(struct platform_device *pdev)
{
	int ret = 0;
	struct etmv4_drvdata *drvdata = dev_get_drvdata(&pdev->dev);

	if (drvdata)
		ret = etm4_remove_dev(drvdata);
	pm_runtime_disable(&pdev->dev);
	return ret;
}

static const struct amba_id etm4_ids[] = {
	CS_AMBA_ID(0x000bb95d),			/* Cortex-A53 */
	CS_AMBA_ID(0x000bb95e),			/* Cortex-A57 */
	CS_AMBA_ID(0x000bb95a),			/* Cortex-A72 */
	CS_AMBA_ID(0x000bb959),			/* Cortex-A73 */
	CS_AMBA_UCI_ID(0x000bb9da, uci_id_etm4),/* Cortex-A35 */
	CS_AMBA_UCI_ID(0x000bbd05, uci_id_etm4),/* Cortex-A55 */
	CS_AMBA_UCI_ID(0x000bbd0a, uci_id_etm4),/* Cortex-A75 */
	CS_AMBA_UCI_ID(0x000bbd0c, uci_id_etm4),/* Neoverse N1 */
	CS_AMBA_UCI_ID(0x000f0205, uci_id_etm4),/* Qualcomm Kryo */
	CS_AMBA_UCI_ID(0x000f0211, uci_id_etm4),/* Qualcomm Kryo */
	CS_AMBA_UCI_ID(0x000bb802, uci_id_etm4),/* Qualcomm Kryo 385 Cortex-A55 */
	CS_AMBA_UCI_ID(0x000bb803, uci_id_etm4),/* Qualcomm Kryo 385 Cortex-A75 */
	CS_AMBA_UCI_ID(0x000bb805, uci_id_etm4),/* Qualcomm Kryo 4XX Cortex-A55 */
	CS_AMBA_UCI_ID(0x000bb804, uci_id_etm4),/* Qualcomm Kryo 4XX Cortex-A76 */
	CS_AMBA_UCI_ID(0x000cc0af, uci_id_etm4),/* Marvell ThunderX2 */
	CS_AMBA_UCI_ID(0x000b6d01, uci_id_etm4),/* HiSilicon-Hip08 */
	CS_AMBA_UCI_ID(0x000b6d02, uci_id_etm4),/* HiSilicon-Hip09 */
	{},
};

MODULE_DEVICE_TABLE(amba, etm4_ids);

static struct amba_driver etm4x_amba_driver = {
	.drv = {
		.name   = "coresight-etm4x",
		.owner  = THIS_MODULE,
		.suppress_bind_attrs = true,
	},
	.probe		= etm4_probe_amba,
	.remove         = etm4_remove_amba,
	.id_table	= etm4_ids,
};

static const struct of_device_id etm4_sysreg_match[] = {
	{ .compatible	= "arm,coresight-etm4x-sysreg" },
	{ .compatible	= "arm,embedded-trace-extension" },
	{}
};

static struct platform_driver etm4_platform_driver = {
	.probe		= etm4_probe_platform_dev,
	.remove		= etm4_remove_platform_dev,
	.driver			= {
		.name			= "coresight-etm4x",
		.of_match_table		= etm4_sysreg_match,
		.suppress_bind_attrs	= true,
	},
};

static int __init etm4x_init(void)
{
	int ret;

	ret = etm4_pm_setup();

	/* etm4_pm_setup() does its own cleanup - exit on error */
	if (ret)
		return ret;

	ret = amba_driver_register(&etm4x_amba_driver);
	if (ret) {
		pr_err("Error registering etm4x AMBA driver\n");
		goto clear_pm;
	}

	ret = platform_driver_register(&etm4_platform_driver);
	if (!ret)
		return 0;

	pr_err("Error registering etm4x platform driver\n");
	amba_driver_unregister(&etm4x_amba_driver);

clear_pm:
	etm4_pm_clear();
	return ret;
}

static void __exit etm4x_exit(void)
{
	amba_driver_unregister(&etm4x_amba_driver);
	platform_driver_unregister(&etm4_platform_driver);
	etm4_pm_clear();
}

module_init(etm4x_init);
module_exit(etm4x_exit);

MODULE_AUTHOR("Pratik Patel <pratikp@codeaurora.org>");
MODULE_AUTHOR("Mathieu Poirier <mathieu.poirier@linaro.org>");
MODULE_DESCRIPTION("Arm CoreSight Program Flow Trace v4.x driver");
MODULE_LICENSE("GPL v2");<|MERGE_RESOLUTION|>--- conflicted
+++ resolved
@@ -245,15 +245,10 @@
  */
 static void etm4x_prohibit_trace(struct etmv4_drvdata *drvdata)
 {
-<<<<<<< HEAD
-	if (drvdata->trfcr)
-		cpu_prohibit_trace();
-=======
 	/* If the CPU doesn't support FEAT_TRF, nothing to do */
 	if (!drvdata->trfcr)
 		return;
 	cpu_prohibit_trace();
->>>>>>> 613c3ebb
 }
 
 /*
