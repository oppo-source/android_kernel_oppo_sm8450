--- conflicted
+++ resolved
@@ -919,15 +919,10 @@
  * @nooverflow:	Indicate if overflow prevention is supported.
  * @atbtrig:	If the implementation can support ATB triggers
  * @lpoverride:	If the implementation can support low-power state over.
-<<<<<<< HEAD
- * @trfcr:	If the CPU supportfs FEAT_TRF, value of the TRFCR_ELx with
- *		trace allowed at user and kernel ELs. Otherwise, 0.
-=======
  * @trfcr:	If the CPU supports FEAT_TRF, value of the TRFCR_ELx that
  *		allows tracing at all ELs. We don't want to compute this
  *		at runtime, due to the additional setting of TRFCR_CX when
  *		in EL2. Otherwise, 0.
->>>>>>> 613c3ebb
  * @config:	structure holding configuration parameters.
  * @save_trfcr:	Saved TRFCR_EL1 register during a CPU PM event.
  * @save_state:	State to be preserved across power loss
