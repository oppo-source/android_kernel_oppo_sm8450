--- conflicted
+++ resolved
@@ -780,15 +780,11 @@
 			ucsi_register_partner(con);
 		else
 			ucsi_unregister_partner(con);
-<<<<<<< HEAD
 
 		ret = usb_role_switch_set_role(ucsi->usb_role_sw, u_role);
 		if (ret)
 			dev_err(ucsi->dev, "%s(): failed to set role(%d):%d\n",
 							__func__, u_role, ret);
-	}
-=======
->>>>>>> ec1fff1f
 
 		ucsi_port_psy_changed(con);
 	}
