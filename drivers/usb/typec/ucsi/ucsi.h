--- conflicted
+++ resolved
@@ -297,12 +297,9 @@
 #define EVENT_PENDING	0
 #define COMMAND_PENDING	1
 #define ACK_PENDING	2
-<<<<<<< HEAD
+#define EVENT_PROCESSING	3
 
 	struct usb_role_switch *usb_role_sw;
-=======
-#define EVENT_PROCESSING	3
->>>>>>> ec1fff1f
 };
 
 #define UCSI_MAX_SVID		5
