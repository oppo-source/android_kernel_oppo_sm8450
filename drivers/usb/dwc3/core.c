// SPDX-License-Identifier: GPL-2.0
/**
 * core.c - DesignWare USB3 DRD Controller Core file
 *
 * Copyright (C) 2010-2011 Texas Instruments Incorporated - http://www.ti.com
 *
 * Authors: Felipe Balbi <balbi@ti.com>,
 *	    Sebastian Andrzej Siewior <bigeasy@linutronix.de>
 */

#include <linux/clk.h>
#include <linux/version.h>
#include <linux/module.h>
#include <linux/kernel.h>
#include <linux/slab.h>
#include <linux/spinlock.h>
#include <linux/platform_device.h>
#include <linux/pm_runtime.h>
#include <linux/interrupt.h>
#include <linux/ioport.h>
#include <linux/io.h>
#include <linux/list.h>
#include <linux/delay.h>
#include <linux/dma-mapping.h>
#include <linux/of.h>
#include <linux/acpi.h>
#include <linux/pinctrl/consumer.h>
#include <linux/reset.h>

#include <linux/usb/ch9.h>
#include <linux/usb/gadget.h>
#include <linux/usb/of.h>
#include <linux/usb/otg.h>
#include <linux/irq.h>

#include "core.h"
#include "gadget.h"
#include "io.h"

#include "debug.h"

#define DWC3_DEFAULT_AUTOSUSPEND_DELAY	500 /* ms */

static int count;
static struct dwc3 *dwc3_instance[DWC_CTRL_COUNT];

static void dwc3_check_params(struct dwc3 *dwc);

/**
 * dwc3_get_dr_mode - Validates and sets dr_mode
 * @dwc: pointer to our context structure
 */
static int dwc3_get_dr_mode(struct dwc3 *dwc)
{
	enum usb_dr_mode mode;
	struct device *dev = dwc->dev;
	unsigned int hw_mode;

	if (dwc->dr_mode == USB_DR_MODE_UNKNOWN)
		dwc->dr_mode = USB_DR_MODE_OTG;

	mode = dwc->dr_mode;
	hw_mode = DWC3_GHWPARAMS0_MODE(dwc->hwparams.hwparams0);

	switch (hw_mode) {
	case DWC3_GHWPARAMS0_MODE_GADGET:
		if (IS_ENABLED(CONFIG_USB_DWC3_HOST)) {
			dev_err(dev,
				"Controller does not support host mode.\n");
			return -EINVAL;
		}
		mode = USB_DR_MODE_PERIPHERAL;
		break;
	case DWC3_GHWPARAMS0_MODE_HOST:
		if (IS_ENABLED(CONFIG_USB_DWC3_GADGET)) {
			dev_err(dev,
				"Controller does not support device mode.\n");
			return -EINVAL;
		}
		mode = USB_DR_MODE_HOST;
		break;
	default:
		if (IS_ENABLED(CONFIG_USB_DWC3_HOST))
			mode = USB_DR_MODE_HOST;
		else if (IS_ENABLED(CONFIG_USB_DWC3_GADGET))
			mode = USB_DR_MODE_PERIPHERAL;
<<<<<<< HEAD
=======

		/*
		 * DWC_usb31 and DWC_usb3 v3.30a and higher do not support OTG
		 * mode. If the controller supports DRD but the dr_mode is not
		 * specified or set to OTG, then set the mode to peripheral.
		 */
		if (mode == USB_DR_MODE_OTG &&
		    (!IS_ENABLED(CONFIG_USB_ROLE_SWITCH) ||
		     !device_property_read_bool(dwc->dev, "usb-role-switch")) &&
		    !DWC3_VER_IS_PRIOR(DWC3, 330A))
			mode = USB_DR_MODE_PERIPHERAL;
>>>>>>> 86b41f49
	}

	if (mode != dwc->dr_mode) {
		dev_warn(dev,
			 "Configuration mismatch. dr_mode forced to %s\n",
			 mode == USB_DR_MODE_HOST ? "host" : "gadget");

		dwc->dr_mode = mode;
	}

	return 0;
}

void dwc3_set_prtcap(struct dwc3 *dwc, u32 mode)
{
	u32 reg;

	reg = dwc3_readl(dwc->regs, DWC3_GCTL);
	reg &= ~(DWC3_GCTL_PRTCAPDIR(DWC3_GCTL_PRTCAP_OTG));
	reg |= DWC3_GCTL_PRTCAPDIR(mode);
	dwc3_writel(dwc->regs, DWC3_GCTL, reg);

	dwc->current_dr_role = mode;
}
EXPORT_SYMBOL(dwc3_set_prtcap);

static void __dwc3_set_mode(struct work_struct *work)
{
	struct dwc3 *dwc = work_to_dwc(work);
	unsigned long flags;
	int ret;

	if (dwc->dr_mode != USB_DR_MODE_OTG)
		return;

	pm_runtime_get_sync(dwc->dev);

	if (dwc->current_dr_role == DWC3_GCTL_PRTCAP_OTG)
		dwc3_otg_update(dwc, 0);

	if (!dwc->desired_dr_role)
		goto out;

	if (dwc->desired_dr_role == dwc->current_dr_role)
		goto out;

	if (dwc->desired_dr_role == DWC3_GCTL_PRTCAP_OTG && dwc->edev)
		goto out;

	switch (dwc->current_dr_role) {
	case DWC3_GCTL_PRTCAP_HOST:
		dwc3_host_exit(dwc);
		break;
	case DWC3_GCTL_PRTCAP_DEVICE:
		dwc3_gadget_exit(dwc);
		dwc3_event_buffers_cleanup(dwc);
		break;
	case DWC3_GCTL_PRTCAP_OTG:
		dwc3_otg_exit(dwc);
		spin_lock_irqsave(&dwc->lock, flags);
		dwc->desired_otg_role = DWC3_OTG_ROLE_IDLE;
		spin_unlock_irqrestore(&dwc->lock, flags);
		dwc3_otg_update(dwc, 1);
		break;
	default:
		break;
	}

	spin_lock_irqsave(&dwc->lock, flags);

	dwc3_set_prtcap(dwc, dwc->desired_dr_role);

	spin_unlock_irqrestore(&dwc->lock, flags);

	switch (dwc->desired_dr_role) {
	case DWC3_GCTL_PRTCAP_HOST:
		ret = dwc3_host_init(dwc);
		if (ret) {
			dev_err(dwc->dev, "failed to initialize host\n");
		} else {
			if (dwc->usb2_phy)
				otg_set_vbus(dwc->usb2_phy->otg, true);
			phy_set_mode(dwc->usb2_generic_phy, PHY_MODE_USB_HOST);
			phy_set_mode(dwc->usb3_generic_phy, PHY_MODE_USB_HOST);
		}
		break;
	case DWC3_GCTL_PRTCAP_DEVICE:
		dwc3_event_buffers_setup(dwc);

		if (dwc->usb2_phy)
			otg_set_vbus(dwc->usb2_phy->otg, false);
		phy_set_mode(dwc->usb2_generic_phy, PHY_MODE_USB_DEVICE);
		phy_set_mode(dwc->usb3_generic_phy, PHY_MODE_USB_DEVICE);

		ret = dwc3_gadget_init(dwc);
		if (ret)
			dev_err(dwc->dev, "failed to initialize peripheral\n");
		break;
	case DWC3_GCTL_PRTCAP_OTG:
		dwc3_otg_init(dwc);
		dwc3_otg_update(dwc, 0);
		break;
	default:
		break;
	}

out:
	pm_runtime_mark_last_busy(dwc->dev);
	pm_runtime_put_autosuspend(dwc->dev);
}

void dwc3_set_mode(struct dwc3 *dwc, u32 mode)
{
	unsigned long flags;

	spin_lock_irqsave(&dwc->lock, flags);
	dwc->desired_dr_role = mode;
	spin_unlock_irqrestore(&dwc->lock, flags);

	queue_work(system_freezable_wq, &dwc->drd_work);
}

u32 dwc3_core_fifo_space(struct dwc3_ep *dep, u8 type)
{
	struct dwc3		*dwc = dep->dwc;
	u32			reg;

	dwc3_writel(dwc->regs, DWC3_GDBGFIFOSPACE,
			DWC3_GDBGFIFOSPACE_NUM(dep->number) |
			DWC3_GDBGFIFOSPACE_TYPE(type));

	reg = dwc3_readl(dwc->regs, DWC3_GDBGFIFOSPACE);

	return DWC3_GDBGFIFOSPACE_SPACE_AVAILABLE(reg);
}

/**
 * dwc3_core_soft_reset - Issues core soft reset and PHY reset
 * @dwc: pointer to our context structure
 */
static int dwc3_core_soft_reset(struct dwc3 *dwc)
{
	u32		reg;
	int		retries = 1000;
	int		ret;

	ret = usb_phy_init(dwc->usb2_phy);
	if (ret) {
		pr_err("%s: usb_phy_init(dwc->usb2_phy) returned %d\n",
				__func__, ret);
		return ret;
	}

	if (dwc->maximum_speed >= USB_SPEED_SUPER) {
		ret = usb_phy_init(dwc->usb3_phy);
		if (ret == -EBUSY) {
			/*
			 * Setting Max speed as high when USB3 PHY initialiation
			 * is failing and USB superspeed can't be supported.
			 */
			dwc->maximum_speed = USB_SPEED_HIGH;
		} else if (ret) {
			pr_err("%s: usb_phy_init(dwc->usb3_phy) returned %d\n",
					__func__, ret);
			return ret;
		}
	}

	ret = phy_init(dwc->usb2_generic_phy);
	if (ret < 0)
		return ret;

	ret = phy_init(dwc->usb3_generic_phy);
	if (ret < 0) {
		phy_exit(dwc->usb2_generic_phy);
		return ret;
	}

	/*
	 * We're resetting only the device side because, if we're in host mode,
	 * XHCI driver will reset the host block. If dwc3 was configured for
	 * host-only mode, then we can return early.
	 */
	if (dwc->current_dr_role == DWC3_GCTL_PRTCAP_HOST)
		return 0;

	reg = dwc3_readl(dwc->regs, DWC3_DCTL);
	reg |= DWC3_DCTL_CSFTRST;
	dwc3_writel(dwc->regs, DWC3_DCTL, reg);

	/*
	 * For DWC_usb31 controller 1.90a and later, the DCTL.CSFRST bit
	 * is cleared only after all the clocks are synchronized. This can
	 * take a little more than 50ms. Set the polling rate at 20ms
	 * for 10 times instead.
	 */
	if (DWC3_VER_IS_WITHIN(DWC31, 190A, ANY) || DWC3_IP_IS(DWC32))
		retries = 10;

	do {
		reg = dwc3_readl(dwc->regs, DWC3_DCTL);
		if (!(reg & DWC3_DCTL_CSFTRST))
			goto done;

		if (DWC3_VER_IS_WITHIN(DWC31, 190A, ANY) || DWC3_IP_IS(DWC32))
			msleep(20);
		else
			udelay(1);
	} while (--retries);

	phy_exit(dwc->usb3_generic_phy);
	phy_exit(dwc->usb2_generic_phy);

	return -ETIMEDOUT;

done:
	/*
	 * For DWC_usb31 controller 1.80a and prior, once DCTL.CSFRST bit
	 * is cleared, we must wait at least 50ms before accessing the PHY
	 * domain (synchronization delay).
	 */
	if (DWC3_VER_IS_WITHIN(DWC31, ANY, 180A))
		msleep(50);

	return 0;
}

/*
 * dwc3_frame_length_adjustment - Adjusts frame length if required
 * @dwc3: Pointer to our controller context structure
 */
static void dwc3_frame_length_adjustment(struct dwc3 *dwc)
{
	u32 reg;
	u32 dft;

	if (DWC3_VER_IS_PRIOR(DWC3, 250A))
		return;

	if (dwc->fladj == 0)
		return;

	reg = dwc3_readl(dwc->regs, DWC3_GFLADJ);
	dft = reg & DWC3_GFLADJ_30MHZ_MASK;
	if (dft != dwc->fladj) {
		reg &= ~DWC3_GFLADJ_30MHZ_MASK;
		reg |= DWC3_GFLADJ_30MHZ_SDBND_SEL | dwc->fladj;
		dwc3_writel(dwc->regs, DWC3_GFLADJ, reg);
	}
}

/**
 * dwc3_free_one_event_buffer - Frees one event buffer
 * @dwc: Pointer to our controller context structure
 * @evt: Pointer to event buffer to be freed
 */
static void dwc3_free_one_event_buffer(struct dwc3 *dwc,
		struct dwc3_event_buffer *evt)
{
	dma_free_coherent(dwc->sysdev, evt->length, evt->buf, evt->dma);
}

/**
 * dwc3_alloc_one_event_buffer - Allocates one event buffer structure
 * @dwc: Pointer to our controller context structure
 * @length: size of the event buffer
 *
 * Returns a pointer to the allocated event buffer structure on success
 * otherwise ERR_PTR(errno).
 */
static struct dwc3_event_buffer *dwc3_alloc_one_event_buffer(struct dwc3 *dwc,
		unsigned length)
{
	struct dwc3_event_buffer	*evt;

	evt = devm_kzalloc(dwc->dev, sizeof(*evt), GFP_KERNEL);
	if (!evt)
		return ERR_PTR(-ENOMEM);

	evt->dwc	= dwc;
	evt->length	= length;
	evt->cache	= devm_kzalloc(dwc->dev, length, GFP_KERNEL);
	if (!evt->cache)
		return ERR_PTR(-ENOMEM);

	evt->buf	= dma_alloc_coherent(dwc->sysdev, length,
			&evt->dma, GFP_KERNEL);
	if (!evt->buf)
		return ERR_PTR(-ENOMEM);

	return evt;
}

/**
 * dwc3_free_event_buffers - frees all allocated event buffers
 * @dwc: Pointer to our controller context structure
 */
static void dwc3_free_event_buffers(struct dwc3 *dwc)
{
	struct dwc3_event_buffer	*evt;

	evt = dwc->ev_buf;
	if (evt) {
		dwc3_free_one_event_buffer(dwc, evt);
		dwc->ev_buf = NULL;
	}

	/* free GSI related event buffers */
	dwc3_notify_event(dwc, DWC3_GSI_EVT_BUF_FREE, 0);
}

/**
 * dwc3_alloc_event_buffers - Allocates @num event buffers of size @length
 * @dwc: pointer to our controller context structure
 * @length: size of event buffer
 *
 * Returns 0 on success otherwise negative errno. In the error case, dwc
 * may contain some buffers allocated but not all which were requested.
 */
static int dwc3_alloc_event_buffers(struct dwc3 *dwc, unsigned length)
{
	struct dwc3_event_buffer *evt;

	evt = dwc3_alloc_one_event_buffer(dwc, length);
	if (IS_ERR(evt)) {
		dev_err(dwc->dev, "can't allocate event buffer\n");
		return PTR_ERR(evt);
	}
	dwc->ev_buf = evt;

	/* alloc GSI related event buffers */
	dwc3_notify_event(dwc, DWC3_GSI_EVT_BUF_ALLOC, 0);
	return 0;
}

/**
 * dwc3_event_buffers_setup - setup our allocated event buffers
 * @dwc: pointer to our controller context structure
 *
 * Returns 0 on success otherwise negative errno.
 */
int dwc3_event_buffers_setup(struct dwc3 *dwc)
{
	struct dwc3_event_buffer	*evt;

	evt = dwc->ev_buf;
	evt->lpos = 0;
	dwc3_writel(dwc->regs, DWC3_GEVNTADRLO(0),
			lower_32_bits(evt->dma));
	dwc3_writel(dwc->regs, DWC3_GEVNTADRHI(0),
			upper_32_bits(evt->dma));
	dwc3_writel(dwc->regs, DWC3_GEVNTSIZ(0),
			DWC3_GEVNTSIZ_SIZE(evt->length));
	dwc3_writel(dwc->regs, DWC3_GEVNTCOUNT(0), 0);

	/* setup GSI related event buffers */
	dwc3_notify_event(dwc, DWC3_GSI_EVT_BUF_SETUP, 0);
	return 0;
}

void dwc3_event_buffers_cleanup(struct dwc3 *dwc)
{
	struct dwc3_event_buffer	*evt;

	evt = dwc->ev_buf;

	evt->lpos = 0;

	dwc3_writel(dwc->regs, DWC3_GEVNTADRLO(0), 0);
	dwc3_writel(dwc->regs, DWC3_GEVNTADRHI(0), 0);
	dwc3_writel(dwc->regs, DWC3_GEVNTSIZ(0), DWC3_GEVNTSIZ_INTMASK
			| DWC3_GEVNTSIZ_SIZE(0));
	dwc3_writel(dwc->regs, DWC3_GEVNTCOUNT(0), 0);

	/* cleanup GSI related event buffers */
	dwc3_notify_event(dwc, DWC3_GSI_EVT_BUF_CLEANUP, 0);
}

static int dwc3_alloc_scratch_buffers(struct dwc3 *dwc)
{
	if (!dwc->has_hibernation)
		return 0;

	if (!dwc->nr_scratch)
		return 0;

	dwc->scratchbuf = kmalloc_array(dwc->nr_scratch,
			DWC3_SCRATCHBUF_SIZE, GFP_KERNEL);
	if (!dwc->scratchbuf)
		return -ENOMEM;

	return 0;
}

static int dwc3_setup_scratch_buffers(struct dwc3 *dwc)
{
	dma_addr_t scratch_addr;
	u32 param;
	int ret;

	if (!dwc->has_hibernation)
		return 0;

	if (!dwc->nr_scratch)
		return 0;

	 /* should never fall here */
	if (!WARN_ON(dwc->scratchbuf))
		return 0;

	scratch_addr = dma_map_single(dwc->sysdev, dwc->scratchbuf,
			dwc->nr_scratch * DWC3_SCRATCHBUF_SIZE,
			DMA_BIDIRECTIONAL);
	if (dma_mapping_error(dwc->sysdev, scratch_addr)) {
		dev_err(dwc->sysdev, "failed to map scratch buffer\n");
		ret = -EFAULT;
		goto err0;
	}

	dwc->scratch_addr = scratch_addr;

	param = lower_32_bits(scratch_addr);

	ret = dwc3_send_gadget_generic_command(dwc,
			DWC3_DGCMD_SET_SCRATCHPAD_ADDR_LO, param);
	if (ret < 0)
		goto err1;

	param = upper_32_bits(scratch_addr);

	ret = dwc3_send_gadget_generic_command(dwc,
			DWC3_DGCMD_SET_SCRATCHPAD_ADDR_HI, param);
	if (ret < 0)
		goto err1;

	return 0;

err1:
	dma_unmap_single(dwc->sysdev, dwc->scratch_addr, dwc->nr_scratch *
			DWC3_SCRATCHBUF_SIZE, DMA_BIDIRECTIONAL);

err0:
	return ret;
}

static void dwc3_free_scratch_buffers(struct dwc3 *dwc)
{
	if (!dwc->has_hibernation)
		return;

	if (!dwc->nr_scratch)
		return;

	 /* should never fall here */
	if (!WARN_ON(dwc->scratchbuf))
		return;

	dma_unmap_single(dwc->sysdev, dwc->scratch_addr, dwc->nr_scratch *
			DWC3_SCRATCHBUF_SIZE, DMA_BIDIRECTIONAL);
	kfree(dwc->scratchbuf);
}

static void dwc3_core_num_eps(struct dwc3 *dwc)
{
	struct dwc3_hwparams	*parms = &dwc->hwparams;

	dwc->num_eps = DWC3_NUM_EPS(parms);
}

static void dwc3_cache_hwparams(struct dwc3 *dwc)
{
	struct dwc3_hwparams	*parms = &dwc->hwparams;

	parms->hwparams0 = dwc3_readl(dwc->regs, DWC3_GHWPARAMS0);
	parms->hwparams1 = dwc3_readl(dwc->regs, DWC3_GHWPARAMS1);
	parms->hwparams2 = dwc3_readl(dwc->regs, DWC3_GHWPARAMS2);
	parms->hwparams3 = dwc3_readl(dwc->regs, DWC3_GHWPARAMS3);
	parms->hwparams4 = dwc3_readl(dwc->regs, DWC3_GHWPARAMS4);
	parms->hwparams5 = dwc3_readl(dwc->regs, DWC3_GHWPARAMS5);
	parms->hwparams6 = dwc3_readl(dwc->regs, DWC3_GHWPARAMS6);
	parms->hwparams7 = dwc3_readl(dwc->regs, DWC3_GHWPARAMS7);
	parms->hwparams8 = dwc3_readl(dwc->regs, DWC3_GHWPARAMS8);
}

static int dwc3_core_ulpi_init(struct dwc3 *dwc)
{
	int intf;
	int ret = 0;

	intf = DWC3_GHWPARAMS3_HSPHY_IFC(dwc->hwparams.hwparams3);

	if (intf == DWC3_GHWPARAMS3_HSPHY_IFC_ULPI ||
	    (intf == DWC3_GHWPARAMS3_HSPHY_IFC_UTMI_ULPI &&
	     dwc->hsphy_interface &&
	     !strncmp(dwc->hsphy_interface, "ulpi", 4)))
		ret = dwc3_ulpi_init(dwc);

	return ret;
}

/**
 * dwc3_phy_setup - Configure USB PHY Interface of DWC3 Core
 * @dwc: Pointer to our controller context structure
 *
 * Returns 0 on success. The USB PHY interfaces are configured but not
 * initialized. The PHY interfaces and the PHYs get initialized together with
 * the core in dwc3_core_init.
 */
static int dwc3_phy_setup(struct dwc3 *dwc)
{
	unsigned int hw_mode;
	u32 reg;

	hw_mode = DWC3_GHWPARAMS0_MODE(dwc->hwparams.hwparams0);

	reg = dwc3_readl(dwc->regs, DWC3_GUSB3PIPECTL(0));

	/*
	 * Make sure UX_EXIT_PX is cleared as that causes issues with some
	 * PHYs. Also, this bit is not supposed to be used in normal operation.
	 */
	reg &= ~DWC3_GUSB3PIPECTL_UX_EXIT_PX;

	/*
	 * Above 1.94a, it is recommended to set DWC3_GUSB3PIPECTL_SUSPHY
	 * to '0' during coreConsultant configuration. So default value
	 * will be '0' when the core is reset. Application needs to set it
	 * to '1' after the core initialization is completed.
	 */
	if (!DWC3_VER_IS_WITHIN(DWC3, ANY, 194A))
		reg |= DWC3_GUSB3PIPECTL_SUSPHY;

	/*
	 * For DRD controllers, GUSB3PIPECTL.SUSPENDENABLE must be cleared after
	 * power-on reset, and it can be set after core initialization, which is
	 * after device soft-reset during initialization.
	 */
	if (hw_mode == DWC3_GHWPARAMS0_MODE_DRD)
		reg &= ~DWC3_GUSB3PIPECTL_SUSPHY;

	if (dwc->u2ss_inp3_quirk)
		reg |= DWC3_GUSB3PIPECTL_U2SSINP3OK;

	if (dwc->dis_rxdet_inp3_quirk)
		reg |= DWC3_GUSB3PIPECTL_DISRXDETINP3;

	if (dwc->req_p1p2p3_quirk)
		reg |= DWC3_GUSB3PIPECTL_REQP1P2P3;

	if (dwc->del_p1p2p3_quirk)
		reg |= DWC3_GUSB3PIPECTL_DEP1P2P3_EN;

	if (dwc->del_phy_power_chg_quirk)
		reg |= DWC3_GUSB3PIPECTL_DEPOCHANGE;

	if (dwc->lfps_filter_quirk)
		reg |= DWC3_GUSB3PIPECTL_LFPSFILT;

	if (dwc->rx_detect_poll_quirk)
		reg |= DWC3_GUSB3PIPECTL_RX_DETOPOLL;

	if (dwc->tx_de_emphasis_quirk)
		reg |= DWC3_GUSB3PIPECTL_TX_DEEPH(dwc->tx_de_emphasis);

	if (dwc->dis_u3_susphy_quirk)
		reg &= ~DWC3_GUSB3PIPECTL_SUSPHY;

	if (dwc->dis_del_phy_power_chg_quirk)
		reg &= ~DWC3_GUSB3PIPECTL_DEPOCHANGE;

	dwc3_writel(dwc->regs, DWC3_GUSB3PIPECTL(0), reg);

	reg = dwc3_readl(dwc->regs, DWC3_GUSB2PHYCFG(0));

	/* Select the HS PHY interface */
	switch (DWC3_GHWPARAMS3_HSPHY_IFC(dwc->hwparams.hwparams3)) {
	case DWC3_GHWPARAMS3_HSPHY_IFC_UTMI_ULPI:
		if (dwc->hsphy_interface &&
				!strncmp(dwc->hsphy_interface, "utmi", 4)) {
			reg &= ~DWC3_GUSB2PHYCFG_ULPI_UTMI;
			break;
		} else if (dwc->hsphy_interface &&
				!strncmp(dwc->hsphy_interface, "ulpi", 4)) {
			reg |= DWC3_GUSB2PHYCFG_ULPI_UTMI;
			dwc3_writel(dwc->regs, DWC3_GUSB2PHYCFG(0), reg);
		} else {
			/* Relying on default value. */
			if (!(reg & DWC3_GUSB2PHYCFG_ULPI_UTMI))
				break;
		}
		/* FALLTHROUGH */
	case DWC3_GHWPARAMS3_HSPHY_IFC_ULPI:
		/* FALLTHROUGH */
	default:
		break;
	}

	switch (dwc->hsphy_mode) {
	case USBPHY_INTERFACE_MODE_UTMI:
		reg &= ~(DWC3_GUSB2PHYCFG_PHYIF_MASK |
		       DWC3_GUSB2PHYCFG_USBTRDTIM_MASK);
		reg |= DWC3_GUSB2PHYCFG_PHYIF(UTMI_PHYIF_8_BIT) |
		       DWC3_GUSB2PHYCFG_USBTRDTIM(USBTRDTIM_UTMI_8_BIT);
		break;
	case USBPHY_INTERFACE_MODE_UTMIW:
		reg &= ~(DWC3_GUSB2PHYCFG_PHYIF_MASK |
		       DWC3_GUSB2PHYCFG_USBTRDTIM_MASK);
		reg |= DWC3_GUSB2PHYCFG_PHYIF(UTMI_PHYIF_16_BIT) |
		       DWC3_GUSB2PHYCFG_USBTRDTIM(USBTRDTIM_UTMI_16_BIT);
		break;
	default:
		break;
	}

	/*
	 * Above 1.94a, it is recommended to set DWC3_GUSB2PHYCFG_SUSPHY to
	 * '0' during coreConsultant configuration. So default value will
	 * be '0' when the core is reset. Application needs to set it to
	 * '1' after the core initialization is completed.
	 */
	if (!DWC3_VER_IS_WITHIN(DWC3, ANY, 194A))
		reg |= DWC3_GUSB2PHYCFG_SUSPHY;

	/*
	 * For DRD controllers, GUSB2PHYCFG.SUSPHY must be cleared after
	 * power-on reset, and it can be set after core initialization, which is
	 * after device soft-reset during initialization.
	 */
	if (hw_mode == DWC3_GHWPARAMS0_MODE_DRD)
		reg &= ~DWC3_GUSB2PHYCFG_SUSPHY;

	if (dwc->dis_u2_susphy_quirk)
		reg &= ~DWC3_GUSB2PHYCFG_SUSPHY;

	if (dwc->dis_enblslpm_quirk)
		reg &= ~DWC3_GUSB2PHYCFG_ENBLSLPM;
	else
		reg |= DWC3_GUSB2PHYCFG_ENBLSLPM;

	if (dwc->dis_u2_freeclk_exists_quirk)
		reg &= ~DWC3_GUSB2PHYCFG_U2_FREECLK_EXISTS;

	dwc3_writel(dwc->regs, DWC3_GUSB2PHYCFG(0), reg);

	return 0;
}

static void dwc3_core_exit(struct dwc3 *dwc)
{
	dwc3_event_buffers_cleanup(dwc);

	usb_phy_shutdown(dwc->usb2_phy);
	usb_phy_shutdown(dwc->usb3_phy);
	phy_exit(dwc->usb2_generic_phy);
	phy_exit(dwc->usb3_generic_phy);

	usb_phy_set_suspend(dwc->usb2_phy, 1);
	usb_phy_set_suspend(dwc->usb3_phy, 1);
	phy_power_off(dwc->usb2_generic_phy);
	phy_power_off(dwc->usb3_generic_phy);
	clk_bulk_disable_unprepare(dwc->num_clks, dwc->clks);
	reset_control_assert(dwc->reset);
}

static bool dwc3_core_is_valid(struct dwc3 *dwc)
{
	u32 reg;

	reg = dwc3_readl(dwc->regs, DWC3_GSNPSID);
	dwc->ip = DWC3_GSNPS_ID(reg);

	/* This should read as U3 followed by revision number */
	if (DWC3_IP_IS(DWC3)) {
		dwc->revision = reg;
	} else if (DWC3_IP_IS(DWC31) || DWC3_IP_IS(DWC32)) {
		dwc->revision = dwc3_readl(dwc->regs, DWC3_VER_NUMBER);
		dwc->version_type = dwc3_readl(dwc->regs, DWC3_VER_TYPE);
	} else {
		return false;
	}

	return true;
}

static void dwc3_core_setup_global_control(struct dwc3 *dwc)
{
	u32 hwparams4 = dwc->hwparams.hwparams4;
	u32 reg;

	reg = dwc3_readl(dwc->regs, DWC3_GCTL);
	reg &= ~DWC3_GCTL_SCALEDOWN_MASK;

	switch (DWC3_GHWPARAMS1_EN_PWROPT(dwc->hwparams.hwparams1)) {
	case DWC3_GHWPARAMS1_EN_PWROPT_CLK:
		/**
		 * WORKAROUND: DWC3 revisions between 2.10a and 2.50a have an
		 * issue which would cause xHCI compliance tests to fail.
		 *
		 * Because of that we cannot enable clock gating on such
		 * configurations.
		 *
		 * Refers to:
		 *
		 * STAR#9000588375: Clock Gating, SOF Issues when ref_clk-Based
		 * SOF/ITP Mode Used
		 */
		if ((dwc->dr_mode == USB_DR_MODE_HOST ||
				dwc->dr_mode == USB_DR_MODE_OTG) &&
				DWC3_VER_IS_WITHIN(DWC3, 210A, 250A))
			reg |= DWC3_GCTL_DSBLCLKGTNG | DWC3_GCTL_SOFITPSYNC;
		else
			reg &= ~DWC3_GCTL_DSBLCLKGTNG;
		break;
	case DWC3_GHWPARAMS1_EN_PWROPT_HIB:
		/* enable hibernation here */
		dwc->nr_scratch = DWC3_GHWPARAMS4_HIBER_SCRATCHBUFS(hwparams4);

		/*
		 * REVISIT Enabling this bit so that host-mode hibernation
		 * will work. Device-mode hibernation is not yet implemented.
		 */
		reg |= DWC3_GCTL_GBLHIBERNATIONEN;
		break;
	default:
		/* nothing */
		break;
	}

	/* check if current dwc3 is on simulation board */
	if (dwc->hwparams.hwparams6 & DWC3_GHWPARAMS6_EN_FPGA) {
		dev_info(dwc->dev, "Running with FPGA optimizations\n");
		dwc->is_fpga = true;
	}

	WARN_ONCE(dwc->disable_scramble_quirk && !dwc->is_fpga,
			"disable_scramble cannot be used on non-FPGA builds\n");

	if (dwc->disable_scramble_quirk && dwc->is_fpga)
		reg |= DWC3_GCTL_DISSCRAMBLE;
	else
		reg &= ~DWC3_GCTL_DISSCRAMBLE;

	if (dwc->u2exit_lfps_quirk)
		reg |= DWC3_GCTL_U2EXIT_LFPS;

	/*
	 * WORKAROUND: DWC3 revisions <1.90a have a bug
	 * where the device can fail to connect at SuperSpeed
	 * and falls back to high-speed mode which causes
	 * the device to enter a Connect/Disconnect loop
	 */
	if (DWC3_VER_IS_PRIOR(DWC3, 190A))
		reg |= DWC3_GCTL_U2RSTECN;

	dwc3_writel(dwc->regs, DWC3_GCTL, reg);
}

static int dwc3_core_get_phy(struct dwc3 *dwc);
static int dwc3_core_ulpi_init(struct dwc3 *dwc);

/* set global incr burst type configuration registers */
static void dwc3_set_incr_burst_type(struct dwc3 *dwc)
{
	struct device *dev = dwc->dev;
	/* incrx_mode : for INCR burst type. */
	bool incrx_mode;
	/* incrx_size : for size of INCRX burst. */
	u32 incrx_size;
	u32 *vals;
	u32 cfg;
	int ntype;
	int ret;
	int i;

	cfg = dwc3_readl(dwc->regs, DWC3_GSBUSCFG0);

	/*
	 * Handle property "snps,incr-burst-type-adjustment".
	 * Get the number of value from this property:
	 * result <= 0, means this property is not supported.
	 * result = 1, means INCRx burst mode supported.
	 * result > 1, means undefined length burst mode supported.
	 */
	ntype = device_property_count_u32(dev, "snps,incr-burst-type-adjustment");
	if (ntype <= 0)
		return;

	vals = kcalloc(ntype, sizeof(u32), GFP_KERNEL);
	if (!vals) {
		dev_err(dev, "Error to get memory\n");
		return;
	}

	/* Get INCR burst type, and parse it */
	ret = device_property_read_u32_array(dev,
			"snps,incr-burst-type-adjustment", vals, ntype);
	if (ret) {
		kfree(vals);
		dev_err(dev, "Error to get property\n");
		return;
	}

	incrx_size = *vals;

	if (ntype > 1) {
		/* INCRX (undefined length) burst mode */
		incrx_mode = INCRX_UNDEF_LENGTH_BURST_MODE;
		for (i = 1; i < ntype; i++) {
			if (vals[i] > incrx_size)
				incrx_size = vals[i];
		}
	} else {
		/* INCRX burst mode */
		incrx_mode = INCRX_BURST_MODE;
	}

	kfree(vals);

	/* Enable Undefined Length INCR Burst and Enable INCRx Burst */
	cfg &= ~DWC3_GSBUSCFG0_INCRBRST_MASK;
	if (incrx_mode)
		cfg |= DWC3_GSBUSCFG0_INCRBRSTENA;
	switch (incrx_size) {
	case 256:
		cfg |= DWC3_GSBUSCFG0_INCR256BRSTENA;
		break;
	case 128:
		cfg |= DWC3_GSBUSCFG0_INCR128BRSTENA;
		break;
	case 64:
		cfg |= DWC3_GSBUSCFG0_INCR64BRSTENA;
		break;
	case 32:
		cfg |= DWC3_GSBUSCFG0_INCR32BRSTENA;
		break;
	case 16:
		cfg |= DWC3_GSBUSCFG0_INCR16BRSTENA;
		break;
	case 8:
		cfg |= DWC3_GSBUSCFG0_INCR8BRSTENA;
		break;
	case 4:
		cfg |= DWC3_GSBUSCFG0_INCR4BRSTENA;
		break;
	case 1:
		break;
	default:
		dev_err(dev, "Invalid property\n");
		break;
	}

	dwc3_writel(dwc->regs, DWC3_GSBUSCFG0, cfg);
}

/**
 * dwc3_core_init - Low-level initialization of DWC3 Core
 * @dwc: Pointer to our controller context structure
 *
 * Returns 0 on success otherwise negative errno.
 */
int dwc3_core_init(struct dwc3 *dwc)
{
	unsigned int		hw_mode;
	u32			reg;
	int			ret;

	if (!dwc3_core_is_valid(dwc)) {
		dev_err(dwc->dev, "this is not a DesignWare USB3 DRD Core\n");
		ret = -ENODEV;
		goto err0;
	}

	dwc3_cache_hwparams(dwc);
	dwc3_check_params(dwc);
	ret = dwc3_get_dr_mode(dwc);
	if (ret) {
		ret = -EINVAL;
		goto err0;
	}

	hw_mode = DWC3_GHWPARAMS0_MODE(dwc->hwparams.hwparams0);

	/*
	 * Write Linux Version Code to our GUID register so it's easy to figure
	 * out which kernel version a bug was found.
	 */
	dwc3_writel(dwc->regs, DWC3_GUID, LINUX_VERSION_CODE);

	/* Handle USB2.0-only core configuration */
	if (DWC3_GHWPARAMS3_SSPHY_IFC(dwc->hwparams.hwparams3) ==
			DWC3_GHWPARAMS3_SSPHY_IFC_DIS) {
		if (dwc->maximum_speed == USB_SPEED_SUPER)
			dwc->maximum_speed = USB_SPEED_HIGH;
	}

	ret = dwc3_phy_setup(dwc);
	if (ret)
		goto err0;

	if (!dwc->ulpi_ready) {
		ret = dwc3_core_ulpi_init(dwc);
		if (ret)
			goto err0;
		dwc->ulpi_ready = true;
	}

	if (!dwc->phys_ready) {
		ret = dwc3_core_get_phy(dwc);
		if (ret)
			goto err0a;
		dwc->phys_ready = true;
	}

	ret = dwc3_core_soft_reset(dwc);
	if (ret)
		goto err0a;

	if (hw_mode == DWC3_GHWPARAMS0_MODE_DRD &&
	    !DWC3_VER_IS_WITHIN(DWC3, ANY, 194A)) {
		if (!dwc->dis_u3_susphy_quirk) {
			reg = dwc3_readl(dwc->regs, DWC3_GUSB3PIPECTL(0));
			reg |= DWC3_GUSB3PIPECTL_SUSPHY;
			dwc3_writel(dwc->regs, DWC3_GUSB3PIPECTL(0), reg);
		}

		if (!dwc->dis_u2_susphy_quirk) {
			reg = dwc3_readl(dwc->regs, DWC3_GUSB2PHYCFG(0));
			reg |= DWC3_GUSB2PHYCFG_SUSPHY;
			dwc3_writel(dwc->regs, DWC3_GUSB2PHYCFG(0), reg);
		}
	}

	dwc3_core_setup_global_control(dwc);
	dwc3_core_num_eps(dwc);

	ret = dwc3_setup_scratch_buffers(dwc);
	if (ret)
		goto err1;

	/* Adjust Frame Length */
	dwc3_frame_length_adjustment(dwc);

	dwc3_set_incr_burst_type(dwc);

	usb_phy_set_suspend(dwc->usb2_phy, 0);
	if (dwc->maximum_speed >= USB_SPEED_SUPER)
		usb_phy_set_suspend(dwc->usb3_phy, 0);

	ret = phy_power_on(dwc->usb2_generic_phy);
	if (ret < 0)
		goto err2;

	ret = phy_power_on(dwc->usb3_generic_phy);
	if (ret < 0)
		goto err3;

	/*
	 * ENDXFER polling is available on version 3.10a and later of
	 * the DWC_usb3 controller. It is NOT available in the
	 * DWC_usb31 controller.
	 */
	if (DWC3_VER_IS_WITHIN(DWC3, 310A, ANY)) {
		reg = dwc3_readl(dwc->regs, DWC3_GUCTL2);
		reg |= DWC3_GUCTL2_RST_ACTBITLATER;
		dwc3_writel(dwc->regs, DWC3_GUCTL2, reg);
	}

	if (!DWC3_VER_IS_PRIOR(DWC3, 250A)) {
		reg = dwc3_readl(dwc->regs, DWC3_GUCTL1);

		/*
		 * Enable hardware control of sending remote wakeup
		 * in HS when the device is in the L1 state.
		 */
		if (!DWC3_VER_IS_PRIOR(DWC3, 290A))
			reg |= DWC3_GUCTL1_DEV_L1_EXIT_BY_HW;

		if (dwc->dis_tx_ipgap_linecheck_quirk)
			reg |= DWC3_GUCTL1_TX_IPGAP_LINECHECK_DIS;

		if (dwc->parkmode_disable_ss_quirk)
			reg |= DWC3_GUCTL1_PARKMODE_DISABLE_SS;

		dwc3_writel(dwc->regs, DWC3_GUCTL1, reg);
	}

	if (dwc->dr_mode == USB_DR_MODE_HOST ||
	    dwc->dr_mode == USB_DR_MODE_OTG) {
		reg = dwc3_readl(dwc->regs, DWC3_GUCTL);

		/*
		 * Enable Auto retry Feature to make the controller operating in
		 * Host mode on seeing transaction errors(CRC errors or internal
		 * overrun scenerios) on IN transfers to reply to the device
		 * with a non-terminating retry ACK (i.e, an ACK transcation
		 * packet with Retry=1 & Nump != 0)
		 */
		reg |= DWC3_GUCTL_HSTINAUTORETRY;

		dwc3_writel(dwc->regs, DWC3_GUCTL, reg);
	}

	/*
	 * Must config both number of packets and max burst settings to enable
	 * RX and/or TX threshold.
	 */
	if (!DWC3_IP_IS(DWC3) && dwc->dr_mode == USB_DR_MODE_HOST) {
		u8 rx_thr_num = dwc->rx_thr_num_pkt_prd;
		u8 rx_maxburst = dwc->rx_max_burst_prd;
		u8 tx_thr_num = dwc->tx_thr_num_pkt_prd;
		u8 tx_maxburst = dwc->tx_max_burst_prd;

		if (rx_thr_num && rx_maxburst) {
			reg = dwc3_readl(dwc->regs, DWC3_GRXTHRCFG);
			reg |= DWC31_RXTHRNUMPKTSEL_PRD;

			reg &= ~DWC31_RXTHRNUMPKT_PRD(~0);
			reg |= DWC31_RXTHRNUMPKT_PRD(rx_thr_num);

			reg &= ~DWC31_MAXRXBURSTSIZE_PRD(~0);
			reg |= DWC31_MAXRXBURSTSIZE_PRD(rx_maxburst);

			dwc3_writel(dwc->regs, DWC3_GRXTHRCFG, reg);
		}

		if (tx_thr_num && tx_maxburst) {
			reg = dwc3_readl(dwc->regs, DWC3_GTXTHRCFG);
			reg |= DWC31_TXTHRNUMPKTSEL_PRD;

			reg &= ~DWC31_TXTHRNUMPKT_PRD(~0);
			reg |= DWC31_TXTHRNUMPKT_PRD(tx_thr_num);

			reg &= ~DWC31_MAXTXBURSTSIZE_PRD(~0);
			reg |= DWC31_MAXTXBURSTSIZE_PRD(tx_maxburst);

			dwc3_writel(dwc->regs, DWC3_GTXTHRCFG, reg);
		}
	}

	if (dwc->gen2_tx_de_emph != -1)
		dwc3_writel(dwc->regs, DWC31_LCSR_TX_DEEMPH(0),
			dwc->gen2_tx_de_emph & DWC31_TX_DEEMPH_MASK);
	if (dwc->gen2_tx_de_emph1 != -1)
		dwc3_writel(dwc->regs, DWC31_LCSR_TX_DEEMPH_1(0),
			dwc->gen2_tx_de_emph1 & DWC31_TX_DEEMPH_MASK);
	if (dwc->gen2_tx_de_emph2 != -1)
		dwc3_writel(dwc->regs, DWC31_LCSR_TX_DEEMPH_2(0),
			dwc->gen2_tx_de_emph2 & DWC31_TX_DEEMPH_MASK);
	if (dwc->gen2_tx_de_emph3 != -1)
		dwc3_writel(dwc->regs, DWC31_LCSR_TX_DEEMPH_3(0),
			dwc->gen2_tx_de_emph3 & DWC31_TX_DEEMPH_MASK);

	/* set inter-packet gap 199.794ns to improve EL_23 margin */
	if (dwc->revision >= DWC3_USB31_REVISION_170A) {
		reg = dwc3_readl(dwc->regs, DWC3_GUCTL1);
		reg |= DWC3_GUCTL1_IP_GAP_ADD_ON(1);
		dwc3_writel(dwc->regs, DWC3_GUCTL1, reg);
	}

	dwc3_notify_event(dwc, DWC3_CONTROLLER_POST_RESET_EVENT, 0);

	return 0;

err3:
	phy_power_off(dwc->usb2_generic_phy);

err2:
	usb_phy_set_suspend(dwc->usb2_phy, 1);
	usb_phy_set_suspend(dwc->usb3_phy, 1);
	dwc3_free_scratch_buffers(dwc);

err1:
	usb_phy_shutdown(dwc->usb2_phy);
	usb_phy_shutdown(dwc->usb3_phy);
	phy_exit(dwc->usb2_generic_phy);
	phy_exit(dwc->usb3_generic_phy);

err0a:
	dwc3_ulpi_exit(dwc);

err0:
	return ret;
}
EXPORT_SYMBOL(dwc3_core_init);

static int dwc3_core_get_phy(struct dwc3 *dwc)
{
	struct device		*dev = dwc->dev;
	struct device_node	*node = dev->of_node;
	int ret;

	if (node) {
		dwc->usb2_phy = devm_usb_get_phy_by_phandle(dev, "usb-phy", 0);
		dwc->usb3_phy = devm_usb_get_phy_by_phandle(dev, "usb-phy", 1);
	} else {
		dwc->usb2_phy = devm_usb_get_phy(dev, USB_PHY_TYPE_USB2);
		dwc->usb3_phy = devm_usb_get_phy(dev, USB_PHY_TYPE_USB3);
	}

	if (IS_ERR(dwc->usb2_phy)) {
		ret = PTR_ERR(dwc->usb2_phy);
		if (ret == -ENXIO || ret == -ENODEV) {
			dwc->usb2_phy = NULL;
		} else if (ret == -EPROBE_DEFER) {
			return ret;
		} else {
			dev_err(dev, "no usb2 phy configured\n");
			return ret;
		}
	}

	if (IS_ERR(dwc->usb3_phy)) {
		ret = PTR_ERR(dwc->usb3_phy);
		if (ret == -ENXIO || ret == -ENODEV) {
			dwc->usb3_phy = NULL;
		} else if (ret == -EPROBE_DEFER) {
			return ret;
		} else {
			dev_err(dev, "no usb3 phy configured\n");
			return ret;
		}
	}

	dwc->usb2_generic_phy = devm_phy_get(dev, "usb2-phy");
	if (IS_ERR(dwc->usb2_generic_phy)) {
		ret = PTR_ERR(dwc->usb2_generic_phy);
		if (ret == -ENOSYS || ret == -ENODEV) {
			dwc->usb2_generic_phy = NULL;
		} else if (ret == -EPROBE_DEFER) {
			return ret;
		} else {
			dev_err(dev, "no usb2 phy configured\n");
			return ret;
		}
	}

	dwc->usb3_generic_phy = devm_phy_get(dev, "usb3-phy");
	if (IS_ERR(dwc->usb3_generic_phy)) {
		ret = PTR_ERR(dwc->usb3_generic_phy);
		if (ret == -ENOSYS || ret == -ENODEV) {
			dwc->usb3_generic_phy = NULL;
		} else if (ret == -EPROBE_DEFER) {
			return ret;
		} else {
			dev_err(dev, "no usb3 phy configured\n");
			return ret;
		}
	}

	return 0;
}

static int __maybe_unused dwc3_core_init_mode(struct dwc3 *dwc)
{
	struct device *dev = dwc->dev;
	int ret;

	switch (dwc->dr_mode) {
	case USB_DR_MODE_PERIPHERAL:
		dwc3_set_prtcap(dwc, DWC3_GCTL_PRTCAP_DEVICE);

		if (dwc->usb2_phy)
			otg_set_vbus(dwc->usb2_phy->otg, false);
		phy_set_mode(dwc->usb2_generic_phy, PHY_MODE_USB_DEVICE);
		phy_set_mode(dwc->usb3_generic_phy, PHY_MODE_USB_DEVICE);

		ret = dwc3_gadget_init(dwc);
		if (ret) {
			if (ret != -EPROBE_DEFER)
				dev_err(dev, "failed to initialize gadget\n");
			return ret;
		}

		dwc->vbus_active = true;
		break;
	case USB_DR_MODE_HOST:
		dwc3_set_prtcap(dwc, DWC3_GCTL_PRTCAP_HOST);

		if (dwc->usb2_phy)
			otg_set_vbus(dwc->usb2_phy->otg, true);
		phy_set_mode(dwc->usb2_generic_phy, PHY_MODE_USB_HOST);
		phy_set_mode(dwc->usb3_generic_phy, PHY_MODE_USB_HOST);

		ret = dwc3_host_init(dwc);
		if (ret) {
			if (ret != -EPROBE_DEFER)
				dev_err(dev, "failed to initialize host\n");
			return ret;
		}
		break;
	case USB_DR_MODE_OTG:
		INIT_WORK(&dwc->drd_work, __dwc3_set_mode);
		ret = dwc3_drd_init(dwc);
		if (ret) {
			if (ret != -EPROBE_DEFER)
				dev_err(dev, "failed to initialize dual-role\n");
			return ret;
		}
		break;
	default:
		dev_err(dev, "Unsupported mode of operation %d\n", dwc->dr_mode);
		return -EINVAL;
	}

	return 0;
}

static void __maybe_unused dwc3_core_exit_mode(struct dwc3 *dwc)
{
	switch (dwc->dr_mode) {
	case USB_DR_MODE_PERIPHERAL:
		dwc3_gadget_exit(dwc);
		break;
	case USB_DR_MODE_HOST:
		dwc3_host_exit(dwc);
		break;
	case USB_DR_MODE_OTG:
		dwc3_drd_exit(dwc);
		break;
	default:
		/* do nothing */
		break;
	}

	/* de-assert DRVVBUS for HOST and OTG mode */
	dwc3_set_prtcap(dwc, DWC3_GCTL_PRTCAP_DEVICE);
}

static void (*notify_event)(struct dwc3 *,
		enum dwc3_notify_event, unsigned int);
void dwc3_set_notifier(void (*notify)(struct dwc3 *, enum dwc3_notify_event,
							unsigned int))
{
	notify_event = notify;
}
EXPORT_SYMBOL(dwc3_set_notifier);

int dwc3_notify_event(struct dwc3 *dwc, enum dwc3_notify_event event,
					unsigned int value)
{
	int ret = 0;

	if (notify_event)
		notify_event(dwc, event, value);
	else
		ret = -ENODEV;

	return ret;
}
EXPORT_SYMBOL(dwc3_notify_event);

static void dwc3_get_properties(struct dwc3 *dwc)
{
	struct device		*dev = dwc->dev;
	u8			lpm_nyet_threshold;
	u8			tx_de_emphasis;
	u8			hird_threshold;
	u8			rx_thr_num_pkt_prd;
	u8			rx_max_burst_prd;
	u8			tx_thr_num_pkt_prd;
	u8			tx_max_burst_prd;

	/* default to highest possible threshold */
	lpm_nyet_threshold = 0xf;

	/* default to -3.5dB de-emphasis */
	tx_de_emphasis = 1;

	/*
	 * default to assert utmi_sleep_n and use maximum allowed HIRD
	 * threshold value of 0b1100
	 */
	hird_threshold = 12;

	dwc->maximum_speed = usb_get_maximum_speed(dev);
	dwc->max_hw_supp_speed = dwc->maximum_speed;
	dwc->dr_mode = usb_get_dr_mode(dev);
	dwc->hsphy_mode = of_usb_get_phy_mode(dev->of_node);

	dwc->sysdev_is_parent = device_property_read_bool(dev,
				"linux,sysdev_is_parent");
	if (dwc->sysdev_is_parent)
		dwc->sysdev = dwc->dev->parent;
	else
		dwc->sysdev = dwc->dev;

	dwc->has_lpm_erratum = device_property_read_bool(dev,
				"snps,has-lpm-erratum");
	device_property_read_u8(dev, "snps,lpm-nyet-threshold",
				&lpm_nyet_threshold);
	dwc->is_utmi_l1_suspend = device_property_read_bool(dev,
				"snps,is-utmi-l1-suspend");
	device_property_read_u8(dev, "snps,hird-threshold",
				&hird_threshold);
	dwc->dis_start_transfer_quirk = device_property_read_bool(dev,
				"snps,dis-start-transfer-quirk");
	dwc->usb3_lpm_capable = device_property_read_bool(dev,
				"snps,usb3_lpm_capable");
	dwc->usb2_lpm_disable = device_property_read_bool(dev,
				"snps,usb2-lpm-disable");
	device_property_read_u8(dev, "snps,rx-thr-num-pkt-prd",
				&rx_thr_num_pkt_prd);
	device_property_read_u8(dev, "snps,rx-max-burst-prd",
				&rx_max_burst_prd);
	device_property_read_u8(dev, "snps,tx-thr-num-pkt-prd",
				&tx_thr_num_pkt_prd);
	device_property_read_u8(dev, "snps,tx-max-burst-prd",
				&tx_max_burst_prd);

	dwc->needs_fifo_resize = device_property_read_bool(dev,
				"tx-fifo-resize");

	dwc->disable_scramble_quirk = device_property_read_bool(dev,
				"snps,disable_scramble_quirk");
	dwc->u2exit_lfps_quirk = device_property_read_bool(dev,
				"snps,u2exit_lfps_quirk");
	dwc->u2ss_inp3_quirk = device_property_read_bool(dev,
				"snps,u2ss_inp3_quirk");
	dwc->req_p1p2p3_quirk = device_property_read_bool(dev,
				"snps,req_p1p2p3_quirk");
	dwc->del_p1p2p3_quirk = device_property_read_bool(dev,
				"snps,del_p1p2p3_quirk");
	dwc->del_phy_power_chg_quirk = device_property_read_bool(dev,
				"snps,del_phy_power_chg_quirk");
	dwc->lfps_filter_quirk = device_property_read_bool(dev,
				"snps,lfps_filter_quirk");
	dwc->rx_detect_poll_quirk = device_property_read_bool(dev,
				"snps,rx_detect_poll_quirk");
	dwc->dis_u3_susphy_quirk = device_property_read_bool(dev,
				"snps,dis_u3_susphy_quirk");
	dwc->dis_u2_susphy_quirk = device_property_read_bool(dev,
				"snps,dis_u2_susphy_quirk");
	dwc->dis_enblslpm_quirk = device_property_read_bool(dev,
				"snps,dis_enblslpm_quirk");
	dwc->dis_u1_entry_quirk = device_property_read_bool(dev,
				"snps,dis-u1-entry-quirk");
	dwc->dis_u2_entry_quirk = device_property_read_bool(dev,
				"snps,dis-u2-entry-quirk");
	dwc->dis_rxdet_inp3_quirk = device_property_read_bool(dev,
				"snps,dis_rxdet_inp3_quirk");
	dwc->dis_u2_freeclk_exists_quirk = device_property_read_bool(dev,
				"snps,dis-u2-freeclk-exists-quirk");
	dwc->dis_del_phy_power_chg_quirk = device_property_read_bool(dev,
				"snps,dis-del-phy-power-chg-quirk");
	dwc->dis_tx_ipgap_linecheck_quirk = device_property_read_bool(dev,
				"snps,dis-tx-ipgap-linecheck-quirk");
	dwc->parkmode_disable_ss_quirk = device_property_read_bool(dev,
				"snps,parkmode-disable-ss-quirk");

	dwc->tx_de_emphasis_quirk = device_property_read_bool(dev,
				"snps,tx_de_emphasis_quirk");
	device_property_read_u8(dev, "snps,tx_de_emphasis",
				&tx_de_emphasis);
	device_property_read_string(dev, "snps,hsphy_interface",
				    &dwc->hsphy_interface);
	device_property_read_u32(dev, "snps,quirk-frame-length-adjustment",
				 &dwc->fladj);
	dwc->enable_bus_suspend = device_property_read_bool(dev,
					"snps,bus-suspend-enable");

	dwc->dis_metastability_quirk = device_property_read_bool(dev,
				"snps,dis_metastability_quirk");

	device_property_read_u32(dev, "snps,xhci-imod-value",
			&dwc->xhci_imod_value);

	dwc->gen2_tx_de_emph = -1;
	device_property_read_u32(dev, "snps,gen2-tx-de-emph",
			&dwc->gen2_tx_de_emph);

	dwc->gen2_tx_de_emph1 = -1;
	device_property_read_u32(dev, "snps,gen2-tx-de-emph1",
			&dwc->gen2_tx_de_emph1);

	dwc->gen2_tx_de_emph2 = -1;
	device_property_read_u32(dev, "snps,gen2-tx-de-emph2",
			&dwc->gen2_tx_de_emph2);

	dwc->gen2_tx_de_emph3 = -1;
	device_property_read_u32(dev, "snps,gen2-tx-de-emph3",
			&dwc->gen2_tx_de_emph3);

	dwc->lpm_nyet_threshold = lpm_nyet_threshold;
	dwc->tx_de_emphasis = tx_de_emphasis;

	dwc->hird_threshold = hird_threshold;

	dwc->rx_thr_num_pkt_prd = rx_thr_num_pkt_prd;
	dwc->rx_max_burst_prd = rx_max_burst_prd;

	dwc->tx_thr_num_pkt_prd = tx_thr_num_pkt_prd;
	dwc->tx_max_burst_prd = tx_max_burst_prd;

	dwc->imod_interval = 0;
}

/* check whether the core supports IMOD */
bool dwc3_has_imod(struct dwc3 *dwc)
{
	return DWC3_VER_IS_WITHIN(DWC3, 300A, ANY) ||
		DWC3_VER_IS_WITHIN(DWC31, 120A, ANY) ||
		DWC3_IP_IS(DWC32);
}

static void dwc3_check_params(struct dwc3 *dwc)
{
	struct device *dev = dwc->dev;

	/* Check for proper value of imod_interval */
	if (dwc->imod_interval && !dwc3_has_imod(dwc)) {
		dev_warn(dwc->dev, "Interrupt moderation not supported\n");
		dwc->imod_interval = 0;
	}

	/*
	 * Workaround for STAR 9000961433 which affects only version
	 * 3.00a of the DWC_usb3 core. This prevents the controller
	 * interrupt from being masked while handling events. IMOD
	 * allows us to work around this issue. Enable it for the
	 * affected version.
	 */
	if (!dwc->imod_interval &&
	    DWC3_VER_IS(DWC3, 300A))
		dwc->imod_interval = 1;

	/* Check the maximum_speed parameter */
	switch (dwc->maximum_speed) {
	case USB_SPEED_LOW:
	case USB_SPEED_FULL:
	case USB_SPEED_HIGH:
	case USB_SPEED_SUPER:
	case USB_SPEED_SUPER_PLUS:
		break;
	default:
		dev_err(dev, "invalid maximum_speed parameter %d\n",
			dwc->maximum_speed);
		/* fall through */
	case USB_SPEED_UNKNOWN:
		/* default to superspeed */
		dwc->maximum_speed = USB_SPEED_SUPER;

		/*
		 * default to superspeed plus if we are capable.
		 */
		if ((DWC3_IP_IS(DWC31) || DWC3_IP_IS(DWC32)) &&
		    (DWC3_GHWPARAMS3_SSPHY_IFC(dwc->hwparams.hwparams3) ==
		     DWC3_GHWPARAMS3_SSPHY_IFC_GEN2))
			dwc->maximum_speed = USB_SPEED_SUPER_PLUS;

		break;
	}
}

static int dwc3_probe(struct platform_device *pdev)
{
	struct device		*dev = &pdev->dev;
	struct resource		*res, dwc_res;
	struct dwc3		*dwc;

	int			ret;

	void __iomem		*regs;
	int			irq;
	char			dma_ipc_log_ctx_name[40];

	if (count >= DWC_CTRL_COUNT) {
		dev_err(dev, "Err dwc instance %d >= %d available\n",
					count, DWC_CTRL_COUNT);
		ret = -EINVAL;
		return ret;
	}

	dwc = devm_kzalloc(dev, sizeof(*dwc), GFP_KERNEL);
	if (!dwc)
		return -ENOMEM;

	dwc->dev = dev;
	res = platform_get_resource(pdev, IORESOURCE_MEM, 0);
	if (!res) {
		dev_err(dev, "missing memory resource\n");
		return -ENODEV;
	}

	dwc->reg_phys = res->start;
	dwc->xhci_resources[0].start = res->start;
	dwc->xhci_resources[0].end = dwc->xhci_resources[0].start +
					DWC3_XHCI_REGS_END;
	dwc->xhci_resources[0].flags = res->flags;
	dwc->xhci_resources[0].name = res->name;

	irq = platform_get_irq(to_platform_device(dwc->dev), 0);

	ret = devm_request_irq(dev, irq, dwc3_interrupt, IRQF_SHARED, "dwc3",
			dwc);
	if (ret) {
		dev_err(dwc->dev, "failed to request irq #%d --> %d\n",
				irq, ret);
		return -ENODEV;
	}

	if (notify_event)
		/* will be enabled in dwc3_msm_resume() */
		disable_irq(irq);

	dwc->irq = irq;
	/*
	 * Request memory region but exclude xHCI regs,
	 * since it will be requested by the xhci-plat driver.
	 */
	dwc_res = *res;
	dwc_res.start += DWC3_GLOBALS_REGS_START;

	regs = devm_ioremap_resource(dev, &dwc_res);
	if (IS_ERR(regs))
		return PTR_ERR(regs);

	dwc->dwc_wq = alloc_ordered_workqueue("dwc_wq", WQ_HIGHPRI);
	if (!dwc->dwc_wq) {
		dev_err(dev,
			"%s: Unable to create workqueue dwc_wq\n", __func__);
		goto err0;
	}

	INIT_WORK(&dwc->bh_work, dwc3_bh_work);
	dwc->regs	= regs;
	dwc->regs_size	= resource_size(&dwc_res);

	dwc3_get_properties(dwc);

	dwc->reset = devm_reset_control_array_get(dev, true, true);
	if (IS_ERR(dwc->reset))
		return PTR_ERR(dwc->reset);

	if (dev->of_node) {
<<<<<<< HEAD
		dwc->num_clks = ARRAY_SIZE(dwc3_core_clks);

		ret = devm_clk_bulk_get_optional(dev, dwc->num_clks, dwc->clks);
=======
		ret = devm_clk_bulk_get_all(dev, &dwc->clks);
>>>>>>> 86b41f49
		if (ret == -EPROBE_DEFER)
			goto err0;
		/*
		 * Clocks are optional, but new DT platforms should support all
		 * clocks as required by the DT-binding.
		 */
		if (ret < 0)
			dwc->num_clks = 0;
		else
			dwc->num_clks = ret;

	}

	ret = reset_control_deassert(dwc->reset);
	if (ret)
		goto err0;

	ret = clk_bulk_prepare_enable(dwc->num_clks, dwc->clks);
	if (ret)
		goto assert_reset;

	platform_set_drvdata(pdev, dwc);

	spin_lock_init(&dwc->lock);

	pm_runtime_no_callbacks(dev);
	pm_runtime_set_active(dev);
	if (dwc->enable_bus_suspend) {
		pm_runtime_set_autosuspend_delay(dev,
			DWC3_DEFAULT_AUTOSUSPEND_DELAY);
		pm_runtime_use_autosuspend(dev);
	}
	pm_runtime_enable(dev);
	pm_runtime_forbid(dev);

	ret = dwc3_alloc_event_buffers(dwc, DWC3_EVENT_BUFFERS_SIZE);
	if (ret) {
		dev_err(dwc->dev, "failed to allocate event buffers\n");
		ret = -ENOMEM;
		goto err1;
	}

	ret = dwc3_alloc_scratch_buffers(dwc);
	if (ret)
		goto err2;

	if (!notify_event) {
		ret = dwc3_core_init(dwc);
		if (ret) {
			if (ret != -EPROBE_DEFER)
				dev_err(dev, "failed to initialize core: %d\n",
						ret);
			goto err3;
		}

		ret = dwc3_event_buffers_setup(dwc);
		if (ret) {
			dev_err(dwc->dev, "failed to setup event buffers\n");
			goto err3;
		}

		ret = dwc3_core_init_mode(dwc);
		if (ret) {
			dwc3_event_buffers_cleanup(dwc);
			goto err3;
		}
	} else if (dwc->dr_mode == USB_DR_MODE_OTG ||
		dwc->dr_mode == USB_DR_MODE_PERIPHERAL) {
		ret = dwc3_gadget_init(dwc);
		if (ret) {
			dev_err(dwc->dev, "gadget init failed %d\n", ret);
			goto err3;
		}
	}

	dwc->dwc_ipc_log_ctxt = ipc_log_context_create(NUM_LOG_PAGES,
					dev_name(dwc->dev), 0);
	if (!dwc->dwc_ipc_log_ctxt)
		dev_err(dwc->dev, "Error getting ipc_log_ctxt\n");

	snprintf(dma_ipc_log_ctx_name, sizeof(dma_ipc_log_ctx_name),
					"%s.ep_events", dev_name(dwc->dev));
	dwc->dwc_dma_ipc_log_ctxt = ipc_log_context_create(NUM_LOG_PAGES,
						dma_ipc_log_ctx_name, 0);
	if (!dwc->dwc_dma_ipc_log_ctxt)
		dev_err(dwc->dev, "Error getting ipc_log_ctxt for ep_events\n");

	dwc3_instance[count] = dwc;
	dwc->index = count;
	count++;

	pm_runtime_allow(dev);
	dwc3_debugfs_init(dwc);
	return 0;

err3:
	dwc3_free_scratch_buffers(dwc);
err2:
	dwc3_free_event_buffers(dwc);
err1:
	pm_runtime_allow(&pdev->dev);
	pm_runtime_disable(&pdev->dev);

	clk_bulk_disable_unprepare(dwc->num_clks, dwc->clks);
assert_reset:
	reset_control_assert(dwc->reset);
	destroy_workqueue(dwc->dwc_wq);
err0:
	return ret;
}

static int dwc3_remove(struct platform_device *pdev)
{
	struct dwc3	*dwc = platform_get_drvdata(pdev);

	dwc3_debugfs_exit(dwc);
	dwc3_gadget_exit(dwc);
	pm_runtime_allow(&pdev->dev);
	pm_runtime_disable(&pdev->dev);

	dwc3_free_event_buffers(dwc);
	dwc3_free_scratch_buffers(dwc);

	ipc_log_context_destroy(dwc->dwc_ipc_log_ctxt);
	dwc->dwc_ipc_log_ctxt = NULL;
	count--;
	dwc3_instance[dwc->index] = NULL;

	return 0;
}

#ifdef CONFIG_PM
static int dwc3_core_init_for_resume(struct dwc3 *dwc)
{
	int ret;

	ret = reset_control_deassert(dwc->reset);
	if (ret)
		return ret;

	ret = clk_bulk_prepare_enable(dwc->num_clks, dwc->clks);
	if (ret)
		goto assert_reset;

	ret = dwc3_core_init(dwc);
	if (ret)
		goto disable_clks;

	return 0;

disable_clks:
	clk_bulk_disable_unprepare(dwc->num_clks, dwc->clks);
assert_reset:
	reset_control_assert(dwc->reset);

	return ret;
}

static int dwc3_suspend_common(struct dwc3 *dwc, pm_message_t msg)
{
	unsigned long	flags;
	u32 reg;

	switch (dwc->current_dr_role) {
	case DWC3_GCTL_PRTCAP_DEVICE:
		if (pm_runtime_suspended(dwc->dev))
			break;
		spin_lock_irqsave(&dwc->lock, flags);
		dwc3_gadget_suspend(dwc);
		spin_unlock_irqrestore(&dwc->lock, flags);
		synchronize_irq(dwc->irq_gadget);
		dwc3_core_exit(dwc);
		break;
	case DWC3_GCTL_PRTCAP_HOST:
		if (!PMSG_IS_AUTO(msg)) {
			dwc3_core_exit(dwc);
			break;
		}

		/* Let controller to suspend HSPHY before PHY driver suspends */
		if (dwc->dis_u2_susphy_quirk ||
		    dwc->dis_enblslpm_quirk) {
			reg = dwc3_readl(dwc->regs, DWC3_GUSB2PHYCFG(0));
			reg |=  DWC3_GUSB2PHYCFG_ENBLSLPM |
				DWC3_GUSB2PHYCFG_SUSPHY;
			dwc3_writel(dwc->regs, DWC3_GUSB2PHYCFG(0), reg);

			/* Give some time for USB2 PHY to suspend */
			usleep_range(5000, 6000);
		}

		phy_pm_runtime_put_sync(dwc->usb2_generic_phy);
		phy_pm_runtime_put_sync(dwc->usb3_generic_phy);
		break;
	case DWC3_GCTL_PRTCAP_OTG:
		/* do nothing during runtime_suspend */
		if (PMSG_IS_AUTO(msg))
			break;

		if (dwc->current_otg_role == DWC3_OTG_ROLE_DEVICE) {
			spin_lock_irqsave(&dwc->lock, flags);
			dwc3_gadget_suspend(dwc);
			spin_unlock_irqrestore(&dwc->lock, flags);
			synchronize_irq(dwc->irq_gadget);
		}

		dwc3_otg_exit(dwc);
		dwc3_core_exit(dwc);
		break;
	default:
		/* do nothing */
		break;
	}

	return 0;
}

static int dwc3_resume_common(struct dwc3 *dwc, pm_message_t msg)
{
	unsigned long	flags;
	int		ret;
	u32		reg;

	switch (dwc->current_dr_role) {
	case DWC3_GCTL_PRTCAP_DEVICE:
		ret = dwc3_core_init_for_resume(dwc);
		if (ret)
			return ret;

		dwc3_set_prtcap(dwc, DWC3_GCTL_PRTCAP_DEVICE);
		spin_lock_irqsave(&dwc->lock, flags);
		dwc3_gadget_resume(dwc);
		spin_unlock_irqrestore(&dwc->lock, flags);
		break;
	case DWC3_GCTL_PRTCAP_HOST:
		if (!PMSG_IS_AUTO(msg)) {
			ret = dwc3_core_init_for_resume(dwc);
			if (ret)
				return ret;
			dwc3_set_prtcap(dwc, DWC3_GCTL_PRTCAP_HOST);
			break;
		}
		/* Restore GUSB2PHYCFG bits that were modified in suspend */
		reg = dwc3_readl(dwc->regs, DWC3_GUSB2PHYCFG(0));
		if (dwc->dis_u2_susphy_quirk)
			reg &= ~DWC3_GUSB2PHYCFG_SUSPHY;

		if (dwc->dis_enblslpm_quirk)
			reg &= ~DWC3_GUSB2PHYCFG_ENBLSLPM;

		dwc3_writel(dwc->regs, DWC3_GUSB2PHYCFG(0), reg);

		phy_pm_runtime_get_sync(dwc->usb2_generic_phy);
		phy_pm_runtime_get_sync(dwc->usb3_generic_phy);
		break;
	case DWC3_GCTL_PRTCAP_OTG:
		/* nothing to do on runtime_resume */
		if (PMSG_IS_AUTO(msg))
			break;

		ret = dwc3_core_init(dwc);
		if (ret)
			return ret;

		dwc3_set_prtcap(dwc, dwc->current_dr_role);

		dwc3_otg_init(dwc);
		if (dwc->current_otg_role == DWC3_OTG_ROLE_HOST) {
			dwc3_otg_host_init(dwc);
		} else if (dwc->current_otg_role == DWC3_OTG_ROLE_DEVICE) {
			spin_lock_irqsave(&dwc->lock, flags);
			dwc3_gadget_resume(dwc);
			spin_unlock_irqrestore(&dwc->lock, flags);
		}

		break;
	default:
		/* do nothing */
		break;
	}

	return 0;
}

static int dwc3_runtime_checks(struct dwc3 *dwc)
{
	switch (dwc->current_dr_role) {
	case DWC3_GCTL_PRTCAP_DEVICE:
		if (dwc->connected)
			return -EBUSY;
		break;
	case DWC3_GCTL_PRTCAP_HOST:
	default:
		/* do nothing */
		break;
	}

	return 0;
}

static int dwc3_runtime_suspend(struct device *dev)
{
	struct dwc3     *dwc = dev_get_drvdata(dev);
	int		ret;

	/* Check if platform glue driver handling PM, if not then handle here */
	if (!dwc3_notify_event(dwc, DWC3_CORE_PM_SUSPEND_EVENT, 0))
		return 0;

	if (dwc3_runtime_checks(dwc))
		return -EBUSY;

	ret = dwc3_suspend_common(dwc, PMSG_AUTO_SUSPEND);
	if (ret)
		return ret;

	device_init_wakeup(dev, true);

	return 0;
}

static int dwc3_runtime_resume(struct device *dev)
{
	struct dwc3     *dwc = dev_get_drvdata(dev);
	int		ret;

	/* Check if platform glue driver handling PM, if not then handle here */
	if (!dwc3_notify_event(dwc, DWC3_CORE_PM_RESUME_EVENT, 0))
		return 0;

	device_init_wakeup(dev, false);

	ret = dwc3_resume_common(dwc, PMSG_AUTO_RESUME);
	if (ret)
		return ret;

	switch (dwc->current_dr_role) {
	case DWC3_GCTL_PRTCAP_DEVICE:
		dwc3_gadget_process_pending_events(dwc);
		break;
	case DWC3_GCTL_PRTCAP_HOST:
	default:
		/* do nothing */
		break;
	}

	pm_runtime_mark_last_busy(dev);

	return 0;
}

static int dwc3_runtime_idle(struct device *dev)
{
	struct dwc3     *dwc = dev_get_drvdata(dev);

	switch (dwc->current_dr_role) {
	case DWC3_GCTL_PRTCAP_DEVICE:
		if (dwc3_runtime_checks(dwc))
			return -EBUSY;
		break;
	case DWC3_GCTL_PRTCAP_HOST:
	default:
		/* do nothing */
		break;
	}

	pm_runtime_mark_last_busy(dev);
	pm_runtime_autosuspend(dev);

	return 0;
}
#endif /* CONFIG_PM */

#ifdef CONFIG_PM_SLEEP
static int dwc3_suspend(struct device *dev)
{
	struct dwc3	*dwc = dev_get_drvdata(dev);
	int		ret;

	/* Check if platform glue driver handling PM, if not then handle here */
	if (!dwc3_notify_event(dwc, DWC3_CORE_PM_SUSPEND_EVENT, 0))
		return 0;

	ret = dwc3_suspend_common(dwc, PMSG_SUSPEND);
	if (ret)
		return ret;

	pinctrl_pm_select_sleep_state(dev);

	return 0;
}

static int dwc3_resume(struct device *dev)
{
	struct dwc3	*dwc = dev_get_drvdata(dev);
	int		ret;

	/* Check if platform glue driver handling PM, if not then handle here */
	if (!dwc3_notify_event(dwc, DWC3_CORE_PM_RESUME_EVENT, 0)) {
		/*
		 * If the core was in host mode during suspend, then set the
		 * runtime PM state as active to reflect actual state of device
		 * which is now out of LPM. This allows runtime_suspend later.
		 */
		if (dwc->current_dr_role == DWC3_GCTL_PRTCAP_HOST &&
		    dwc->host_poweroff_in_pm_suspend)
			goto runtime_set_active;

		return 0;
	}

	pinctrl_pm_select_default_state(dev);

	ret = dwc3_resume_common(dwc, PMSG_RESUME);
	if (ret)
		return ret;

runtime_set_active:
	pm_runtime_disable(dev);
	pm_runtime_set_active(dev);
	pm_runtime_enable(dev);

	return 0;
}
#endif /* CONFIG_PM_SLEEP */

static const struct dev_pm_ops dwc3_dev_pm_ops = {
	SET_SYSTEM_SLEEP_PM_OPS(dwc3_suspend, dwc3_resume)
	SET_RUNTIME_PM_OPS(dwc3_runtime_suspend, dwc3_runtime_resume,
			dwc3_runtime_idle)
};

#ifdef CONFIG_OF
static const struct of_device_id of_dwc3_match[] = {
	{
		.compatible = "snps,dwc3"
	},
	{
		.compatible = "synopsys,dwc3"
	},
	{ },
};
MODULE_DEVICE_TABLE(of, of_dwc3_match);
#endif

#ifdef CONFIG_ACPI

#define ACPI_ID_INTEL_BSW	"808622B7"

static const struct acpi_device_id dwc3_acpi_match[] = {
	{ ACPI_ID_INTEL_BSW, 0 },
	{ },
};
MODULE_DEVICE_TABLE(acpi, dwc3_acpi_match);
#endif

static struct platform_driver dwc3_driver = {
	.probe		= dwc3_probe,
	.remove		= dwc3_remove,
	.driver		= {
		.name	= "dwc3",
		.of_match_table	= of_match_ptr(of_dwc3_match),
		.acpi_match_table = ACPI_PTR(dwc3_acpi_match),
		.pm	= &dwc3_dev_pm_ops,
	},
};

module_platform_driver(dwc3_driver);

MODULE_ALIAS("platform:dwc3");
MODULE_AUTHOR("Felipe Balbi <balbi@ti.com>");
MODULE_LICENSE("GPL v2");
MODULE_DESCRIPTION("DesignWare USB3 DRD Controller Driver");<|MERGE_RESOLUTION|>--- conflicted
+++ resolved
@@ -84,8 +84,6 @@
 			mode = USB_DR_MODE_HOST;
 		else if (IS_ENABLED(CONFIG_USB_DWC3_GADGET))
 			mode = USB_DR_MODE_PERIPHERAL;
-<<<<<<< HEAD
-=======
 
 		/*
 		 * DWC_usb31 and DWC_usb3 v3.30a and higher do not support OTG
@@ -97,7 +95,6 @@
 		     !device_property_read_bool(dwc->dev, "usb-role-switch")) &&
 		    !DWC3_VER_IS_PRIOR(DWC3, 330A))
 			mode = USB_DR_MODE_PERIPHERAL;
->>>>>>> 86b41f49
 	}
 
 	if (mode != dwc->dr_mode) {
@@ -1151,7 +1148,7 @@
 			dwc->gen2_tx_de_emph3 & DWC31_TX_DEEMPH_MASK);
 
 	/* set inter-packet gap 199.794ns to improve EL_23 margin */
-	if (dwc->revision >= DWC3_USB31_REVISION_170A) {
+	if (!DWC3_VER_IS_PRIOR(DWC31, 170A)) {
 		reg = dwc3_readl(dwc->regs, DWC3_GUCTL1);
 		reg |= DWC3_GUCTL1_IP_GAP_ADD_ON(1);
 		dwc3_writel(dwc->regs, DWC3_GUCTL1, reg);
@@ -1632,13 +1629,7 @@
 		return PTR_ERR(dwc->reset);
 
 	if (dev->of_node) {
-<<<<<<< HEAD
-		dwc->num_clks = ARRAY_SIZE(dwc3_core_clks);
-
-		ret = devm_clk_bulk_get_optional(dev, dwc->num_clks, dwc->clks);
-=======
 		ret = devm_clk_bulk_get_all(dev, &dwc->clks);
->>>>>>> 86b41f49
 		if (ret == -EPROBE_DEFER)
 			goto err0;
 		/*
