--- conflicted
+++ resolved
@@ -117,12 +117,8 @@
 		props[prop_idx++] = PROPERTY_ENTRY_BOOL("quirk-broken-port-ped");
 
 	if (dwc->host_poweroff_in_pm_suspend)
-<<<<<<< HEAD
-		props[prop_idx++] = PROPERTY_ENTRY_BOOL("host-poweroff-in-pm-suspend");
-=======
 		props[prop_idx++] =
 			PROPERTY_ENTRY_BOOL("host-poweroff-in-pm-suspend");
->>>>>>> 0070b55b
 
 	if (prop_idx) {
 		ret = platform_device_add_properties(xhci, props);
