--- conflicted
+++ resolved
@@ -2852,25 +2852,6 @@
 		}
 	}
 
-<<<<<<< HEAD
-	is_console = (drv->cons ? true : false);
-	dev_port = get_port_from_line(line, is_console);
-	dev_port->is_console = is_console;
-	if (IS_ERR_OR_NULL(dev_port)) {
-		ret = PTR_ERR(dev_port);
-		dev_err(&pdev->dev, "Invalid line %d(%d)\n",
-					line, ret);
-		goto exit_geni_serial_probe;
-	}
-
-	if (drv->cons && !con_enabled) {
-		dev_err(&pdev->dev, "%s, Console Disabled\n", __func__);
-		platform_set_drvdata(pdev, dev_port);
-		return 0;
-	}
-
-	uport = &dev_port->uport;
-=======
 	uport->irq = platform_get_irq(pdev, 0);
 	if (uport->irq < 0) {
 		ret = uport->irq;
@@ -2888,7 +2869,6 @@
 							__func__, ret);
 		return ret;
 	}
->>>>>>> 158801d1
 
 	return ret;
 }
