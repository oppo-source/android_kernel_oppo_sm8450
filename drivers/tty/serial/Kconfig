--- conflicted
+++ resolved
@@ -973,15 +973,9 @@
 	    Serial early console driver for Qualcomm Technologies Inc's GENI
 	    based QUP hardware.
 
-<<<<<<< HEAD
 config SERIAL_MSM_GENI_CONSOLE
 	tristate "MSM on-chip GENI HW based console support"
 	depends on SERIAL_MSM_GENI
-=======
-config SERIAL_QCOM_GENI_CONSOLE
-	bool "QCOM GENI Serial Console support"
-	depends on SERIAL_QCOM_GENI
->>>>>>> a5f1397e
 	select SERIAL_CORE_CONSOLE
 	select SERIAL_EARLYCON
 	select SERIAL_MSM_GENI_EARLY_CONSOLE
