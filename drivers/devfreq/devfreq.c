// SPDX-License-Identifier: GPL-2.0-only
/*
 * devfreq: Generic Dynamic Voltage and Frequency Scaling (DVFS) Framework
 *	    for Non-CPU Devices.
 *
 * Copyright (C) 2011 Samsung Electronics
 *	MyungJoo Ham <myungjoo.ham@samsung.com>
 */

#include <linux/kernel.h>
#include <linux/kmod.h>
#include <linux/sched.h>
#include <linux/debugfs.h>
#include <linux/errno.h>
#include <linux/err.h>
#include <linux/init.h>
#include <linux/export.h>
#include <linux/slab.h>
#include <linux/stat.h>
#include <linux/pm_opp.h>
#include <linux/devfreq.h>
#include <linux/workqueue.h>
#include <linux/platform_device.h>
#include <linux/list.h>
#include <linux/printk.h>
#include <linux/hrtimer.h>
#include <linux/of.h>
#include <linux/pm_qos.h>
#include "governor.h"

#define CREATE_TRACE_POINTS
#include <trace/events/devfreq.h>

#define HZ_PER_KHZ	1000

static struct class *devfreq_class;
static struct dentry *devfreq_debugfs;

/*
 * devfreq core provides delayed work based load monitoring helper
 * functions. Governors can use these or can implement their own
 * monitoring mechanism.
 */
static struct workqueue_struct *devfreq_wq;

/* The list of all device-devfreq governors */
static LIST_HEAD(devfreq_governor_list);
/* The list of all device-devfreq */
static LIST_HEAD(devfreq_list);
static DEFINE_MUTEX(devfreq_list_lock);

static const char timer_name[][DEVFREQ_NAME_LEN] = {
	[DEVFREQ_TIMER_DEFERRABLE] = { "deferrable" },
	[DEVFREQ_TIMER_DELAYED] = { "delayed" },
};

/**
 * find_device_devfreq() - find devfreq struct using device pointer
 * @dev:	device pointer used to lookup device devfreq.
 *
 * Search the list of device devfreqs and return the matched device's
 * devfreq info. devfreq_list_lock should be held by the caller.
 */
static struct devfreq *find_device_devfreq(struct device *dev)
{
	struct devfreq *tmp_devfreq;

	lockdep_assert_held(&devfreq_list_lock);

	if (IS_ERR_OR_NULL(dev)) {
		pr_err("DEVFREQ: %s: Invalid parameters\n", __func__);
		return ERR_PTR(-EINVAL);
	}

	list_for_each_entry(tmp_devfreq, &devfreq_list, node) {
		if (tmp_devfreq->dev.parent == dev)
			return tmp_devfreq;
	}

	return ERR_PTR(-ENODEV);
}

static unsigned long find_available_min_freq(struct devfreq *devfreq)
{
	struct dev_pm_opp *opp;
	unsigned long min_freq = 0;

	opp = dev_pm_opp_find_freq_ceil(devfreq->dev.parent, &min_freq);
	if (IS_ERR(opp))
		min_freq = 0;
	else
		dev_pm_opp_put(opp);

	return min_freq;
}

static unsigned long find_available_max_freq(struct devfreq *devfreq)
{
	struct dev_pm_opp *opp;
	unsigned long max_freq = ULONG_MAX;

	opp = dev_pm_opp_find_freq_floor(devfreq->dev.parent, &max_freq);
	if (IS_ERR(opp))
		max_freq = 0;
	else
		dev_pm_opp_put(opp);

	return max_freq;
}

/**
 * get_freq_range() - Get the current freq range
 * @devfreq:	the devfreq instance
 * @min_freq:	the min frequency
 * @max_freq:	the max frequency
 *
 * This takes into consideration all constraints.
 */
static void get_freq_range(struct devfreq *devfreq,
			   unsigned long *min_freq,
			   unsigned long *max_freq)
{
	unsigned long *freq_table = devfreq->profile->freq_table;
	s32 qos_min_freq, qos_max_freq;

	lockdep_assert_held(&devfreq->lock);

	/*
	 * Initialize minimum/maximum frequency from freq table.
	 * The devfreq drivers can initialize this in either ascending or
	 * descending order and devfreq core supports both.
	 */
	if (freq_table[0] < freq_table[devfreq->profile->max_state - 1]) {
		*min_freq = freq_table[0];
		*max_freq = freq_table[devfreq->profile->max_state - 1];
	} else {
		*min_freq = freq_table[devfreq->profile->max_state - 1];
		*max_freq = freq_table[0];
	}

	/* Apply constraints from PM QoS */
	qos_min_freq = dev_pm_qos_read_value(devfreq->dev.parent,
					     DEV_PM_QOS_MIN_FREQUENCY);
	qos_max_freq = dev_pm_qos_read_value(devfreq->dev.parent,
					     DEV_PM_QOS_MAX_FREQUENCY);
	*min_freq = max(*min_freq, (unsigned long)HZ_PER_KHZ * qos_min_freq);
	if (qos_max_freq != PM_QOS_MAX_FREQUENCY_DEFAULT_VALUE)
		*max_freq = min(*max_freq,
				(unsigned long)HZ_PER_KHZ * qos_max_freq);

	/* Apply constraints from OPP interface */
	*min_freq = max(*min_freq, devfreq->scaling_min_freq);
	*max_freq = min(*max_freq, devfreq->scaling_max_freq);

	if (*min_freq > *max_freq)
		*min_freq = *max_freq;
}

/**
 * devfreq_get_freq_level() - Lookup freq_table for the frequency
 * @devfreq:	the devfreq instance
 * @freq:	the target frequency
 */
static int devfreq_get_freq_level(struct devfreq *devfreq, unsigned long freq)
{
	int lev;

	for (lev = 0; lev < devfreq->profile->max_state; lev++)
		if (freq == devfreq->profile->freq_table[lev])
			return lev;

	return -EINVAL;
}

static int set_freq_table(struct devfreq *devfreq)
{
	struct devfreq_dev_profile *profile = devfreq->profile;
	struct dev_pm_opp *opp;
	unsigned long freq;
	int i, count;

	/* Initialize the freq_table from OPP table */
	count = dev_pm_opp_get_opp_count(devfreq->dev.parent);
	if (count <= 0)
		return -EINVAL;

	profile->max_state = count;
	profile->freq_table = devm_kcalloc(devfreq->dev.parent,
					profile->max_state,
					sizeof(*profile->freq_table),
					GFP_KERNEL);
	if (!profile->freq_table) {
		profile->max_state = 0;
		return -ENOMEM;
	}

	for (i = 0, freq = 0; i < profile->max_state; i++, freq++) {
		opp = dev_pm_opp_find_freq_ceil(devfreq->dev.parent, &freq);
		if (IS_ERR(opp)) {
			devm_kfree(devfreq->dev.parent, profile->freq_table);
			profile->max_state = 0;
			return PTR_ERR(opp);
		}
		dev_pm_opp_put(opp);
		profile->freq_table[i] = freq;
	}

	return 0;
}

/**
 * devfreq_update_status() - Update statistics of devfreq behavior
 * @devfreq:	the devfreq instance
 * @freq:	the update target frequency
 */
int devfreq_update_status(struct devfreq *devfreq, unsigned long freq)
{
	int lev, prev_lev, ret = 0;
	u64 cur_time;

	lockdep_assert_held(&devfreq->lock);
	cur_time = get_jiffies_64();

	/* Immediately exit if previous_freq is not initialized yet. */
	if (!devfreq->previous_freq)
		goto out;

	prev_lev = devfreq_get_freq_level(devfreq, devfreq->previous_freq);
	if (prev_lev < 0) {
		ret = prev_lev;
		goto out;
	}

	devfreq->stats.time_in_state[prev_lev] +=
			cur_time - devfreq->stats.last_update;

	lev = devfreq_get_freq_level(devfreq, freq);
	if (lev < 0) {
		ret = lev;
		goto out;
	}

	if (lev != prev_lev) {
		devfreq->stats.trans_table[
			(prev_lev * devfreq->profile->max_state) + lev]++;
		devfreq->stats.total_trans++;
	}

out:
	devfreq->stats.last_update = cur_time;
	return ret;
}
EXPORT_SYMBOL(devfreq_update_status);

/**
 * find_devfreq_governor() - find devfreq governor from name
 * @name:	name of the governor
 *
 * Search the list of devfreq governors and return the matched
 * governor's pointer. devfreq_list_lock should be held by the caller.
 */
static struct devfreq_governor *find_devfreq_governor(const char *name)
{
	struct devfreq_governor *tmp_governor;

	lockdep_assert_held(&devfreq_list_lock);

	if (IS_ERR_OR_NULL(name)) {
		pr_err("DEVFREQ: %s: Invalid parameters\n", __func__);
		return ERR_PTR(-EINVAL);
	}

	list_for_each_entry(tmp_governor, &devfreq_governor_list, node) {
		if (!strncmp(tmp_governor->name, name, DEVFREQ_NAME_LEN))
			return tmp_governor;
	}

	return ERR_PTR(-ENODEV);
}

/**
 * try_then_request_governor() - Try to find the governor and request the
 *                               module if is not found.
 * @name:	name of the governor
 *
 * Search the list of devfreq governors and request the module and try again
 * if is not found. This can happen when both drivers (the governor driver
 * and the driver that call devfreq_add_device) are built as modules.
 * devfreq_list_lock should be held by the caller. Returns the matched
 * governor's pointer or an error pointer.
 */
static struct devfreq_governor *try_then_request_governor(const char *name)
{
	struct devfreq_governor *governor;
	int err = 0;

	lockdep_assert_held(&devfreq_list_lock);

	if (IS_ERR_OR_NULL(name)) {
		pr_err("DEVFREQ: %s: Invalid parameters\n", __func__);
		return ERR_PTR(-EINVAL);
	}

	governor = find_devfreq_governor(name);
	if (IS_ERR(governor)) {
		mutex_unlock(&devfreq_list_lock);

		if (!strncmp(name, DEVFREQ_GOV_SIMPLE_ONDEMAND,
			     DEVFREQ_NAME_LEN))
			err = request_module("governor_%s", "simpleondemand");
		else
			err = request_module("governor_%s", name);
		/* Restore previous state before return */
		mutex_lock(&devfreq_list_lock);
		if (err)
			return (err < 0) ? ERR_PTR(err) : ERR_PTR(-EINVAL);

		governor = find_devfreq_governor(name);
	}

	return governor;
}

static int devfreq_notify_transition(struct devfreq *devfreq,
		struct devfreq_freqs *freqs, unsigned int state)
{
	if (!devfreq)
		return -EINVAL;

	switch (state) {
	case DEVFREQ_PRECHANGE:
		srcu_notifier_call_chain(&devfreq->transition_notifier_list,
				DEVFREQ_PRECHANGE, freqs);
		break;

	case DEVFREQ_POSTCHANGE:
		srcu_notifier_call_chain(&devfreq->transition_notifier_list,
				DEVFREQ_POSTCHANGE, freqs);
		break;
	default:
		return -EINVAL;
	}

	return 0;
}

static int devfreq_set_target(struct devfreq *devfreq, unsigned long new_freq,
			      u32 flags)
{
	struct devfreq_freqs freqs;
	unsigned long cur_freq;
	int err = 0;

	if (devfreq->profile->get_cur_freq)
		devfreq->profile->get_cur_freq(devfreq->dev.parent, &cur_freq);
	else
		cur_freq = devfreq->previous_freq;

	freqs.old = cur_freq;
	freqs.new = new_freq;
	devfreq_notify_transition(devfreq, &freqs, DEVFREQ_PRECHANGE);

	err = devfreq->profile->target(devfreq->dev.parent, &new_freq, flags);
	if (err) {
		freqs.new = cur_freq;
		devfreq_notify_transition(devfreq, &freqs, DEVFREQ_POSTCHANGE);
		return err;
	}

	freqs.new = new_freq;
	devfreq_notify_transition(devfreq, &freqs, DEVFREQ_POSTCHANGE);

	if (devfreq_update_status(devfreq, new_freq))
		dev_err(&devfreq->dev,
			"Couldn't update frequency transition information.\n");

	devfreq->previous_freq = new_freq;

	if (devfreq->suspend_freq)
		devfreq->resume_freq = cur_freq;

	return err;
}

/* Load monitoring helper functions for governors use */

/**
 * update_devfreq() - Reevaluate the device and configure frequency.
 * @devfreq:	the devfreq instance.
 *
 * Note: Lock devfreq->lock before calling update_devfreq
 *	 This function is exported for governors.
 */
int update_devfreq(struct devfreq *devfreq)
{
	unsigned long freq, min_freq, max_freq;
	int err = 0;
	u32 flags = 0;

	lockdep_assert_held(&devfreq->lock);

	if (!devfreq->governor)
		return -EINVAL;

	/* Reevaluate the proper frequency */
	err = devfreq->governor->get_target_freq(devfreq, &freq);
	if (err)
		return err;
	get_freq_range(devfreq, &min_freq, &max_freq);

	if (freq < min_freq) {
		freq = min_freq;
		flags &= ~DEVFREQ_FLAG_LEAST_UPPER_BOUND; /* Use GLB */
	}
	if (freq > max_freq) {
		freq = max_freq;
		flags |= DEVFREQ_FLAG_LEAST_UPPER_BOUND; /* Use LUB */
	}

	return devfreq_set_target(devfreq, freq, flags);

}
EXPORT_SYMBOL(update_devfreq);

/**
 * devfreq_monitor() - Periodically poll devfreq objects.
 * @work:	the work struct used to run devfreq_monitor periodically.
 *
 */
static void devfreq_monitor(struct work_struct *work)
{
	int err;
	struct devfreq *devfreq = container_of(work,
					struct devfreq, work.work);

	mutex_lock(&devfreq->lock);
	err = update_devfreq(devfreq);
	if (err)
		dev_err(&devfreq->dev, "dvfs failed with (%d) error\n", err);

	queue_delayed_work(devfreq_wq, &devfreq->work,
				msecs_to_jiffies(devfreq->profile->polling_ms));
	mutex_unlock(&devfreq->lock);

	trace_devfreq_monitor(devfreq);
}

/**
 * devfreq_monitor_start() - Start load monitoring of devfreq instance
 * @devfreq:	the devfreq instance.
 *
 * Helper function for starting devfreq device load monitoring. By
 * default delayed work based monitoring is supported. Function
 * to be called from governor in response to DEVFREQ_GOV_START
 * event when device is added to devfreq framework.
 */
void devfreq_monitor_start(struct devfreq *devfreq)
{
	if (devfreq->governor->interrupt_driven)
		return;

	switch (devfreq->profile->timer) {
	case DEVFREQ_TIMER_DEFERRABLE:
		INIT_DEFERRABLE_WORK(&devfreq->work, devfreq_monitor);
		break;
	case DEVFREQ_TIMER_DELAYED:
		INIT_DELAYED_WORK(&devfreq->work, devfreq_monitor);
		break;
	default:
		return;
	}

	if (devfreq->profile->polling_ms)
		queue_delayed_work(devfreq_wq, &devfreq->work,
			msecs_to_jiffies(devfreq->profile->polling_ms));
}
EXPORT_SYMBOL(devfreq_monitor_start);

/**
 * devfreq_monitor_stop() - Stop load monitoring of a devfreq instance
 * @devfreq:	the devfreq instance.
 *
 * Helper function to stop devfreq device load monitoring. Function
 * to be called from governor in response to DEVFREQ_GOV_STOP
 * event when device is removed from devfreq framework.
 */
void devfreq_monitor_stop(struct devfreq *devfreq)
{
	if (devfreq->governor->interrupt_driven)
		return;

	cancel_delayed_work_sync(&devfreq->work);
}
EXPORT_SYMBOL(devfreq_monitor_stop);

/**
 * devfreq_monitor_suspend() - Suspend load monitoring of a devfreq instance
 * @devfreq:	the devfreq instance.
 *
 * Helper function to suspend devfreq device load monitoring. Function
 * to be called from governor in response to DEVFREQ_GOV_SUSPEND
 * event or when polling interval is set to zero.
 *
 * Note: Though this function is same as devfreq_monitor_stop(),
 * intentionally kept separate to provide hooks for collecting
 * transition statistics.
 */
void devfreq_monitor_suspend(struct devfreq *devfreq)
{
	mutex_lock(&devfreq->lock);
	if (devfreq->stop_polling) {
		mutex_unlock(&devfreq->lock);
		return;
	}

	devfreq_update_status(devfreq, devfreq->previous_freq);
	devfreq->stop_polling = true;
	mutex_unlock(&devfreq->lock);

	if (devfreq->governor->interrupt_driven)
		return;

	cancel_delayed_work_sync(&devfreq->work);
}
EXPORT_SYMBOL(devfreq_monitor_suspend);

/**
 * devfreq_monitor_resume() - Resume load monitoring of a devfreq instance
 * @devfreq:    the devfreq instance.
 *
 * Helper function to resume devfreq device load monitoring. Function
 * to be called from governor in response to DEVFREQ_GOV_RESUME
 * event or when polling interval is set to non-zero.
 */
void devfreq_monitor_resume(struct devfreq *devfreq)
{
	unsigned long freq;

	mutex_lock(&devfreq->lock);
	if (!devfreq->stop_polling)
		goto out;

	if (devfreq->governor->interrupt_driven)
		goto out_update;

	if (!delayed_work_pending(&devfreq->work) &&
			devfreq->profile->polling_ms)
		queue_delayed_work(devfreq_wq, &devfreq->work,
			msecs_to_jiffies(devfreq->profile->polling_ms));

out_update:
	devfreq->stats.last_update = get_jiffies_64();
	devfreq->stop_polling = false;

	if (devfreq->profile->get_cur_freq &&
		!devfreq->profile->get_cur_freq(devfreq->dev.parent, &freq))
		devfreq->previous_freq = freq;

out:
	mutex_unlock(&devfreq->lock);
}
EXPORT_SYMBOL(devfreq_monitor_resume);

/**
 * devfreq_update_interval() - Update device devfreq monitoring interval
 * @devfreq:    the devfreq instance.
 * @delay:      new polling interval to be set.
 *
 * Helper function to set new load monitoring polling interval. Function
 * to be called from governor in response to DEVFREQ_GOV_UPDATE_INTERVAL event.
 */
void devfreq_update_interval(struct devfreq *devfreq, unsigned int *delay)
{
	unsigned int cur_delay = devfreq->profile->polling_ms;
	unsigned int new_delay = *delay;

	mutex_lock(&devfreq->lock);
	devfreq->profile->polling_ms = new_delay;

	if (devfreq->stop_polling)
		goto out;

	if (devfreq->governor->interrupt_driven)
		goto out;

	/* if new delay is zero, stop polling */
	if (!new_delay) {
		mutex_unlock(&devfreq->lock);
		cancel_delayed_work_sync(&devfreq->work);
		return;
	}

	/* if current delay is zero, start polling with new delay */
	if (!cur_delay) {
		queue_delayed_work(devfreq_wq, &devfreq->work,
			msecs_to_jiffies(devfreq->profile->polling_ms));
		goto out;
	}

	/* if current delay is greater than new delay, restart polling */
	if (cur_delay > new_delay) {
		mutex_unlock(&devfreq->lock);
		cancel_delayed_work_sync(&devfreq->work);
		mutex_lock(&devfreq->lock);
		if (!devfreq->stop_polling)
			queue_delayed_work(devfreq_wq, &devfreq->work,
				msecs_to_jiffies(devfreq->profile->polling_ms));
	}
out:
	mutex_unlock(&devfreq->lock);
}
EXPORT_SYMBOL(devfreq_update_interval);

/**
 * devfreq_notifier_call() - Notify that the device frequency requirements
 *			     has been changed out of devfreq framework.
 * @nb:		the notifier_block (supposed to be devfreq->nb)
 * @type:	not used
 * @devp:	not used
 *
 * Called by a notifier that uses devfreq->nb.
 */
static int devfreq_notifier_call(struct notifier_block *nb, unsigned long type,
				 void *devp)
{
	struct devfreq *devfreq = container_of(nb, struct devfreq, nb);
	int err = -EINVAL;

	mutex_lock(&devfreq->lock);

	devfreq->scaling_min_freq = find_available_min_freq(devfreq);
	if (!devfreq->scaling_min_freq)
		goto out;

	devfreq->scaling_max_freq = find_available_max_freq(devfreq);
	if (!devfreq->scaling_max_freq) {
		devfreq->scaling_max_freq = ULONG_MAX;
		goto out;
	}

	err = update_devfreq(devfreq);

out:
	mutex_unlock(&devfreq->lock);
	if (err)
		dev_err(devfreq->dev.parent,
			"failed to update frequency from OPP notifier (%d)\n",
			err);

	return NOTIFY_OK;
}

/**
 * qos_notifier_call() - Common handler for QoS constraints.
 * @devfreq:    the devfreq instance.
 */
static int qos_notifier_call(struct devfreq *devfreq)
{
	int err;

	mutex_lock(&devfreq->lock);
	err = update_devfreq(devfreq);
	mutex_unlock(&devfreq->lock);
	if (err)
		dev_err(devfreq->dev.parent,
			"failed to update frequency from PM QoS (%d)\n",
			err);

	return NOTIFY_OK;
}

/**
 * qos_min_notifier_call() - Callback for QoS min_freq changes.
 * @nb:		Should be devfreq->nb_min
 */
static int qos_min_notifier_call(struct notifier_block *nb,
					 unsigned long val, void *ptr)
{
	return qos_notifier_call(container_of(nb, struct devfreq, nb_min));
}

/**
 * qos_max_notifier_call() - Callback for QoS max_freq changes.
 * @nb:		Should be devfreq->nb_max
 */
static int qos_max_notifier_call(struct notifier_block *nb,
					 unsigned long val, void *ptr)
{
	return qos_notifier_call(container_of(nb, struct devfreq, nb_max));
}

/**
 * devfreq_dev_release() - Callback for struct device to release the device.
 * @dev:	the devfreq device
 *
 * Remove devfreq from the list and release its resources.
 */
static void devfreq_dev_release(struct device *dev)
{
	struct devfreq *devfreq = to_devfreq(dev);
	int err;

	mutex_lock(&devfreq_list_lock);
	list_del(&devfreq->node);
	mutex_unlock(&devfreq_list_lock);

	err = dev_pm_qos_remove_notifier(devfreq->dev.parent, &devfreq->nb_max,
					 DEV_PM_QOS_MAX_FREQUENCY);
	if (err && err != -ENOENT)
		dev_warn(dev->parent,
			"Failed to remove max_freq notifier: %d\n", err);
	err = dev_pm_qos_remove_notifier(devfreq->dev.parent, &devfreq->nb_min,
					 DEV_PM_QOS_MIN_FREQUENCY);
	if (err && err != -ENOENT)
		dev_warn(dev->parent,
			"Failed to remove min_freq notifier: %d\n", err);

	if (dev_pm_qos_request_active(&devfreq->user_max_freq_req)) {
		err = dev_pm_qos_remove_request(&devfreq->user_max_freq_req);
		if (err < 0)
			dev_warn(dev->parent,
				"Failed to remove max_freq request: %d\n", err);
	}
	if (dev_pm_qos_request_active(&devfreq->user_min_freq_req)) {
		err = dev_pm_qos_remove_request(&devfreq->user_min_freq_req);
		if (err < 0)
			dev_warn(dev->parent,
				"Failed to remove min_freq request: %d\n", err);
	}

	if (devfreq->profile->exit)
		devfreq->profile->exit(devfreq->dev.parent);

	mutex_destroy(&devfreq->lock);
#ifdef CONFIG_SCHED_WALT
	event_mutex_destroy(devfreq);
#endif
	kfree(devfreq);
}

/**
 * devfreq_add_device() - Add devfreq feature to the device
 * @dev:	the device to add devfreq feature.
 * @profile:	device-specific profile to run devfreq.
 * @governor_name:	name of the policy to choose frequency.
 * @data:	private data for the governor. The devfreq framework does not
 *		touch this value.
 */
struct devfreq *devfreq_add_device(struct device *dev,
				   struct devfreq_dev_profile *profile,
				   const char *governor_name,
				   void *data)
{
	struct devfreq *devfreq;
	struct devfreq_governor *governor;
	int err = 0;

	if (!dev || !profile || !governor_name) {
		dev_err(dev, "%s: Invalid parameters.\n", __func__);
		return ERR_PTR(-EINVAL);
	}

	mutex_lock(&devfreq_list_lock);
	devfreq = find_device_devfreq(dev);
	mutex_unlock(&devfreq_list_lock);
	if (!IS_ERR(devfreq)) {
		dev_err(dev, "%s: devfreq device already exists!\n",
			__func__);
		err = -EINVAL;
		goto err_out;
	}

	devfreq = kzalloc(sizeof(struct devfreq), GFP_KERNEL);
	if (!devfreq) {
		err = -ENOMEM;
		goto err_out;
	}

	mutex_init(&devfreq->lock);
#ifdef CONFIG_SCHED_WALT
	event_mutex_init(devfreq);
#endif
	mutex_lock(&devfreq->lock);
	devfreq->dev.parent = dev;
	devfreq->dev.class = devfreq_class;
	devfreq->dev.release = devfreq_dev_release;
	INIT_LIST_HEAD(&devfreq->node);
	devfreq->profile = profile;
	strscpy(devfreq->governor_name, governor_name, DEVFREQ_NAME_LEN);
	devfreq->previous_freq = profile->initial_freq;
	devfreq->last_status.current_frequency = profile->initial_freq;
	devfreq->data = data;
	devfreq->nb.notifier_call = devfreq_notifier_call;

	if (devfreq->profile->timer < 0
		|| devfreq->profile->timer >= DEVFREQ_TIMER_NUM) {
		goto err_out;
	}

	if (!devfreq->profile->max_state && !devfreq->profile->freq_table) {
		mutex_unlock(&devfreq->lock);
		err = set_freq_table(devfreq);
		if (err < 0)
			goto err_dev;
		mutex_lock(&devfreq->lock);
	}

	devfreq->scaling_min_freq = find_available_min_freq(devfreq);
	if (!devfreq->scaling_min_freq) {
		mutex_unlock(&devfreq->lock);
		err = -EINVAL;
		goto err_dev;
	}

	devfreq->scaling_max_freq = find_available_max_freq(devfreq);
	if (!devfreq->scaling_max_freq) {
		mutex_unlock(&devfreq->lock);
		err = -EINVAL;
		goto err_dev;
	}

	devfreq->suspend_freq = dev_pm_opp_get_suspend_opp_freq(dev);
	atomic_set(&devfreq->suspend_count, 0);

	dev_set_name(&devfreq->dev, "%s", dev_name(dev));
	err = device_register(&devfreq->dev);
	if (err) {
		mutex_unlock(&devfreq->lock);
		put_device(&devfreq->dev);
		goto err_out;
	}

	devfreq->stats.trans_table = devm_kzalloc(&devfreq->dev,
			array3_size(sizeof(unsigned int),
				    devfreq->profile->max_state,
				    devfreq->profile->max_state),
			GFP_KERNEL);
	if (!devfreq->stats.trans_table) {
		mutex_unlock(&devfreq->lock);
		err = -ENOMEM;
		goto err_devfreq;
	}

	devfreq->stats.time_in_state = devm_kcalloc(&devfreq->dev,
			devfreq->profile->max_state,
			sizeof(*devfreq->stats.time_in_state),
			GFP_KERNEL);
	if (!devfreq->stats.time_in_state) {
		mutex_unlock(&devfreq->lock);
		err = -ENOMEM;
		goto err_devfreq;
	}

	devfreq->stats.total_trans = 0;
	devfreq->stats.last_update = get_jiffies_64();

	srcu_init_notifier_head(&devfreq->transition_notifier_list);

	mutex_unlock(&devfreq->lock);

	err = dev_pm_qos_add_request(dev, &devfreq->user_min_freq_req,
				     DEV_PM_QOS_MIN_FREQUENCY, 0);
	if (err < 0)
		goto err_devfreq;
	err = dev_pm_qos_add_request(dev, &devfreq->user_max_freq_req,
				     DEV_PM_QOS_MAX_FREQUENCY,
				     PM_QOS_MAX_FREQUENCY_DEFAULT_VALUE);
	if (err < 0)
		goto err_devfreq;

	devfreq->nb_min.notifier_call = qos_min_notifier_call;
	err = dev_pm_qos_add_notifier(devfreq->dev.parent, &devfreq->nb_min,
				      DEV_PM_QOS_MIN_FREQUENCY);
	if (err)
		goto err_devfreq;

	devfreq->nb_max.notifier_call = qos_max_notifier_call;
	err = dev_pm_qos_add_notifier(devfreq->dev.parent, &devfreq->nb_max,
				      DEV_PM_QOS_MAX_FREQUENCY);
	if (err)
		goto err_devfreq;

	mutex_lock(&devfreq_list_lock);

	governor = try_then_request_governor(devfreq->governor_name);
	if (IS_ERR(governor)) {
		dev_err(dev, "%s: Unable to find governor for the device\n",
			__func__);
		err = PTR_ERR(governor);
		goto err_init;
	}

	devfreq->governor = governor;
	err = devfreq->governor->event_handler(devfreq, DEVFREQ_GOV_START,
						NULL);
	if (err) {
		dev_err(dev, "%s: Unable to start governor for the device\n",
			__func__);
		goto err_init;
	}

	list_add(&devfreq->node, &devfreq_list);

	mutex_unlock(&devfreq_list_lock);

	return devfreq;

err_init:
	mutex_unlock(&devfreq_list_lock);
err_devfreq:
	devfreq_remove_device(devfreq);
	devfreq = NULL;
err_dev:
	kfree(devfreq);
err_out:
	return ERR_PTR(err);
}
EXPORT_SYMBOL(devfreq_add_device);

/**
 * devfreq_remove_device() - Remove devfreq feature from a device.
 * @devfreq:	the devfreq instance to be removed
 *
 * The opposite of devfreq_add_device().
 */
int devfreq_remove_device(struct devfreq *devfreq)
{
	if (!devfreq)
		return -EINVAL;

	if (devfreq->governor)
		devfreq->governor->event_handler(devfreq,
						 DEVFREQ_GOV_STOP, NULL);
	device_unregister(&devfreq->dev);

	return 0;
}
EXPORT_SYMBOL(devfreq_remove_device);

static int devm_devfreq_dev_match(struct device *dev, void *res, void *data)
{
	struct devfreq **r = res;

	if (WARN_ON(!r || !*r))
		return 0;

	return *r == data;
}

static void devm_devfreq_dev_release(struct device *dev, void *res)
{
	devfreq_remove_device(*(struct devfreq **)res);
}

/**
 * devm_devfreq_add_device() - Resource-managed devfreq_add_device()
 * @dev:	the device to add devfreq feature.
 * @profile:	device-specific profile to run devfreq.
 * @governor_name:	name of the policy to choose frequency.
 * @data:	private data for the governor. The devfreq framework does not
 *		touch this value.
 *
 * This function manages automatically the memory of devfreq device using device
 * resource management and simplify the free operation for memory of devfreq
 * device.
 */
struct devfreq *devm_devfreq_add_device(struct device *dev,
					struct devfreq_dev_profile *profile,
					const char *governor_name,
					void *data)
{
	struct devfreq **ptr, *devfreq;

	ptr = devres_alloc(devm_devfreq_dev_release, sizeof(*ptr), GFP_KERNEL);
	if (!ptr)
		return ERR_PTR(-ENOMEM);

	devfreq = devfreq_add_device(dev, profile, governor_name, data);
	if (IS_ERR(devfreq)) {
		devres_free(ptr);
		return devfreq;
	}

	*ptr = devfreq;
	devres_add(dev, ptr);

	return devfreq;
}
EXPORT_SYMBOL(devm_devfreq_add_device);

#ifdef CONFIG_OF
/*
 * devfreq_get_devfreq_by_phandle - Get the devfreq device from devicetree
 * @dev - instance to the given device
 * @index - index into list of devfreq
 *
 * return the instance of devfreq device
 */
struct devfreq *devfreq_get_devfreq_by_phandle(struct device *dev, int index)
{
	struct device_node *node;
	struct devfreq *devfreq;

	if (!dev)
		return ERR_PTR(-EINVAL);

	if (!dev->of_node)
		return ERR_PTR(-EINVAL);

	node = of_parse_phandle(dev->of_node, "devfreq", index);
	if (!node)
		return ERR_PTR(-ENODEV);

	mutex_lock(&devfreq_list_lock);
	list_for_each_entry(devfreq, &devfreq_list, node) {
		if (devfreq->dev.parent
			&& devfreq->dev.parent->of_node == node) {
			mutex_unlock(&devfreq_list_lock);
			of_node_put(node);
			return devfreq;
		}
	}
	mutex_unlock(&devfreq_list_lock);
	of_node_put(node);

	return ERR_PTR(-EPROBE_DEFER);
}
#else
struct devfreq *devfreq_get_devfreq_by_phandle(struct device *dev, int index)
{
	return ERR_PTR(-ENODEV);
}
#endif /* CONFIG_OF */
EXPORT_SYMBOL_GPL(devfreq_get_devfreq_by_phandle);

/**
 * devm_devfreq_remove_device() - Resource-managed devfreq_remove_device()
 * @dev:	the device from which to remove devfreq feature.
 * @devfreq:	the devfreq instance to be removed
 */
void devm_devfreq_remove_device(struct device *dev, struct devfreq *devfreq)
{
	WARN_ON(devres_release(dev, devm_devfreq_dev_release,
			       devm_devfreq_dev_match, devfreq));
}
EXPORT_SYMBOL(devm_devfreq_remove_device);

/**
 * devfreq_suspend_device() - Suspend devfreq of a device.
 * @devfreq: the devfreq instance to be suspended
 *
 * This function is intended to be called by the pm callbacks
 * (e.g., runtime_suspend, suspend) of the device driver that
 * holds the devfreq.
 */
int devfreq_suspend_device(struct devfreq *devfreq)
{
	int ret;

	if (!devfreq)
		return -EINVAL;

	if (atomic_inc_return(&devfreq->suspend_count) > 1)
		return 0;

	if (devfreq->governor) {
#ifdef CONFIG_SCHED_WALT
		event_mutex_lock(devfreq);
#endif
		ret = devfreq->governor->event_handler(devfreq,
					DEVFREQ_GOV_SUSPEND, NULL);
#ifdef CONFIG_SCHED_WALT
		event_mutex_unlock(devfreq);
#endif
		if (ret)
			return ret;
	}

	if (devfreq->suspend_freq) {
		mutex_lock(&devfreq->lock);
		ret = devfreq_set_target(devfreq, devfreq->suspend_freq, 0);
		mutex_unlock(&devfreq->lock);
		if (ret)
			return ret;
	}

	return 0;
}
EXPORT_SYMBOL(devfreq_suspend_device);

/**
 * devfreq_resume_device() - Resume devfreq of a device.
 * @devfreq: the devfreq instance to be resumed
 *
 * This function is intended to be called by the pm callbacks
 * (e.g., runtime_resume, resume) of the device driver that
 * holds the devfreq.
 */
int devfreq_resume_device(struct devfreq *devfreq)
{
	int ret;

	if (!devfreq)
		return -EINVAL;

	if (atomic_dec_return(&devfreq->suspend_count) >= 1)
		return 0;

	if (devfreq->resume_freq) {
		mutex_lock(&devfreq->lock);
		ret = devfreq_set_target(devfreq, devfreq->resume_freq, 0);
		mutex_unlock(&devfreq->lock);
		if (ret)
			return ret;
	}

	if (devfreq->governor) {
#ifdef CONFIG_SCHED_WALT
		event_mutex_lock(devfreq);
#endif
		ret = devfreq->governor->event_handler(devfreq,
					DEVFREQ_GOV_RESUME, NULL);
#ifdef CONFIG_SCHED_WALT
		event_mutex_unlock(devfreq);
#endif
		if (ret)
			return ret;
	}

	return 0;
}
EXPORT_SYMBOL(devfreq_resume_device);

/**
 * devfreq_suspend() - Suspend devfreq governors and devices
 *
 * Called during system wide Suspend/Hibernate cycles for suspending governors
 * and devices preserving the state for resume. On some platforms the devfreq
 * device must have precise state (frequency) after resume in order to provide
 * fully operating setup.
 */
void devfreq_suspend(void)
{
	struct devfreq *devfreq;
	int ret;

	mutex_lock(&devfreq_list_lock);
	list_for_each_entry(devfreq, &devfreq_list, node) {
		ret = devfreq_suspend_device(devfreq);
		if (ret)
			dev_err(&devfreq->dev,
				"failed to suspend devfreq device\n");
	}
	mutex_unlock(&devfreq_list_lock);
}

/**
 * devfreq_resume() - Resume devfreq governors and devices
 *
 * Called during system wide Suspend/Hibernate cycle for resuming governors and
 * devices that are suspended with devfreq_suspend().
 */
void devfreq_resume(void)
{
	struct devfreq *devfreq;
	int ret;

	mutex_lock(&devfreq_list_lock);
	list_for_each_entry(devfreq, &devfreq_list, node) {
		ret = devfreq_resume_device(devfreq);
		if (ret)
			dev_warn(&devfreq->dev,
				 "failed to resume devfreq device\n");
	}
	mutex_unlock(&devfreq_list_lock);
}

/**
 * devfreq_add_governor() - Add devfreq governor
 * @governor:	the devfreq governor to be added
 */
int devfreq_add_governor(struct devfreq_governor *governor)
{
	struct devfreq_governor *g;
	struct devfreq *devfreq;
	int err = 0;

	if (!governor) {
		pr_err("%s: Invalid parameters.\n", __func__);
		return -EINVAL;
	}

	mutex_lock(&devfreq_list_lock);
	g = find_devfreq_governor(governor->name);
	if (!IS_ERR(g)) {
		pr_err("%s: governor %s already registered\n", __func__,
		       g->name);
		err = -EINVAL;
		goto err_out;
	}

	list_add(&governor->node, &devfreq_governor_list);

	list_for_each_entry(devfreq, &devfreq_list, node) {
		int ret = 0;
		struct device *dev = devfreq->dev.parent;

		if (!strncmp(devfreq->governor_name, governor->name,
			     DEVFREQ_NAME_LEN)) {
			/* The following should never occur */
			if (devfreq->governor) {
				dev_warn(dev,
					 "%s: Governor %s already present\n",
					 __func__, devfreq->governor->name);
				ret = devfreq->governor->event_handler(devfreq,
							DEVFREQ_GOV_STOP, NULL);
				if (ret) {
					dev_warn(dev,
						 "%s: Governor %s stop = %d\n",
						 __func__,
						 devfreq->governor->name, ret);
				}
				/* Fall through */
			}
			devfreq->governor = governor;
			ret = devfreq->governor->event_handler(devfreq,
						DEVFREQ_GOV_START, NULL);
			if (ret) {
				dev_warn(dev, "%s: Governor %s start=%d\n",
					 __func__, devfreq->governor->name,
					 ret);
			}
		}
	}

err_out:
	mutex_unlock(&devfreq_list_lock);

	return err;
}
EXPORT_SYMBOL(devfreq_add_governor);

/**
 * devfreq_remove_governor() - Remove devfreq feature from a device.
 * @governor:	the devfreq governor to be removed
 */
int devfreq_remove_governor(struct devfreq_governor *governor)
{
	struct devfreq_governor *g;
	struct devfreq *devfreq;
	int err = 0;

	if (!governor) {
		pr_err("%s: Invalid parameters.\n", __func__);
		return -EINVAL;
	}

	mutex_lock(&devfreq_list_lock);
	g = find_devfreq_governor(governor->name);
	if (IS_ERR(g)) {
		pr_err("%s: governor %s not registered\n", __func__,
		       governor->name);
		err = PTR_ERR(g);
		goto err_out;
	}
	list_for_each_entry(devfreq, &devfreq_list, node) {
		int ret;
		struct device *dev = devfreq->dev.parent;

		if (!strncmp(devfreq->governor_name, governor->name,
			     DEVFREQ_NAME_LEN)) {
			/* we should have a devfreq governor! */
			if (!devfreq->governor) {
				dev_warn(dev, "%s: Governor %s NOT present\n",
					 __func__, governor->name);
				continue;
				/* Fall through */
			}
			ret = devfreq->governor->event_handler(devfreq,
						DEVFREQ_GOV_STOP, NULL);
			if (ret) {
				dev_warn(dev, "%s: Governor %s stop=%d\n",
					 __func__, devfreq->governor->name,
					 ret);
			}
			devfreq->governor = NULL;
		}
	}

	list_del(&governor->node);
err_out:
	mutex_unlock(&devfreq_list_lock);

	return err;
}
EXPORT_SYMBOL(devfreq_remove_governor);

static ssize_t name_show(struct device *dev,
			struct device_attribute *attr, char *buf)
{
	struct devfreq *df = to_devfreq(dev);
	return sprintf(buf, "%s\n", dev_name(df->dev.parent));
}
static DEVICE_ATTR_RO(name);

static ssize_t governor_show(struct device *dev,
			     struct device_attribute *attr, char *buf)
{
	struct devfreq *df = to_devfreq(dev);

	if (!df->governor)
		return -EINVAL;

	return sprintf(buf, "%s\n", df->governor->name);
}

static ssize_t governor_store(struct device *dev, struct device_attribute *attr,
			      const char *buf, size_t count)
{
	struct devfreq *df = to_devfreq(dev);
	int ret;
	char str_governor[DEVFREQ_NAME_LEN + 1];
	const struct devfreq_governor *governor, *prev_governor;

	if (!df->governor)
		return -EINVAL;

	ret = sscanf(buf, "%" __stringify(DEVFREQ_NAME_LEN) "s", str_governor);
	if (ret != 1)
		return -EINVAL;

	mutex_lock(&devfreq_list_lock);
	governor = try_then_request_governor(str_governor);
	if (IS_ERR(governor)) {
		ret = PTR_ERR(governor);
		goto out;
	}
	if (df->governor == governor) {
		ret = 0;
		goto out;
	} else if (df->governor->immutable || governor->immutable) {
		ret = -EINVAL;
		goto out;
	}

<<<<<<< HEAD
#ifdef CONFIG_SCHED_WALT
	event_mutex_lock(df);
#endif
	if (df->governor) {
		ret = df->governor->event_handler(df, DEVFREQ_GOV_STOP, NULL);
		if (ret) {
			dev_warn(dev, "%s: Governor %s not stopped(%d)\n",
				 __func__, df->governor->name, ret);
#ifdef CONFIG_SCHED_WALT
			goto gov_stop_out;
#else
			goto out;
#endif
		}
=======
	ret = df->governor->event_handler(df, DEVFREQ_GOV_STOP, NULL);
	if (ret) {
		dev_warn(dev, "%s: Governor %s not stopped(%d)\n",
			 __func__, df->governor->name, ret);
		goto out;
>>>>>>> 9ea491ae
	}

	prev_governor = df->governor;
	df->governor = governor;
	strncpy(df->governor_name, governor->name, DEVFREQ_NAME_LEN);
	ret = df->governor->event_handler(df, DEVFREQ_GOV_START, NULL);
	if (ret) {
		dev_warn(dev, "%s: Governor %s not started(%d)\n",
			 __func__, df->governor->name, ret);
		df->governor = prev_governor;
		strncpy(df->governor_name, prev_governor->name,
			DEVFREQ_NAME_LEN);
		ret = df->governor->event_handler(df, DEVFREQ_GOV_START, NULL);
		if (ret) {
			dev_err(dev,
				"%s: reverting to Governor %s failed (%d)\n",
				__func__, df->governor_name, ret);
			df->governor = NULL;
		}
	}

#ifdef CONFIG_SCHED_WALT
gov_stop_out:
	event_mutex_unlock(df);
#endif
out:
	mutex_unlock(&devfreq_list_lock);

	if (!ret)
		ret = count;
	return ret;
}
static DEVICE_ATTR_RW(governor);

static ssize_t available_governors_show(struct device *d,
					struct device_attribute *attr,
					char *buf)
{
	struct devfreq *df = to_devfreq(d);
	ssize_t count = 0;

	if (!df->governor)
		return -EINVAL;

	mutex_lock(&devfreq_list_lock);

	/*
	 * The devfreq with immutable governor (e.g., passive) shows
	 * only own governor.
	 */
	if (df->governor->immutable) {
		count = scnprintf(&buf[count], DEVFREQ_NAME_LEN,
				  "%s ", df->governor_name);
	/*
	 * The devfreq device shows the registered governor except for
	 * immutable governors such as passive governor .
	 */
	} else {
		struct devfreq_governor *governor;

		list_for_each_entry(governor, &devfreq_governor_list, node) {
			if (governor->immutable)
				continue;
			count += scnprintf(&buf[count], (PAGE_SIZE - count - 2),
					   "%s ", governor->name);
		}
	}

	mutex_unlock(&devfreq_list_lock);

	/* Truncate the trailing space */
	if (count)
		count--;

	count += sprintf(&buf[count], "\n");

	return count;
}
static DEVICE_ATTR_RO(available_governors);

static ssize_t cur_freq_show(struct device *dev, struct device_attribute *attr,
			     char *buf)
{
	unsigned long freq;
	struct devfreq *df = to_devfreq(dev);

	if (!df->profile)
		return -EINVAL;

	if (df->profile->get_cur_freq &&
		!df->profile->get_cur_freq(df->dev.parent, &freq))
		return sprintf(buf, "%lu\n", freq);

	return sprintf(buf, "%lu\n", df->previous_freq);
}
static DEVICE_ATTR_RO(cur_freq);

static ssize_t target_freq_show(struct device *dev,
				struct device_attribute *attr, char *buf)
{
	struct devfreq *df = to_devfreq(dev);

	return sprintf(buf, "%lu\n", df->previous_freq);
}
static DEVICE_ATTR_RO(target_freq);

static ssize_t polling_interval_show(struct device *dev,
				     struct device_attribute *attr, char *buf)
{
	struct devfreq *df = to_devfreq(dev);

	if (!df->profile)
		return -EINVAL;

	return sprintf(buf, "%d\n", df->profile->polling_ms);
}

static ssize_t polling_interval_store(struct device *dev,
				      struct device_attribute *attr,
				      const char *buf, size_t count)
{
	struct devfreq *df = to_devfreq(dev);
	unsigned int value;
	int ret;

	if (!df->governor)
		return -EINVAL;

	ret = sscanf(buf, "%u", &value);
	if (ret != 1)
		return -EINVAL;

#ifdef CONFIG_SCHED_WALT
	event_mutex_lock(df);
#endif
	df->governor->event_handler(df, DEVFREQ_GOV_UPDATE_INTERVAL, &value);
	ret = count;
#ifdef CONFIG_SCHED_WALT
	event_mutex_unlock(df);
#endif

	return ret;
}
static DEVICE_ATTR_RW(polling_interval);

static ssize_t min_freq_store(struct device *dev, struct device_attribute *attr,
			      const char *buf, size_t count)
{
	struct devfreq *df = to_devfreq(dev);
	unsigned long value;
	int ret;

	/*
	 * Protect against theoretical sysfs writes between
	 * device_add and dev_pm_qos_add_request
	 */
	if (!dev_pm_qos_request_active(&df->user_min_freq_req))
		return -EAGAIN;

	ret = sscanf(buf, "%lu", &value);
	if (ret != 1)
		return -EINVAL;

	/* Round down to kHz for PM QoS */
	ret = dev_pm_qos_update_request(&df->user_min_freq_req,
					value / HZ_PER_KHZ);
	if (ret < 0)
		return ret;

	return count;
}

static ssize_t min_freq_show(struct device *dev, struct device_attribute *attr,
			     char *buf)
{
	struct devfreq *df = to_devfreq(dev);
	unsigned long min_freq, max_freq;

	mutex_lock(&df->lock);
	get_freq_range(df, &min_freq, &max_freq);
	mutex_unlock(&df->lock);

	return sprintf(buf, "%lu\n", min_freq);
}
static DEVICE_ATTR_RW(min_freq);

static ssize_t max_freq_store(struct device *dev, struct device_attribute *attr,
			      const char *buf, size_t count)
{
	struct devfreq *df = to_devfreq(dev);
	unsigned long value;
	int ret;

	/*
	 * Protect against theoretical sysfs writes between
	 * device_add and dev_pm_qos_add_request
	 */
	if (!dev_pm_qos_request_active(&df->user_max_freq_req))
		return -EINVAL;

	ret = sscanf(buf, "%lu", &value);
	if (ret != 1)
		return -EINVAL;

	/*
	 * PM QoS frequencies are in kHz so we need to convert. Convert by
	 * rounding upwards so that the acceptable interval never shrinks.
	 *
	 * For example if the user writes "666666666" to sysfs this value will
	 * be converted to 666667 kHz and back to 666667000 Hz before an OPP
	 * lookup, this ensures that an OPP of 666666666Hz is still accepted.
	 *
	 * A value of zero means "no limit".
	 */
	if (value)
		value = DIV_ROUND_UP(value, HZ_PER_KHZ);
	else
		value = PM_QOS_MAX_FREQUENCY_DEFAULT_VALUE;

	ret = dev_pm_qos_update_request(&df->user_max_freq_req, value);
	if (ret < 0)
		return ret;

	return count;
}

static ssize_t max_freq_show(struct device *dev, struct device_attribute *attr,
			     char *buf)
{
	struct devfreq *df = to_devfreq(dev);
	unsigned long min_freq, max_freq;

	mutex_lock(&df->lock);
	get_freq_range(df, &min_freq, &max_freq);
	mutex_unlock(&df->lock);

	return sprintf(buf, "%lu\n", max_freq);
}
static DEVICE_ATTR_RW(max_freq);

static ssize_t available_frequencies_show(struct device *d,
					  struct device_attribute *attr,
					  char *buf)
{
	struct devfreq *df = to_devfreq(d);
	ssize_t count = 0;
	int i;

	if (!df->profile)
		return -EINVAL;

	mutex_lock(&df->lock);

	for (i = 0; i < df->profile->max_state; i++)
		count += scnprintf(&buf[count], (PAGE_SIZE - count - 2),
				"%lu ", df->profile->freq_table[i]);

	mutex_unlock(&df->lock);
	/* Truncate the trailing space */
	if (count)
		count--;

	count += sprintf(&buf[count], "\n");

	return count;
}
static DEVICE_ATTR_RO(available_frequencies);

static ssize_t trans_stat_show(struct device *dev,
			       struct device_attribute *attr, char *buf)
{
	struct devfreq *df = to_devfreq(dev);
	ssize_t len;
	int i, j;
	unsigned int max_state;

	if (!df->profile)
		return -EINVAL;
	max_state = df->profile->max_state;

	if (max_state == 0)
		return sprintf(buf, "Not Supported.\n");

	mutex_lock(&df->lock);
	if (!df->stop_polling &&
			devfreq_update_status(df, df->previous_freq)) {
		mutex_unlock(&df->lock);
		return 0;
	}
	mutex_unlock(&df->lock);

	len = sprintf(buf, "     From  :   To\n");
	len += sprintf(buf + len, "           :");
	for (i = 0; i < max_state; i++)
		len += sprintf(buf + len, "%10lu",
				df->profile->freq_table[i]);

	len += sprintf(buf + len, "   time(ms)\n");

	for (i = 0; i < max_state; i++) {
		if (df->profile->freq_table[i]
					== df->previous_freq) {
			len += sprintf(buf + len, "*");
		} else {
			len += sprintf(buf + len, " ");
		}
		len += sprintf(buf + len, "%10lu:",
				df->profile->freq_table[i]);
		for (j = 0; j < max_state; j++)
			len += sprintf(buf + len, "%10u",
				df->stats.trans_table[(i * max_state) + j]);

		len += sprintf(buf + len, "%10llu\n", (u64)
			jiffies64_to_msecs(df->stats.time_in_state[i]));
	}

	len += sprintf(buf + len, "Total transition : %u\n",
					df->stats.total_trans);
	return len;
}

static ssize_t trans_stat_store(struct device *dev,
				struct device_attribute *attr,
				const char *buf, size_t count)
{
	struct devfreq *df = to_devfreq(dev);
	int err, value;

	if (!df->profile)
		return -EINVAL;

	if (df->profile->max_state == 0)
		return count;

	err = kstrtoint(buf, 10, &value);
	if (err || value != 0)
		return -EINVAL;

	mutex_lock(&df->lock);
	memset(df->stats.time_in_state, 0, (df->profile->max_state *
					sizeof(*df->stats.time_in_state)));
	memset(df->stats.trans_table, 0, array3_size(sizeof(unsigned int),
					df->profile->max_state,
					df->profile->max_state));
	df->stats.total_trans = 0;
	df->stats.last_update = get_jiffies_64();
	mutex_unlock(&df->lock);

	return count;
}
static DEVICE_ATTR_RW(trans_stat);

static ssize_t timer_show(struct device *dev,
			     struct device_attribute *attr, char *buf)
{
	struct devfreq *df = to_devfreq(dev);

	if (!df->profile)
		return -EINVAL;

	return sprintf(buf, "%s\n", timer_name[df->profile->timer]);
}

static ssize_t timer_store(struct device *dev, struct device_attribute *attr,
			      const char *buf, size_t count)
{
	struct devfreq *df = to_devfreq(dev);
	char str_timer[DEVFREQ_NAME_LEN + 1];
	int timer = -1;
	int ret = 0, i;

	if (!df->governor || !df->profile)
		return -EINVAL;

	ret = sscanf(buf, "%16s", str_timer);
	if (ret != 1)
		return -EINVAL;

	for (i = 0; i < DEVFREQ_TIMER_NUM; i++) {
		if (!strncmp(timer_name[i], str_timer, DEVFREQ_NAME_LEN)) {
			timer = i;
			break;
		}
	}

	if (timer < 0) {
		ret = -EINVAL;
		goto out;
	}

	if (df->profile->timer == timer) {
		ret = 0;
		goto out;
	}

	mutex_lock(&df->lock);
	df->profile->timer = timer;
	mutex_unlock(&df->lock);

	ret = df->governor->event_handler(df, DEVFREQ_GOV_STOP, NULL);
	if (ret) {
		dev_warn(dev, "%s: Governor %s not stopped(%d)\n",
			 __func__, df->governor->name, ret);
		goto out;
	}

	ret = df->governor->event_handler(df, DEVFREQ_GOV_START, NULL);
	if (ret)
		dev_warn(dev, "%s: Governor %s not started(%d)\n",
			 __func__, df->governor->name, ret);
out:
	return ret ? ret : count;
}
static DEVICE_ATTR_RW(timer);

static struct attribute *devfreq_attrs[] = {
	&dev_attr_name.attr,
	&dev_attr_governor.attr,
	&dev_attr_available_governors.attr,
	&dev_attr_cur_freq.attr,
	&dev_attr_available_frequencies.attr,
	&dev_attr_target_freq.attr,
	&dev_attr_polling_interval.attr,
	&dev_attr_min_freq.attr,
	&dev_attr_max_freq.attr,
	&dev_attr_trans_stat.attr,
	&dev_attr_timer.attr,
	NULL,
};
ATTRIBUTE_GROUPS(devfreq);

/**
 * devfreq_summary_show() - Show the summary of the devfreq devices
 * @s:		seq_file instance to show the summary of devfreq devices
 * @data:	not used
 *
 * Show the summary of the devfreq devices via 'devfreq_summary' debugfs file.
 * It helps that user can know the detailed information of the devfreq devices.
 *
 * Return 0 always because it shows the information without any data change.
 */
static int devfreq_summary_show(struct seq_file *s, void *data)
{
	struct devfreq *devfreq;
	struct devfreq *p_devfreq = NULL;
	unsigned long cur_freq, min_freq, max_freq;
	unsigned int polling_ms;

	seq_printf(s, "%-30s %-30s %-15s %10s %12s %12s %12s\n",
			"dev",
			"parent_dev",
			"governor",
			"polling_ms",
			"cur_freq_Hz",
			"min_freq_Hz",
			"max_freq_Hz");
	seq_printf(s, "%30s %30s %15s %10s %12s %12s %12s\n",
			"------------------------------",
			"------------------------------",
			"---------------",
			"----------",
			"------------",
			"------------",
			"------------");

	mutex_lock(&devfreq_list_lock);

	list_for_each_entry_reverse(devfreq, &devfreq_list, node) {
#if IS_ENABLED(CONFIG_DEVFREQ_GOV_PASSIVE)
		if (!strncmp(devfreq->governor_name, DEVFREQ_GOV_PASSIVE,
							DEVFREQ_NAME_LEN)) {
			struct devfreq_passive_data *data = devfreq->data;

			if (data)
				p_devfreq = data->parent;
		} else {
			p_devfreq = NULL;
		}
#endif

		mutex_lock(&devfreq->lock);
		cur_freq = devfreq->previous_freq;
		get_freq_range(devfreq, &min_freq, &max_freq);
		polling_ms = devfreq->profile->polling_ms;
		mutex_unlock(&devfreq->lock);

		seq_printf(s,
			"%-30s %-30s %-15s %10d %12ld %12ld %12ld\n",
			dev_name(&devfreq->dev),
			p_devfreq ? dev_name(&p_devfreq->dev) : "null",
			devfreq->governor_name,
			polling_ms,
			cur_freq,
			min_freq,
			max_freq);
	}

	mutex_unlock(&devfreq_list_lock);

	return 0;
}
DEFINE_SHOW_ATTRIBUTE(devfreq_summary);

static int __init devfreq_init(void)
{
	devfreq_class = class_create(THIS_MODULE, "devfreq");
	if (IS_ERR(devfreq_class)) {
		pr_err("%s: couldn't create class\n", __FILE__);
		return PTR_ERR(devfreq_class);
	}

	devfreq_wq = create_freezable_workqueue("devfreq_wq");
	if (!devfreq_wq) {
		class_destroy(devfreq_class);
		pr_err("%s: couldn't create workqueue\n", __FILE__);
		return -ENOMEM;
	}
	devfreq_class->dev_groups = devfreq_groups;

	devfreq_debugfs = debugfs_create_dir("devfreq", NULL);
	debugfs_create_file("devfreq_summary", 0444,
				devfreq_debugfs, NULL,
				&devfreq_summary_fops);

	return 0;
}
subsys_initcall(devfreq_init);

/*
 * The following are helper functions for devfreq user device drivers with
 * OPP framework.
 */

/**
 * devfreq_recommended_opp() - Helper function to get proper OPP for the
 *			     freq value given to target callback.
 * @dev:	The devfreq user device. (parent of devfreq)
 * @freq:	The frequency given to target function
 * @flags:	Flags handed from devfreq framework.
 *
 * The callers are required to call dev_pm_opp_put() for the returned OPP after
 * use.
 */
struct dev_pm_opp *devfreq_recommended_opp(struct device *dev,
					   unsigned long *freq,
					   u32 flags)
{
	struct dev_pm_opp *opp;

	if (flags & DEVFREQ_FLAG_LEAST_UPPER_BOUND) {
		/* The freq is an upper bound. opp should be lower */
		opp = dev_pm_opp_find_freq_floor(dev, freq);

		/* If not available, use the closest opp */
		if (opp == ERR_PTR(-ERANGE))
			opp = dev_pm_opp_find_freq_ceil(dev, freq);
	} else {
		/* The freq is an lower bound. opp should be higher */
		opp = dev_pm_opp_find_freq_ceil(dev, freq);

		/* If not available, use the closest opp */
		if (opp == ERR_PTR(-ERANGE))
			opp = dev_pm_opp_find_freq_floor(dev, freq);
	}

	return opp;
}
EXPORT_SYMBOL(devfreq_recommended_opp);

/**
 * devfreq_register_opp_notifier() - Helper function to get devfreq notified
 *				     for any changes in the OPP availability
 *				     changes
 * @dev:	The devfreq user device. (parent of devfreq)
 * @devfreq:	The devfreq object.
 */
int devfreq_register_opp_notifier(struct device *dev, struct devfreq *devfreq)
{
	return dev_pm_opp_register_notifier(dev, &devfreq->nb);
}
EXPORT_SYMBOL(devfreq_register_opp_notifier);

/**
 * devfreq_unregister_opp_notifier() - Helper function to stop getting devfreq
 *				       notified for any changes in the OPP
 *				       availability changes anymore.
 * @dev:	The devfreq user device. (parent of devfreq)
 * @devfreq:	The devfreq object.
 *
 * At exit() callback of devfreq_dev_profile, this must be included if
 * devfreq_recommended_opp is used.
 */
int devfreq_unregister_opp_notifier(struct device *dev, struct devfreq *devfreq)
{
	return dev_pm_opp_unregister_notifier(dev, &devfreq->nb);
}
EXPORT_SYMBOL(devfreq_unregister_opp_notifier);

static void devm_devfreq_opp_release(struct device *dev, void *res)
{
	devfreq_unregister_opp_notifier(dev, *(struct devfreq **)res);
}

/**
 * devm_devfreq_register_opp_notifier() - Resource-managed
 *					  devfreq_register_opp_notifier()
 * @dev:	The devfreq user device. (parent of devfreq)
 * @devfreq:	The devfreq object.
 */
int devm_devfreq_register_opp_notifier(struct device *dev,
				       struct devfreq *devfreq)
{
	struct devfreq **ptr;
	int ret;

	ptr = devres_alloc(devm_devfreq_opp_release, sizeof(*ptr), GFP_KERNEL);
	if (!ptr)
		return -ENOMEM;

	ret = devfreq_register_opp_notifier(dev, devfreq);
	if (ret) {
		devres_free(ptr);
		return ret;
	}

	*ptr = devfreq;
	devres_add(dev, ptr);

	return 0;
}
EXPORT_SYMBOL(devm_devfreq_register_opp_notifier);

/**
 * devm_devfreq_unregister_opp_notifier() - Resource-managed
 *					    devfreq_unregister_opp_notifier()
 * @dev:	The devfreq user device. (parent of devfreq)
 * @devfreq:	The devfreq object.
 */
void devm_devfreq_unregister_opp_notifier(struct device *dev,
					 struct devfreq *devfreq)
{
	WARN_ON(devres_release(dev, devm_devfreq_opp_release,
			       devm_devfreq_dev_match, devfreq));
}
EXPORT_SYMBOL(devm_devfreq_unregister_opp_notifier);

/**
 * devfreq_register_notifier() - Register a driver with devfreq
 * @devfreq:	The devfreq object.
 * @nb:		The notifier block to register.
 * @list:	DEVFREQ_TRANSITION_NOTIFIER.
 */
int devfreq_register_notifier(struct devfreq *devfreq,
			      struct notifier_block *nb,
			      unsigned int list)
{
	int ret = 0;

	if (!devfreq)
		return -EINVAL;

	switch (list) {
	case DEVFREQ_TRANSITION_NOTIFIER:
		ret = srcu_notifier_chain_register(
				&devfreq->transition_notifier_list, nb);
		break;
	default:
		ret = -EINVAL;
	}

	return ret;
}
EXPORT_SYMBOL(devfreq_register_notifier);

/*
 * devfreq_unregister_notifier() - Unregister a driver with devfreq
 * @devfreq:	The devfreq object.
 * @nb:		The notifier block to be unregistered.
 * @list:	DEVFREQ_TRANSITION_NOTIFIER.
 */
int devfreq_unregister_notifier(struct devfreq *devfreq,
				struct notifier_block *nb,
				unsigned int list)
{
	int ret = 0;

	if (!devfreq)
		return -EINVAL;

	switch (list) {
	case DEVFREQ_TRANSITION_NOTIFIER:
		ret = srcu_notifier_chain_unregister(
				&devfreq->transition_notifier_list, nb);
		break;
	default:
		ret = -EINVAL;
	}

	return ret;
}
EXPORT_SYMBOL(devfreq_unregister_notifier);

struct devfreq_notifier_devres {
	struct devfreq *devfreq;
	struct notifier_block *nb;
	unsigned int list;
};

static void devm_devfreq_notifier_release(struct device *dev, void *res)
{
	struct devfreq_notifier_devres *this = res;

	devfreq_unregister_notifier(this->devfreq, this->nb, this->list);
}

/**
 * devm_devfreq_register_notifier()
 *	- Resource-managed devfreq_register_notifier()
 * @dev:	The devfreq user device. (parent of devfreq)
 * @devfreq:	The devfreq object.
 * @nb:		The notifier block to be unregistered.
 * @list:	DEVFREQ_TRANSITION_NOTIFIER.
 */
int devm_devfreq_register_notifier(struct device *dev,
				struct devfreq *devfreq,
				struct notifier_block *nb,
				unsigned int list)
{
	struct devfreq_notifier_devres *ptr;
	int ret;

	ptr = devres_alloc(devm_devfreq_notifier_release, sizeof(*ptr),
				GFP_KERNEL);
	if (!ptr)
		return -ENOMEM;

	ret = devfreq_register_notifier(devfreq, nb, list);
	if (ret) {
		devres_free(ptr);
		return ret;
	}

	ptr->devfreq = devfreq;
	ptr->nb = nb;
	ptr->list = list;
	devres_add(dev, ptr);

	return 0;
}
EXPORT_SYMBOL(devm_devfreq_register_notifier);

/**
 * devm_devfreq_unregister_notifier()
 *	- Resource-managed devfreq_unregister_notifier()
 * @dev:	The devfreq user device. (parent of devfreq)
 * @devfreq:	The devfreq object.
 * @nb:		The notifier block to be unregistered.
 * @list:	DEVFREQ_TRANSITION_NOTIFIER.
 */
void devm_devfreq_unregister_notifier(struct device *dev,
				      struct devfreq *devfreq,
				      struct notifier_block *nb,
				      unsigned int list)
{
	WARN_ON(devres_release(dev, devm_devfreq_notifier_release,
			       devm_devfreq_dev_match, devfreq));
}
EXPORT_SYMBOL(devm_devfreq_unregister_notifier);<|MERGE_RESOLUTION|>--- conflicted
+++ resolved
@@ -1343,28 +1343,18 @@
 		goto out;
 	}
 
-<<<<<<< HEAD
 #ifdef CONFIG_SCHED_WALT
 	event_mutex_lock(df);
 #endif
-	if (df->governor) {
-		ret = df->governor->event_handler(df, DEVFREQ_GOV_STOP, NULL);
-		if (ret) {
-			dev_warn(dev, "%s: Governor %s not stopped(%d)\n",
-				 __func__, df->governor->name, ret);
-#ifdef CONFIG_SCHED_WALT
-			goto gov_stop_out;
-#else
-			goto out;
-#endif
-		}
-=======
 	ret = df->governor->event_handler(df, DEVFREQ_GOV_STOP, NULL);
 	if (ret) {
 		dev_warn(dev, "%s: Governor %s not stopped(%d)\n",
 			 __func__, df->governor->name, ret);
+#ifdef CONFIG_SCHED_WALT
+		goto gov_stop_out;
+#else
 		goto out;
->>>>>>> 9ea491ae
+#endif
 	}
 
 	prev_governor = df->governor;
