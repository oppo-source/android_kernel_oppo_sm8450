// SPDX-License-Identifier: GPL-2.0-only
/*
 * Copyright (c) 2018-2020, The Linux Foundation. All rights reserved.
 */

#include <linux/clk-provider.h>
#include <linux/err.h>
#include <linux/kernel.h>
#include <linux/module.h>
#include <linux/of.h>
#include <linux/of_device.h>
#include <linux/platform_device.h>
#include <soc/qcom/cmd-db.h>
#include <soc/qcom/rpmh.h>
#include <soc/qcom/tcs.h>

#include <dt-bindings/clock/qcom,rpmh.h>

#define CLK_RPMH_ARC_EN_OFFSET		0
#define CLK_RPMH_VRM_EN_OFFSET		4

/**
 * struct bcm_db - Auxiliary data pertaining to each Bus Clock Manager(BCM)
 * @unit: divisor used to convert Hz value to an RPMh msg
 * @width: multiplier used to convert Hz value to an RPMh msg
 * @vcd: virtual clock domain that this bcm belongs to
 * @reserved: reserved to pad the struct
 */
struct bcm_db {
	__le32 unit;
	__le16 width;
	u8 vcd;
	u8 reserved;
};

/**
 * struct clk_rpmh - individual rpmh clock data structure
 * @hw:			handle between common and hardware-specific interfaces
 * @res_name:		resource name for the rpmh clock
 * @div:		clock divider to compute the clock rate
 * @res_addr:		base address of the rpmh resource within the RPMh
 * @res_on_val:		rpmh clock enable value
 * @state:		rpmh clock requested state
 * @aggr_state:		rpmh clock aggregated state
 * @last_sent_aggr_state: rpmh clock last aggr state sent to RPMh
 * @valid_state_mask:	mask to determine the state of the rpmh clock
 * @unit:		divisor to convert rate to rpmh msg in magnitudes of Khz
 * @dev:		device to which it is attached
 * @peer:		pointer to the clock rpmh sibling
 */
struct clk_rpmh {
	struct clk_hw hw;
	const char *res_name;
	u8 div;
	bool optional;
	u32 res_addr;
	u32 res_on_val;
	u32 state;
	u32 aggr_state;
	u32 last_sent_aggr_state;
	u32 valid_state_mask;
	u32 unit;
	struct device *dev;
	struct clk_rpmh *peer;
};

struct clk_rpmh_desc {
	struct clk_hw **clks;
	size_t num_clks;
};

static DEFINE_MUTEX(rpmh_clk_lock);

#define __DEFINE_CLK_RPMH(_platform, _name, _name_active, _res_name,	\
			  _res_en_offset, _res_on, _div, _optional)	\
	static struct clk_rpmh _platform##_##_name_active;		\
	static struct clk_rpmh _platform##_##_name = {			\
		.res_name = _res_name,					\
		.res_addr = _res_en_offset,				\
		.res_on_val = _res_on,					\
		.div = _div,						\
		.optional = _optional,					\
		.peer = &_platform##_##_name_active,			\
		.valid_state_mask = (BIT(RPMH_WAKE_ONLY_STATE) |	\
				      BIT(RPMH_ACTIVE_ONLY_STATE) |	\
				      BIT(RPMH_SLEEP_STATE)),		\
		.hw.init = &(struct clk_init_data){			\
			.ops = &clk_rpmh_ops,				\
			.name = #_name,					\
			.parent_data =  &(const struct clk_parent_data){ \
					.fw_name = "xo",		\
					.name = "xo_board",		\
			},						\
			.num_parents = 1,				\
		},							\
	};								\
	static struct clk_rpmh _platform##_##_name_active = {		\
		.res_name = _res_name,					\
		.res_addr = _res_en_offset,				\
		.res_on_val = _res_on,					\
		.div = _div,						\
		.optional = _optional,					\
		.peer = &_platform##_##_name,				\
		.valid_state_mask = (BIT(RPMH_WAKE_ONLY_STATE) |	\
					BIT(RPMH_ACTIVE_ONLY_STATE)),	\
		.hw.init = &(struct clk_init_data){			\
			.ops = &clk_rpmh_ops,				\
			.name = #_name_active,				\
			.parent_data =  &(const struct clk_parent_data){ \
					.fw_name = "xo",		\
					.name = "xo_board",		\
			},						\
			.num_parents = 1,				\
		},							\
	}

#define DEFINE_CLK_RPMH_ARC(_platform, _name, _name_active, _res_name,	\
			    _res_on, _div)				\
	__DEFINE_CLK_RPMH(_platform, _name, _name_active, _res_name,	\
			  CLK_RPMH_ARC_EN_OFFSET, _res_on, _div, false)

#define DEFINE_CLK_RPMH_VRM(_platform, _name, _name_active, _res_name,	\
				_div)					\
	__DEFINE_CLK_RPMH(_platform, _name, _name_active, _res_name,	\
			  CLK_RPMH_VRM_EN_OFFSET, 1, _div, false)

#define DEFINE_CLK_RPMH_VRM_OPT(_platform, _name, _name_active,		\
			_res_name, _div)				\
	__DEFINE_CLK_RPMH(_platform, _name, _name_active, _res_name,	\
			  CLK_RPMH_VRM_EN_OFFSET, 1, _div, true)



#define DEFINE_CLK_RPMH_BCM(_platform, _name, _res_name)		\
	static struct clk_rpmh _platform##_##_name = {			\
		.res_name = _res_name,					\
		.valid_state_mask = BIT(RPMH_ACTIVE_ONLY_STATE),	\
		.div = 1,						\
		.hw.init = &(struct clk_init_data){			\
			.ops = &clk_rpmh_bcm_ops,			\
			.name = #_name,					\
		},							\
	}

static inline struct clk_rpmh *to_clk_rpmh(struct clk_hw *_hw)
{
	return container_of(_hw, struct clk_rpmh, hw);
}

static inline bool has_state_changed(struct clk_rpmh *c, u32 state)
{
	return (c->last_sent_aggr_state & BIT(state))
		!= (c->aggr_state & BIT(state));
}

static int clk_rpmh_send(struct clk_rpmh *c, enum rpmh_state state,
			 struct tcs_cmd *cmd, bool wait)
{
	if (wait)
		return rpmh_write(c->dev, state, cmd, 1);

	return rpmh_write_async(c->dev, state, cmd, 1);
}

static int clk_rpmh_send_aggregate_command(struct clk_rpmh *c)
{
	struct tcs_cmd cmd = { 0 };
	u32 cmd_state, on_val;
	enum rpmh_state state = RPMH_SLEEP_STATE;
	int ret;
	bool wait;

	cmd.addr = c->res_addr;
	cmd_state = c->aggr_state;
	on_val = c->res_on_val;

	for (; state <= RPMH_ACTIVE_ONLY_STATE; state++) {
		if (has_state_changed(c, state)) {
			if (cmd_state & BIT(state))
				cmd.data = on_val;

			wait = cmd_state && state == RPMH_ACTIVE_ONLY_STATE;
			ret = clk_rpmh_send(c, state, &cmd, wait);
			if (ret) {
				dev_err(c->dev, "set %s state of %s failed: (%d)\n",
					!state ? "sleep" :
					state == RPMH_WAKE_ONLY_STATE	?
					"wake" : "active", c->res_name, ret);
				return ret;
			}
		}
	}

	c->last_sent_aggr_state = c->aggr_state;
	c->peer->last_sent_aggr_state =  c->last_sent_aggr_state;

	return 0;
}

/*
 * Update state and aggregate state values based on enable value.
 */
static int clk_rpmh_aggregate_state_send_command(struct clk_rpmh *c,
						bool enable)
{
	int ret;

	/* Nothing required to be done if already off or on */
	if (enable == c->state)
		return 0;

	c->state = enable ? c->valid_state_mask : 0;
	c->aggr_state = c->state | c->peer->state;
	c->peer->aggr_state = c->aggr_state;

	ret = clk_rpmh_send_aggregate_command(c);
	if (!ret)
		return 0;

	if (ret && enable)
		c->state = 0;
	else if (ret)
		c->state = c->valid_state_mask;

	WARN(1, "clk: %s failed to %s\n", c->res_name,
	     enable ? "enable" : "disable");
	return ret;
}

static int clk_rpmh_prepare(struct clk_hw *hw)
{
	struct clk_rpmh *c = to_clk_rpmh(hw);
	int ret = 0;

	mutex_lock(&rpmh_clk_lock);
	ret = clk_rpmh_aggregate_state_send_command(c, true);
	mutex_unlock(&rpmh_clk_lock);

	return ret;
}

static void clk_rpmh_unprepare(struct clk_hw *hw)
{
	struct clk_rpmh *c = to_clk_rpmh(hw);

	mutex_lock(&rpmh_clk_lock);
	clk_rpmh_aggregate_state_send_command(c, false);
	mutex_unlock(&rpmh_clk_lock);
};

static unsigned long clk_rpmh_recalc_rate(struct clk_hw *hw,
					unsigned long prate)
{
	struct clk_rpmh *r = to_clk_rpmh(hw);

	/*
	 * RPMh clocks have a fixed rate. Return static rate.
	 */
	return prate / r->div;
}

static const struct clk_ops clk_rpmh_ops = {
	.prepare	= clk_rpmh_prepare,
	.unprepare	= clk_rpmh_unprepare,
	.recalc_rate	= clk_rpmh_recalc_rate,
};

static int clk_rpmh_bcm_send_cmd(struct clk_rpmh *c, bool enable)
{
	struct tcs_cmd cmd = { 0 };
	u32 cmd_state;
	int ret = 0;

	mutex_lock(&rpmh_clk_lock);
	if (enable) {
		cmd_state = 1;
		if (c->aggr_state)
			cmd_state = c->aggr_state;
	} else {
		cmd_state = 0;
	}

	if (c->last_sent_aggr_state != cmd_state) {
		cmd.addr = c->res_addr;
		cmd.data = BCM_TCS_CMD(1, enable, 0, cmd_state);

		ret = clk_rpmh_send(c, RPMH_ACTIVE_ONLY_STATE, &cmd, enable);
		if (ret) {
			dev_err(c->dev, "set active state of %s failed: (%d)\n",
				c->res_name, ret);
		} else {
			c->last_sent_aggr_state = cmd_state;
		}
	}

	mutex_unlock(&rpmh_clk_lock);

	return ret;
}

static int clk_rpmh_bcm_prepare(struct clk_hw *hw)
{
	struct clk_rpmh *c = to_clk_rpmh(hw);

	return clk_rpmh_bcm_send_cmd(c, true);
}

static void clk_rpmh_bcm_unprepare(struct clk_hw *hw)
{
	struct clk_rpmh *c = to_clk_rpmh(hw);

	clk_rpmh_bcm_send_cmd(c, false);
}

static int clk_rpmh_bcm_set_rate(struct clk_hw *hw, unsigned long rate,
				 unsigned long parent_rate)
{
	struct clk_rpmh *c = to_clk_rpmh(hw);

	c->aggr_state = rate / c->unit;
	/*
	 * Since any non-zero value sent to hw would result in enabling the
	 * clock, only send the value if the clock has already been prepared.
	 */
	if (clk_hw_is_prepared(hw))
		clk_rpmh_bcm_send_cmd(c, true);

	return 0;
}

static long clk_rpmh_round_rate(struct clk_hw *hw, unsigned long rate,
				unsigned long *parent_rate)
{
	return rate;
}

static unsigned long clk_rpmh_bcm_recalc_rate(struct clk_hw *hw,
					unsigned long prate)
{
	struct clk_rpmh *c = to_clk_rpmh(hw);

	return c->aggr_state * c->unit;
}

static const struct clk_ops clk_rpmh_bcm_ops = {
	.prepare	= clk_rpmh_bcm_prepare,
	.unprepare	= clk_rpmh_bcm_unprepare,
	.set_rate	= clk_rpmh_bcm_set_rate,
	.round_rate	= clk_rpmh_round_rate,
	.recalc_rate	= clk_rpmh_bcm_recalc_rate,
};

/* Resource name must match resource id present in cmd-db */
DEFINE_CLK_RPMH_ARC(sdm845, bi_tcxo, bi_tcxo_ao, "xo.lvl", 0x3, 2);
DEFINE_CLK_RPMH_VRM(sdm845, ln_bb_clk2, ln_bb_clk2_ao, "lnbclka2", 2);
DEFINE_CLK_RPMH_VRM(sdm845, ln_bb_clk3, ln_bb_clk3_ao, "lnbclka3", 2);
DEFINE_CLK_RPMH_VRM(sdm845, rf_clk1, rf_clk1_ao, "rfclka1", 1);
DEFINE_CLK_RPMH_VRM(sdm845, rf_clk2, rf_clk2_ao, "rfclka2", 1);
DEFINE_CLK_RPMH_VRM(sdm845, rf_clk3, rf_clk3_ao, "rfclka3", 1);
DEFINE_CLK_RPMH_VRM(sm8150, rf_clk3, rf_clk3_ao, "rfclka3", 1);
DEFINE_CLK_RPMH_BCM(sdm845, ipa, "IP0");

static struct clk_hw *sdm845_rpmh_clocks[] = {
	[RPMH_CXO_CLK]		= &sdm845_bi_tcxo.hw,
	[RPMH_CXO_CLK_A]	= &sdm845_bi_tcxo_ao.hw,
	[RPMH_LN_BB_CLK2]	= &sdm845_ln_bb_clk2.hw,
	[RPMH_LN_BB_CLK2_A]	= &sdm845_ln_bb_clk2_ao.hw,
	[RPMH_LN_BB_CLK3]	= &sdm845_ln_bb_clk3.hw,
	[RPMH_LN_BB_CLK3_A]	= &sdm845_ln_bb_clk3_ao.hw,
	[RPMH_RF_CLK1]		= &sdm845_rf_clk1.hw,
	[RPMH_RF_CLK1_A]	= &sdm845_rf_clk1_ao.hw,
	[RPMH_RF_CLK2]		= &sdm845_rf_clk2.hw,
	[RPMH_RF_CLK2_A]	= &sdm845_rf_clk2_ao.hw,
	[RPMH_RF_CLK3]		= &sdm845_rf_clk3.hw,
	[RPMH_RF_CLK3_A]	= &sdm845_rf_clk3_ao.hw,
	[RPMH_IPA_CLK]		= &sdm845_ipa.hw,
};

static const struct clk_rpmh_desc clk_rpmh_sdm845 = {
	.clks = sdm845_rpmh_clocks,
	.num_clks = ARRAY_SIZE(sdm845_rpmh_clocks),
};

DEFINE_CLK_RPMH_ARC(kona, bi_tcxo, bi_tcxo_ao, "xo.lvl", 0x3, 2);
DEFINE_CLK_RPMH_VRM(kona, ln_bb_clk1, ln_bb_clk1_ao, "lnbclka1", 2);
DEFINE_CLK_RPMH_VRM(kona, ln_bb_clk2, ln_bb_clk2_ao, "lnbclka2", 2);
DEFINE_CLK_RPMH_VRM(kona, ln_bb_clk3, ln_bb_clk3_ao, "lnbclka3", 2);
DEFINE_CLK_RPMH_VRM(kona, rf_clk1, rf_clk1_ao, "rfclka1", 1);
DEFINE_CLK_RPMH_VRM(kona, rf_clk3, rf_clk3_ao, "rfclka3", 1);
DEFINE_CLK_RPMH_VRM_OPT(kona, rf_clkd3, rf_clkd3_ao, "rfclkd3", 1);
DEFINE_CLK_RPMH_VRM_OPT(kona, rf_clkd4, rf_clkd4_ao, "rfclkd4", 1);

static struct clk_hw *kona_rpmh_clocks[] = {
	[RPMH_CXO_CLK]		= &kona_bi_tcxo.hw,
	[RPMH_CXO_CLK_A]	= &kona_bi_tcxo_ao.hw,
	[RPMH_LN_BB_CLK1]	= &kona_ln_bb_clk1.hw,
	[RPMH_LN_BB_CLK1_A]	= &kona_ln_bb_clk1_ao.hw,
	[RPMH_LN_BB_CLK2]	= &kona_ln_bb_clk2.hw,
	[RPMH_LN_BB_CLK2_A]	= &kona_ln_bb_clk2_ao.hw,
	[RPMH_LN_BB_CLK3]	= &kona_ln_bb_clk3.hw,
	[RPMH_LN_BB_CLK3_A]	= &kona_ln_bb_clk3_ao.hw,
	[RPMH_RF_CLK1]		= &kona_rf_clk1.hw,
	[RPMH_RF_CLK1_A]	= &kona_rf_clk1_ao.hw,
	[RPMH_RF_CLK3]		= &kona_rf_clk3.hw,
	[RPMH_RF_CLK3_A]	= &kona_rf_clk3_ao.hw,
	[RPMH_RF_CLKD3]		= &kona_rf_clkd3.hw,
	[RPMH_RF_CLKD3_A]	= &kona_rf_clkd3_ao.hw,
	[RPMH_RF_CLKD4]		= &kona_rf_clkd4.hw,
	[RPMH_RF_CLKD4_A]	= &kona_rf_clkd4_ao.hw,
};

static const struct clk_rpmh_desc clk_rpmh_kona = {
	.clks = kona_rpmh_clocks,
	.num_clks = ARRAY_SIZE(kona_rpmh_clocks),
};

DEFINE_CLK_RPMH_ARC(sm8150, bi_tcxo, bi_tcxo_ao, "xo.lvl", 0x3, 2);
DEFINE_CLK_RPMH_VRM(sm8150, ln_bb_clk2, ln_bb_clk2_ao, "lnbclka2", 2);
DEFINE_CLK_RPMH_VRM(sm8150, ln_bb_clk3, ln_bb_clk3_ao, "lnbclka3", 2);
DEFINE_CLK_RPMH_VRM(sm8150, rf_clk1, rf_clk1_ao, "rfclka1", 1);
DEFINE_CLK_RPMH_VRM(sm8150, rf_clk2, rf_clk2_ao, "rfclka2", 1);

static struct clk_hw *sm8150_rpmh_clocks[] = {
	[RPMH_CXO_CLK]		= &sdm845_bi_tcxo.hw,
	[RPMH_CXO_CLK_A]	= &sdm845_bi_tcxo_ao.hw,
	[RPMH_LN_BB_CLK2]	= &sdm845_ln_bb_clk2.hw,
	[RPMH_LN_BB_CLK2_A]	= &sdm845_ln_bb_clk2_ao.hw,
	[RPMH_LN_BB_CLK3]	= &sdm845_ln_bb_clk3.hw,
	[RPMH_LN_BB_CLK3_A]	= &sdm845_ln_bb_clk3_ao.hw,
	[RPMH_RF_CLK1]		= &sdm845_rf_clk1.hw,
	[RPMH_RF_CLK1_A]	= &sdm845_rf_clk1_ao.hw,
	[RPMH_RF_CLK2]		= &sdm845_rf_clk2.hw,
	[RPMH_RF_CLK2_A]	= &sdm845_rf_clk2_ao.hw,
	[RPMH_RF_CLK3]		= &sdm845_rf_clk3.hw,
	[RPMH_RF_CLK3_A]	= &sdm845_rf_clk3_ao.hw,
};

static const struct clk_rpmh_desc clk_rpmh_sm8150 = {
	.clks = sm8150_rpmh_clocks,
	.num_clks = ARRAY_SIZE(sm8150_rpmh_clocks),
};

static struct clk_hw *sc7180_rpmh_clocks[] = {
	[RPMH_CXO_CLK]		= &sdm845_bi_tcxo.hw,
	[RPMH_CXO_CLK_A]	= &sdm845_bi_tcxo_ao.hw,
	[RPMH_LN_BB_CLK2]	= &sdm845_ln_bb_clk2.hw,
	[RPMH_LN_BB_CLK2_A]	= &sdm845_ln_bb_clk2_ao.hw,
	[RPMH_LN_BB_CLK3]	= &sdm845_ln_bb_clk3.hw,
	[RPMH_LN_BB_CLK3_A]	= &sdm845_ln_bb_clk3_ao.hw,
	[RPMH_RF_CLK1]		= &sdm845_rf_clk1.hw,
	[RPMH_RF_CLK1_A]	= &sdm845_rf_clk1_ao.hw,
	[RPMH_RF_CLK2]		= &sdm845_rf_clk2.hw,
	[RPMH_RF_CLK2_A]	= &sdm845_rf_clk2_ao.hw,
	[RPMH_IPA_CLK]		= &sdm845_ipa.hw,
};

static const struct clk_rpmh_desc clk_rpmh_sc7180 = {
	.clks = sc7180_rpmh_clocks,
	.num_clks = ARRAY_SIZE(sc7180_rpmh_clocks),
};

DEFINE_CLK_RPMH_ARC(lahaina, bi_tcxo, bi_tcxo_ao, "xo.lvl", 0x3, 2);
DEFINE_CLK_RPMH_VRM_OPT(lahaina, div_clk1, div_clk1_ao, "divclka1", 2);
DEFINE_CLK_RPMH_VRM(lahaina, ln_bb_clk1, ln_bb_clk1_ao, "lnbclka1", 2);
DEFINE_CLK_RPMH_VRM(lahaina, ln_bb_clk2, ln_bb_clk2_ao, "lnbclka2", 2);
DEFINE_CLK_RPMH_VRM(lahaina, rf_clk1, rf_clk1_ao, "rfclka1", 1);
DEFINE_CLK_RPMH_VRM_OPT(lahaina, rf_clk2, rf_clk2_ao, "rfclka2", 1);
DEFINE_CLK_RPMH_VRM(lahaina, rf_clk3, rf_clk3_ao, "rfclka3", 1);
DEFINE_CLK_RPMH_VRM(lahaina, rf_clk4, rf_clk4_ao, "rfclka4", 1);
DEFINE_CLK_RPMH_VRM(lahaina, rf_clk5, rf_clk5_ao, "rfclka5", 1);
DEFINE_CLK_RPMH_BCM(lahaina, ipa, "IP0");
DEFINE_CLK_RPMH_BCM(lahaina, pka, "PKA0");
DEFINE_CLK_RPMH_BCM(lahaina, hwkm, "HK0");

static struct clk_hw *lahaina_rpmh_clocks[] = {
	[RPMH_CXO_CLK]		= &lahaina_bi_tcxo.hw,
	[RPMH_CXO_CLK_A]	= &lahaina_bi_tcxo_ao.hw,
	[RPMH_DIV_CLK1]		= &lahaina_div_clk1.hw,
	[RPMH_DIV_CLK1_A]	= &lahaina_div_clk1_ao.hw,
	[RPMH_LN_BB_CLK1]	= &lahaina_ln_bb_clk1.hw,
	[RPMH_LN_BB_CLK1_A]	= &lahaina_ln_bb_clk1_ao.hw,
	[RPMH_LN_BB_CLK2]	= &lahaina_ln_bb_clk2.hw,
	[RPMH_LN_BB_CLK2_A]	= &lahaina_ln_bb_clk2_ao.hw,
	[RPMH_RF_CLK1]		= &lahaina_rf_clk1.hw,
	[RPMH_RF_CLK1_A]	= &lahaina_rf_clk1_ao.hw,
	[RPMH_RF_CLK2]		= &lahaina_rf_clk2.hw,
	[RPMH_RF_CLK2_A]	= &lahaina_rf_clk2_ao.hw,
	[RPMH_RF_CLK3]		= &lahaina_rf_clk3.hw,
	[RPMH_RF_CLK3_A]	= &lahaina_rf_clk3_ao.hw,
	[RPMH_RF_CLK4]		= &lahaina_rf_clk4.hw,
	[RPMH_RF_CLK4_A]	= &lahaina_rf_clk4_ao.hw,
	[RPMH_RF_CLK5]		= &lahaina_rf_clk5.hw,
	[RPMH_RF_CLK5_A]	= &lahaina_rf_clk5_ao.hw,
	[RPMH_IPA_CLK]		= &lahaina_ipa.hw,
	[RPMH_PKA_CLK]		= &lahaina_pka.hw,
	[RPMH_HWKM_CLK]		= &lahaina_hwkm.hw,
};

static const struct clk_rpmh_desc clk_rpmh_lahaina = {
	.clks = lahaina_rpmh_clocks,
	.num_clks = ARRAY_SIZE(lahaina_rpmh_clocks),
};

static struct clk_hw *shima_rpmh_clocks[] = {
	[RPMH_CXO_CLK]		= &lahaina_bi_tcxo.hw,
	[RPMH_CXO_CLK_A]	= &lahaina_bi_tcxo_ao.hw,
	[RPMH_LN_BB_CLK2]	= &lahaina_ln_bb_clk2.hw,
	[RPMH_LN_BB_CLK2_A]	= &lahaina_ln_bb_clk2_ao.hw,
	[RPMH_RF_CLK1]		= &lahaina_rf_clk1.hw,
	[RPMH_RF_CLK1_A]	= &lahaina_rf_clk1_ao.hw,
	[RPMH_RF_CLK3]		= &lahaina_rf_clk3.hw,
	[RPMH_RF_CLK3_A]	= &lahaina_rf_clk3_ao.hw,
	[RPMH_RF_CLK4]		= &lahaina_rf_clk4.hw,
	[RPMH_RF_CLK4_A]	= &lahaina_rf_clk4_ao.hw,
	[RPMH_IPA_CLK]		= &lahaina_ipa.hw,
	[RPMH_PKA_CLK]		= &lahaina_pka.hw,
	[RPMH_HWKM_CLK]		= &lahaina_hwkm.hw,
};

static const struct clk_rpmh_desc clk_rpmh_shima = {
	.clks = shima_rpmh_clocks,
	.num_clks = ARRAY_SIZE(shima_rpmh_clocks),
};

<<<<<<< HEAD
DEFINE_CLK_RPMH_VRM(sm8250, ln_bb_clk1, ln_bb_clk1_ao, "lnbclka1", 2);

static struct clk_hw *sm8250_rpmh_clocks[] = {
	[RPMH_CXO_CLK]		= &sdm845_bi_tcxo.hw,
	[RPMH_CXO_CLK_A]	= &sdm845_bi_tcxo_ao.hw,
	[RPMH_LN_BB_CLK1]	= &sm8250_ln_bb_clk1.hw,
	[RPMH_LN_BB_CLK1_A]	= &sm8250_ln_bb_clk1_ao.hw,
	[RPMH_LN_BB_CLK2]	= &sdm845_ln_bb_clk2.hw,
	[RPMH_LN_BB_CLK2_A]	= &sdm845_ln_bb_clk2_ao.hw,
	[RPMH_LN_BB_CLK3]	= &sdm845_ln_bb_clk3.hw,
	[RPMH_LN_BB_CLK3_A]	= &sdm845_ln_bb_clk3_ao.hw,
	[RPMH_RF_CLK1]		= &sdm845_rf_clk1.hw,
	[RPMH_RF_CLK1_A]	= &sdm845_rf_clk1_ao.hw,
	[RPMH_RF_CLK3]		= &sdm845_rf_clk3.hw,
	[RPMH_RF_CLK3_A]	= &sdm845_rf_clk3_ao.hw,
};

static const struct clk_rpmh_desc clk_rpmh_sm8250 = {
	.clks = sm8250_rpmh_clocks,
	.num_clks = ARRAY_SIZE(sm8250_rpmh_clocks),
};

DEFINE_CLK_RPMH_ARC(waipio, bi_tcxo, bi_tcxo_ao, "xo.lvl", 0x3, 4);
DEFINE_CLK_RPMH_VRM(waipio, ln_bb_clk1, ln_bb_clk1_ao, "lnbclka1", 4);
DEFINE_CLK_RPMH_VRM(waipio, ln_bb_clk2, ln_bb_clk2_ao, "lnbclka2", 4);

static struct clk_hw *waipio_rpmh_clocks[] = {
	[RPMH_CXO_CLK]		= &waipio_bi_tcxo.hw,
	[RPMH_CXO_CLK_A]	= &waipio_bi_tcxo_ao.hw,
	[RPMH_LN_BB_CLK1]	= &waipio_ln_bb_clk1.hw,
	[RPMH_LN_BB_CLK1_A]	= &waipio_ln_bb_clk1_ao.hw,
	[RPMH_LN_BB_CLK2]	= &waipio_ln_bb_clk2.hw,
	[RPMH_LN_BB_CLK2_A]	= &waipio_ln_bb_clk2_ao.hw,
=======
DEFINE_CLK_RPMH_ARC(sdxlemur, bi_tcxo, bi_tcxo_ao, "xo.lvl", 0x3, 4);
DEFINE_CLK_RPMH_VRM(sdxlemur, ln_bb_clk1, ln_bb_clk1_ao, "lnbclka1", 4);
DEFINE_CLK_RPMH_BCM(sdxlemur, qpic_clk, "QP0");

static struct clk_hw *sdxlemur_rpmh_clocks[] = {
	[RPMH_CXO_CLK]		= &sdxlemur_bi_tcxo.hw,
	[RPMH_CXO_CLK_A]	= &sdxlemur_bi_tcxo_ao.hw,
	[RPMH_LN_BB_CLK1]	= &sdxlemur_ln_bb_clk1.hw,
	[RPMH_LN_BB_CLK1_A]	= &sdxlemur_ln_bb_clk1_ao.hw,
>>>>>>> 158801d1
	[RPMH_RF_CLK1]		= &lahaina_rf_clk1.hw,
	[RPMH_RF_CLK1_A]	= &lahaina_rf_clk1_ao.hw,
	[RPMH_RF_CLK2]		= &lahaina_rf_clk2.hw,
	[RPMH_RF_CLK2_A]	= &lahaina_rf_clk2_ao.hw,
	[RPMH_RF_CLK3]		= &lahaina_rf_clk3.hw,
	[RPMH_RF_CLK3_A]	= &lahaina_rf_clk3_ao.hw,
	[RPMH_RF_CLK4]		= &lahaina_rf_clk4.hw,
	[RPMH_RF_CLK4_A]	= &lahaina_rf_clk4_ao.hw,
<<<<<<< HEAD
	[RPMH_RF_CLK5]		= &lahaina_rf_clk5.hw,
	[RPMH_RF_CLK5_A]	= &lahaina_rf_clk5_ao.hw,
	[RPMH_IPA_CLK]		= &lahaina_ipa.hw,
};

static const struct clk_rpmh_desc clk_rpmh_waipio = {
	.clks = waipio_rpmh_clocks,
	.num_clks = ARRAY_SIZE(waipio_rpmh_clocks),
=======
	[RPMH_IPA_CLK]		= &lahaina_ipa.hw,
	[RPMH_QPIC_CLK]		= &sdxlemur_qpic_clk.hw,
};

static const struct clk_rpmh_desc clk_rpmh_sdxlemur = {
	.clks = sdxlemur_rpmh_clocks,
	.num_clks = ARRAY_SIZE(sdxlemur_rpmh_clocks),
>>>>>>> 158801d1
};

static struct clk_hw *of_clk_rpmh_hw_get(struct of_phandle_args *clkspec,
					 void *data)
{
	struct clk_rpmh_desc *rpmh = data;
	unsigned int idx = clkspec->args[0];
	struct clk_rpmh *c;

	if (idx >= rpmh->num_clks) {
		pr_err("%s: invalid index %u\n", __func__, idx);
		return ERR_PTR(-EINVAL);
	}

	if (!rpmh->clks[idx])
		return ERR_PTR(-ENOENT);

	c = to_clk_rpmh(rpmh->clks[idx]);
	if (!c->res_addr)
		return ERR_PTR(-ENODEV);

	return rpmh->clks[idx];
}

static int clk_rpmh_probe(struct platform_device *pdev)
{
	struct clk_hw **hw_clks;
	struct clk_rpmh *rpmh_clk;
	const struct clk_rpmh_desc *desc;
	int ret, i;

	desc = of_device_get_match_data(&pdev->dev);
	if (!desc)
		return -ENODEV;

	hw_clks = desc->clks;

	for (i = 0; i < desc->num_clks; i++) {
		const char *name;
		u32 res_addr;
		size_t aux_data_len;
		const struct bcm_db *data;

		if (!hw_clks[i])
			continue;

		name = hw_clks[i]->init->name;

		rpmh_clk = to_clk_rpmh(hw_clks[i]);
		res_addr = cmd_db_read_addr(rpmh_clk->res_name);
		if (!res_addr) {
			if (rpmh_clk->optional)
				continue;
			dev_err(&pdev->dev, "missing RPMh resource address for %s\n",
				rpmh_clk->res_name);
			return -ENODEV;
		}

		data = cmd_db_read_aux_data(rpmh_clk->res_name, &aux_data_len);
		if (IS_ERR(data)) {
			ret = PTR_ERR(data);
			dev_err(&pdev->dev,
				"error reading RPMh aux data for %s (%d)\n",
				rpmh_clk->res_name, ret);
			return ret;
		}

		/* Convert unit from Khz to Hz */
		if (aux_data_len == sizeof(*data))
			rpmh_clk->unit = le32_to_cpu(data->unit) * 1000ULL;

		rpmh_clk->res_addr += res_addr;
		rpmh_clk->dev = &pdev->dev;

		ret = devm_clk_hw_register(&pdev->dev, hw_clks[i]);
		if (ret) {
			dev_err(&pdev->dev, "failed to register %s\n", name);
			return ret;
		}
	}

	/* typecast to silence compiler warning */
	ret = devm_of_clk_add_hw_provider(&pdev->dev, of_clk_rpmh_hw_get,
					  (void *)desc);
	if (ret) {
		dev_err(&pdev->dev, "Failed to add clock provider\n");
		return ret;
	}

	dev_dbg(&pdev->dev, "Registered RPMh clocks\n");

	return 0;
}

static const struct of_device_id clk_rpmh_match_table[] = {
	{ .compatible = "qcom,sc7180-rpmh-clk", .data = &clk_rpmh_sc7180},
	{ .compatible = "qcom,sdm845-rpmh-clk", .data = &clk_rpmh_sdm845},
	{ .compatible = "qcom,kona-rpmh-clk", .data = &clk_rpmh_kona},
	{ .compatible = "qcom,sm8150-rpmh-clk", .data = &clk_rpmh_sm8150},
	{ .compatible = "qcom,lahaina-rpmh-clk", .data = &clk_rpmh_lahaina},
	{ .compatible = "qcom,shima-rpmh-clk", .data = &clk_rpmh_shima},
<<<<<<< HEAD
	{ .compatible = "qcom,sm8250-rpmh-clk", .data = &clk_rpmh_sm8250},
	{ .compatible = "qcom,waipio-rpmh-clk", .data = &clk_rpmh_waipio},
=======
	{ .compatible = "qcom,sdxlemur-rpmh-clk", .data = &clk_rpmh_sdxlemur},
>>>>>>> 158801d1
	{ }
};
MODULE_DEVICE_TABLE(of, clk_rpmh_match_table);

static struct platform_driver clk_rpmh_driver = {
	.probe		= clk_rpmh_probe,
	.driver		= {
		.name	= "clk-rpmh",
		.of_match_table = clk_rpmh_match_table,
	},
};

static int __init clk_rpmh_init(void)
{
	return platform_driver_register(&clk_rpmh_driver);
}
core_initcall(clk_rpmh_init);

static void __exit clk_rpmh_exit(void)
{
	platform_driver_unregister(&clk_rpmh_driver);
}
module_exit(clk_rpmh_exit);

MODULE_DESCRIPTION("QCOM RPMh Clock Driver");
MODULE_LICENSE("GPL v2");<|MERGE_RESOLUTION|>--- conflicted
+++ resolved
@@ -522,7 +522,6 @@
 	.num_clks = ARRAY_SIZE(shima_rpmh_clocks),
 };
 
-<<<<<<< HEAD
 DEFINE_CLK_RPMH_VRM(sm8250, ln_bb_clk1, ln_bb_clk1_ao, "lnbclka1", 2);
 
 static struct clk_hw *sm8250_rpmh_clocks[] = {
@@ -556,17 +555,6 @@
 	[RPMH_LN_BB_CLK1_A]	= &waipio_ln_bb_clk1_ao.hw,
 	[RPMH_LN_BB_CLK2]	= &waipio_ln_bb_clk2.hw,
 	[RPMH_LN_BB_CLK2_A]	= &waipio_ln_bb_clk2_ao.hw,
-=======
-DEFINE_CLK_RPMH_ARC(sdxlemur, bi_tcxo, bi_tcxo_ao, "xo.lvl", 0x3, 4);
-DEFINE_CLK_RPMH_VRM(sdxlemur, ln_bb_clk1, ln_bb_clk1_ao, "lnbclka1", 4);
-DEFINE_CLK_RPMH_BCM(sdxlemur, qpic_clk, "QP0");
-
-static struct clk_hw *sdxlemur_rpmh_clocks[] = {
-	[RPMH_CXO_CLK]		= &sdxlemur_bi_tcxo.hw,
-	[RPMH_CXO_CLK_A]	= &sdxlemur_bi_tcxo_ao.hw,
-	[RPMH_LN_BB_CLK1]	= &sdxlemur_ln_bb_clk1.hw,
-	[RPMH_LN_BB_CLK1_A]	= &sdxlemur_ln_bb_clk1_ao.hw,
->>>>>>> 158801d1
 	[RPMH_RF_CLK1]		= &lahaina_rf_clk1.hw,
 	[RPMH_RF_CLK1_A]	= &lahaina_rf_clk1_ao.hw,
 	[RPMH_RF_CLK2]		= &lahaina_rf_clk2.hw,
@@ -575,7 +563,6 @@
 	[RPMH_RF_CLK3_A]	= &lahaina_rf_clk3_ao.hw,
 	[RPMH_RF_CLK4]		= &lahaina_rf_clk4.hw,
 	[RPMH_RF_CLK4_A]	= &lahaina_rf_clk4_ao.hw,
-<<<<<<< HEAD
 	[RPMH_RF_CLK5]		= &lahaina_rf_clk5.hw,
 	[RPMH_RF_CLK5_A]	= &lahaina_rf_clk5_ao.hw,
 	[RPMH_IPA_CLK]		= &lahaina_ipa.hw,
@@ -584,7 +571,25 @@
 static const struct clk_rpmh_desc clk_rpmh_waipio = {
 	.clks = waipio_rpmh_clocks,
 	.num_clks = ARRAY_SIZE(waipio_rpmh_clocks),
-=======
+};
+
+DEFINE_CLK_RPMH_ARC(sdxlemur, bi_tcxo, bi_tcxo_ao, "xo.lvl", 0x3, 4);
+DEFINE_CLK_RPMH_VRM(sdxlemur, ln_bb_clk1, ln_bb_clk1_ao, "lnbclka1", 4);
+DEFINE_CLK_RPMH_BCM(sdxlemur, qpic_clk, "QP0");
+
+static struct clk_hw *sdxlemur_rpmh_clocks[] = {
+	[RPMH_CXO_CLK]		= &sdxlemur_bi_tcxo.hw,
+	[RPMH_CXO_CLK_A]	= &sdxlemur_bi_tcxo_ao.hw,
+	[RPMH_LN_BB_CLK1]	= &sdxlemur_ln_bb_clk1.hw,
+	[RPMH_LN_BB_CLK1_A]	= &sdxlemur_ln_bb_clk1_ao.hw,
+	[RPMH_RF_CLK1]		= &lahaina_rf_clk1.hw,
+	[RPMH_RF_CLK1_A]	= &lahaina_rf_clk1_ao.hw,
+	[RPMH_RF_CLK2]		= &lahaina_rf_clk2.hw,
+	[RPMH_RF_CLK2_A]	= &lahaina_rf_clk2_ao.hw,
+	[RPMH_RF_CLK3]		= &lahaina_rf_clk3.hw,
+	[RPMH_RF_CLK3_A]	= &lahaina_rf_clk3_ao.hw,
+	[RPMH_RF_CLK4]		= &lahaina_rf_clk4.hw,
+	[RPMH_RF_CLK4_A]	= &lahaina_rf_clk4_ao.hw,
 	[RPMH_IPA_CLK]		= &lahaina_ipa.hw,
 	[RPMH_QPIC_CLK]		= &sdxlemur_qpic_clk.hw,
 };
@@ -592,7 +597,6 @@
 static const struct clk_rpmh_desc clk_rpmh_sdxlemur = {
 	.clks = sdxlemur_rpmh_clocks,
 	.num_clks = ARRAY_SIZE(sdxlemur_rpmh_clocks),
->>>>>>> 158801d1
 };
 
 static struct clk_hw *of_clk_rpmh_hw_get(struct of_phandle_args *clkspec,
@@ -694,12 +698,9 @@
 	{ .compatible = "qcom,sm8150-rpmh-clk", .data = &clk_rpmh_sm8150},
 	{ .compatible = "qcom,lahaina-rpmh-clk", .data = &clk_rpmh_lahaina},
 	{ .compatible = "qcom,shima-rpmh-clk", .data = &clk_rpmh_shima},
-<<<<<<< HEAD
 	{ .compatible = "qcom,sm8250-rpmh-clk", .data = &clk_rpmh_sm8250},
 	{ .compatible = "qcom,waipio-rpmh-clk", .data = &clk_rpmh_waipio},
-=======
 	{ .compatible = "qcom,sdxlemur-rpmh-clk", .data = &clk_rpmh_sdxlemur},
->>>>>>> 158801d1
 	{ }
 };
 MODULE_DEVICE_TABLE(of, clk_rpmh_match_table);
