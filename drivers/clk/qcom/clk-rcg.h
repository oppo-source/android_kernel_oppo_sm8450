--- conflicted
+++ resolved
@@ -172,10 +172,6 @@
 extern const struct clk_ops clk_gfx3d_ops;
 extern const struct clk_ops clk_rcg2_shared_ops;
 extern const struct clk_ops clk_dp_ops;
-<<<<<<< HEAD
-=======
-extern const struct clk_ops clk_rcg2_dependent_ops;
->>>>>>> 69e489fe
 
 struct clk_rcg_dfs_data {
 	struct clk_rcg2 *rcg;
