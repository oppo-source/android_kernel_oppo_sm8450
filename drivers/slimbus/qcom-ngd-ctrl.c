// SPDX-License-Identifier: GPL-2.0
// Copyright (c) 2011-2017, 2020, The Linux Foundation. All rights reserved.
// Copyright (c) 2018, Linaro Limited

#include <linux/irq.h>
#include <linux/kernel.h>
#include <linux/init.h>
#include <linux/slab.h>
#include <linux/interrupt.h>
#include <linux/platform_device.h>
#include <linux/dma-mapping.h>
#include <linux/dmaengine.h>
#include <linux/slimbus.h>
#include <linux/delay.h>
#include <linux/pm_runtime.h>
#include <linux/of.h>
#include <linux/io.h>
#include <linux/soc/qcom/qmi.h>
#include <net/sock.h>
#include "slimbus.h"

/* NGD (Non-ported Generic Device) registers */
#define	NGD_CFG			0x0
#define	NGD_CFG_ENABLE		BIT(0)
#define	NGD_CFG_RX_MSGQ_EN	BIT(1)
#define	NGD_CFG_TX_MSGQ_EN	BIT(2)
#define	NGD_STATUS		0x4
#define NGD_LADDR		BIT(1)
#define	NGD_RX_MSGQ_CFG		0x8
#define	NGD_INT_EN		0x10
#define	NGD_INT_RECFG_DONE	BIT(24)
#define	NGD_INT_TX_NACKED_2	BIT(25)
#define	NGD_INT_MSG_BUF_CONTE	BIT(26)
#define	NGD_INT_MSG_TX_INVAL	BIT(27)
#define	NGD_INT_IE_VE_CHG	BIT(28)
#define	NGD_INT_DEV_ERR		BIT(29)
#define	NGD_INT_RX_MSG_RCVD	BIT(30)
#define	NGD_INT_TX_MSG_SENT	BIT(31)
#define	NGD_INT_STAT		0x14
#define	NGD_INT_CLR		0x18
#define DEF_NGD_INT_MASK (NGD_INT_TX_NACKED_2 | NGD_INT_MSG_BUF_CONTE | \
				NGD_INT_MSG_TX_INVAL | NGD_INT_IE_VE_CHG | \
				NGD_INT_DEV_ERR | NGD_INT_TX_MSG_SENT | \
				NGD_INT_RX_MSG_RCVD)

/* Slimbus QMI service */
#define SLIMBUS_QMI_SVC_ID	0x0301
#define SLIMBUS_QMI_SVC_V1	1
#define SLIMBUS_QMI_INS_ID	0
#define SLIMBUS_QMI_SELECT_INSTANCE_REQ_V01	0x0020
#define SLIMBUS_QMI_SELECT_INSTANCE_RESP_V01	0x0020
#define SLIMBUS_QMI_POWER_REQ_V01		0x0021
#define SLIMBUS_QMI_POWER_RESP_V01		0x0021
#define SLIMBUS_QMI_CHECK_FRAMER_STATUS_REQ	0x0022
#define SLIMBUS_QMI_CHECK_FRAMER_STATUS_RESP	0x0022
#define SLIMBUS_QMI_POWER_REQ_MAX_MSG_LEN	14
#define SLIMBUS_QMI_POWER_RESP_MAX_MSG_LEN	7
#define SLIMBUS_QMI_SELECT_INSTANCE_REQ_MAX_MSG_LEN	14
#define SLIMBUS_QMI_SELECT_INSTANCE_RESP_MAX_MSG_LEN	7
#define SLIMBUS_QMI_CHECK_FRAMER_STAT_RESP_MAX_MSG_LEN	7
/* QMI response timeout of 500ms */
#define SLIMBUS_QMI_RESP_TOUT	1000

/* User defined commands */
#define SLIM_USR_MC_GENERIC_ACK	0x25
#define SLIM_USR_MC_MASTER_CAPABILITY	0x0
#define SLIM_USR_MC_REPORT_SATELLITE	0x1
#define SLIM_USR_MC_ADDR_QUERY		0xD
#define SLIM_USR_MC_ADDR_REPLY		0xE
#define SLIM_USR_MC_DEFINE_CHAN		0x20
#define SLIM_USR_MC_DEF_ACT_CHAN	0x21
#define SLIM_USR_MC_CHAN_CTRL		0x23
#define SLIM_USR_MC_RECONFIG_NOW	0x24
#define SLIM_USR_MC_REQ_BW		0x28
#define SLIM_USR_MC_CONNECT_SRC		0x2C
#define SLIM_USR_MC_CONNECT_SINK	0x2D
#define SLIM_USR_MC_DISCONNECT_PORT	0x2E
#define SLIM_USR_MC_REPEAT_CHANGE_VALUE	0x0

#define QCOM_SLIM_NGD_AUTOSUSPEND	MSEC_PER_SEC
#define SLIM_RX_MSGQ_TIMEOUT_VAL	0x10000

#define SLIM_LA_MGR	0xFF
#define SLIM_ROOT_FREQ	24576000
#define LADDR_RETRY	5

/* Per spec.max 40 bytes per received message */
#define SLIM_MSGQ_BUF_LEN	40
#define QCOM_SLIM_NGD_DESC_NUM	32

#define SLIM_MSG_ASM_FIRST_WORD(l, mt, mc, dt, ad) \
		((l) | ((mt) << 5) | ((mc) << 8) | ((dt) << 15) | ((ad) << 16))

#define INIT_MX_RETRIES 10
#define DEF_RETRY_MS	10
#define SAT_MAGIC_LSB	0xD9
#define SAT_MAGIC_MSB	0xC5
#define SAT_MSG_VER	0x1
#define SAT_MSG_PROT	0x1
#define to_ngd(d)	container_of(d, struct qcom_slim_ngd, dev)

struct ngd_reg_offset_data {
	u32 offset, size;
};

static const struct ngd_reg_offset_data ngd_v1_5_offset_info = {
	.offset = 0x1000,
	.size = 0x1000,
};

enum qcom_slim_ngd_state {
	QCOM_SLIM_NGD_CTRL_AWAKE,
	QCOM_SLIM_NGD_CTRL_IDLE,
	QCOM_SLIM_NGD_CTRL_ASLEEP,
	QCOM_SLIM_NGD_CTRL_DOWN,
};

struct qcom_slim_ngd_qmi {
	struct qmi_handle qmi;
	struct sockaddr_qrtr svc_info;
	struct qmi_handle svc_event_hdl;
	struct qmi_response_type_v01 resp;
	struct qmi_handle *handle;
	struct completion qmi_comp;
};

struct qcom_slim_ngd_ctrl;
struct qcom_slim_ngd;

struct qcom_slim_ngd_dma_desc {
	struct dma_async_tx_descriptor *desc;
	struct qcom_slim_ngd_ctrl *ctrl;
	struct completion *comp;
	dma_cookie_t cookie;
	dma_addr_t phys;
	void *base;
};

struct qcom_slim_ngd {
	struct platform_device *pdev;
	void __iomem *base;
	int id;
};

struct qcom_slim_ngd_ctrl {
	struct slim_framer framer;
	struct slim_controller ctrl;
	struct qcom_slim_ngd_qmi qmi;
	struct qcom_slim_ngd *ngd;
	struct device *dev;
	void __iomem *base;
	struct dma_chan *dma_rx_channel;
	struct dma_chan	*dma_tx_channel;
	struct qcom_slim_ngd_dma_desc rx_desc[QCOM_SLIM_NGD_DESC_NUM];
	struct qcom_slim_ngd_dma_desc txdesc[QCOM_SLIM_NGD_DESC_NUM];
	struct completion reconf;
	struct work_struct m_work;
	struct workqueue_struct *mwq;
	spinlock_t tx_buf_lock;
	enum qcom_slim_ngd_state state;
	dma_addr_t rx_phys_base;
	dma_addr_t tx_phys_base;
	void *rx_base;
	void *tx_base;
	int tx_tail;
	int tx_head;
	u32 ver;
};

enum slimbus_mode_enum_type_v01 {
	/* To force a 32 bit signed enum. Do not change or use*/
	SLIMBUS_MODE_ENUM_TYPE_MIN_ENUM_VAL_V01 = INT_MIN,
	SLIMBUS_MODE_SATELLITE_V01 = 1,
	SLIMBUS_MODE_MASTER_V01 = 2,
	SLIMBUS_MODE_ENUM_TYPE_MAX_ENUM_VAL_V01 = INT_MAX,
};

enum slimbus_pm_enum_type_v01 {
	/* To force a 32 bit signed enum. Do not change or use*/
	SLIMBUS_PM_ENUM_TYPE_MIN_ENUM_VAL_V01 = INT_MIN,
	SLIMBUS_PM_INACTIVE_V01 = 1,
	SLIMBUS_PM_ACTIVE_V01 = 2,
	SLIMBUS_PM_ENUM_TYPE_MAX_ENUM_VAL_V01 = INT_MAX,
};

enum slimbus_resp_enum_type_v01 {
	SLIMBUS_RESP_ENUM_TYPE_MIN_VAL_V01 = INT_MIN,
	SLIMBUS_RESP_SYNCHRONOUS_V01 = 1,
	SLIMBUS_RESP_ENUM_TYPE_MAX_VAL_V01 = INT_MAX,
};

struct slimbus_select_inst_req_msg_v01 {
	uint32_t instance;
	uint8_t mode_valid;
	enum slimbus_mode_enum_type_v01 mode;
};

struct slimbus_select_inst_resp_msg_v01 {
	struct qmi_response_type_v01 resp;
};

struct slimbus_power_req_msg_v01 {
	enum slimbus_pm_enum_type_v01 pm_req;
	uint8_t resp_type_valid;
	enum slimbus_resp_enum_type_v01 resp_type;
};

struct slimbus_power_resp_msg_v01 {
	struct qmi_response_type_v01 resp;
};

static struct qmi_elem_info slimbus_select_inst_req_msg_v01_ei[] = {
	{
		.data_type  = QMI_UNSIGNED_4_BYTE,
		.elem_len   = 1,
		.elem_size  = sizeof(uint32_t),
		.array_type = NO_ARRAY,
		.tlv_type   = 0x01,
		.offset     = offsetof(struct slimbus_select_inst_req_msg_v01,
				       instance),
		.ei_array   = NULL,
	},
	{
		.data_type  = QMI_OPT_FLAG,
		.elem_len   = 1,
		.elem_size  = sizeof(uint8_t),
		.array_type = NO_ARRAY,
		.tlv_type   = 0x10,
		.offset     = offsetof(struct slimbus_select_inst_req_msg_v01,
				       mode_valid),
		.ei_array   = NULL,
	},
	{
		.data_type  = QMI_UNSIGNED_4_BYTE,
		.elem_len   = 1,
		.elem_size  = sizeof(enum slimbus_mode_enum_type_v01),
		.array_type = NO_ARRAY,
		.tlv_type   = 0x10,
		.offset     = offsetof(struct slimbus_select_inst_req_msg_v01,
				       mode),
		.ei_array   = NULL,
	},
	{
		.data_type  = QMI_EOTI,
		.elem_len   = 0,
		.elem_size  = 0,
		.array_type = NO_ARRAY,
		.tlv_type   = 0x00,
		.offset     = 0,
		.ei_array   = NULL,
	},
};

static struct qmi_elem_info slimbus_select_inst_resp_msg_v01_ei[] = {
	{
		.data_type  = QMI_STRUCT,
		.elem_len   = 1,
		.elem_size  = sizeof(struct qmi_response_type_v01),
		.array_type = NO_ARRAY,
		.tlv_type   = 0x02,
		.offset     = offsetof(struct slimbus_select_inst_resp_msg_v01,
				       resp),
		.ei_array   = qmi_response_type_v01_ei,
	},
	{
		.data_type  = QMI_EOTI,
		.elem_len   = 0,
		.elem_size  = 0,
		.array_type = NO_ARRAY,
		.tlv_type   = 0x00,
		.offset     = 0,
		.ei_array   = NULL,
	},
};

static struct qmi_elem_info slimbus_power_req_msg_v01_ei[] = {
	{
		.data_type  = QMI_UNSIGNED_4_BYTE,
		.elem_len   = 1,
		.elem_size  = sizeof(enum slimbus_pm_enum_type_v01),
		.array_type = NO_ARRAY,
		.tlv_type   = 0x01,
		.offset     = offsetof(struct slimbus_power_req_msg_v01,
				       pm_req),
		.ei_array   = NULL,
	},
	{
		.data_type  = QMI_OPT_FLAG,
		.elem_len   = 1,
		.elem_size  = sizeof(uint8_t),
		.array_type = NO_ARRAY,
		.tlv_type   = 0x10,
		.offset     = offsetof(struct slimbus_power_req_msg_v01,
				       resp_type_valid),
	},
	{
		.data_type  = QMI_SIGNED_4_BYTE_ENUM,
		.elem_len   = 1,
		.elem_size  = sizeof(enum slimbus_resp_enum_type_v01),
		.array_type = NO_ARRAY,
		.tlv_type   = 0x10,
		.offset     = offsetof(struct slimbus_power_req_msg_v01,
				       resp_type),
	},
	{
		.data_type  = QMI_EOTI,
		.elem_len   = 0,
		.elem_size  = 0,
		.array_type = NO_ARRAY,
		.tlv_type   = 0x00,
		.offset     = 0,
		.ei_array   = NULL,
	},
};

static struct qmi_elem_info slimbus_power_resp_msg_v01_ei[] = {
	{
		.data_type  = QMI_STRUCT,
		.elem_len   = 1,
		.elem_size  = sizeof(struct qmi_response_type_v01),
		.array_type = NO_ARRAY,
		.tlv_type   = 0x02,
		.offset     = offsetof(struct slimbus_power_resp_msg_v01, resp),
		.ei_array   = qmi_response_type_v01_ei,
	},
	{
		.data_type  = QMI_EOTI,
		.elem_len   = 0,
		.elem_size  = 0,
		.array_type = NO_ARRAY,
		.tlv_type   = 0x00,
		.offset     = 0,
		.ei_array   = NULL,
	},
};

static int qcom_slim_qmi_send_select_inst_req(struct qcom_slim_ngd_ctrl *ctrl,
				struct slimbus_select_inst_req_msg_v01 *req)
{
	struct slimbus_select_inst_resp_msg_v01 resp = { { 0, 0 } };
	struct qmi_txn txn;
	int rc;

	rc = qmi_txn_init(ctrl->qmi.handle, &txn,
				slimbus_select_inst_resp_msg_v01_ei, &resp);
	if (rc < 0) {
		dev_err(ctrl->dev, "QMI TXN init fail: %d\n", rc);
		return rc;
	}

	rc = qmi_send_request(ctrl->qmi.handle, NULL, &txn,
				SLIMBUS_QMI_SELECT_INSTANCE_REQ_V01,
				SLIMBUS_QMI_SELECT_INSTANCE_REQ_MAX_MSG_LEN,
				slimbus_select_inst_req_msg_v01_ei, req);
	if (rc < 0) {
		dev_err(ctrl->dev, "QMI send req fail %d\n", rc);
		qmi_txn_cancel(&txn);
		return rc;
	}

	rc = qmi_txn_wait(&txn, SLIMBUS_QMI_RESP_TOUT);
	if (rc < 0) {
		dev_err(ctrl->dev, "QMI TXN wait fail: %d\n", rc);
		return rc;
	}
	/* Check the response */
	if (resp.resp.result != QMI_RESULT_SUCCESS_V01) {
		dev_err(ctrl->dev, "QMI request failed 0x%x\n",
			resp.resp.result);
		return -EREMOTEIO;
	}

	return 0;
}

static void qcom_slim_qmi_power_resp_cb(struct qmi_handle *handle,
					struct sockaddr_qrtr *sq,
					struct qmi_txn *txn, const void *data)
{
	struct slimbus_power_resp_msg_v01 *resp;

	resp = (struct slimbus_power_resp_msg_v01 *)data;
	if (resp->resp.result != QMI_RESULT_SUCCESS_V01)
		pr_err("QMI power request failed 0x%x\n",
				resp->resp.result);

	complete(&txn->completion);
}

static int qcom_slim_qmi_send_power_request(struct qcom_slim_ngd_ctrl *ctrl,
					struct slimbus_power_req_msg_v01 *req)
{
	struct slimbus_power_resp_msg_v01 resp = { { 0, 0 } };
	struct qmi_txn txn;
	int rc;

	rc = qmi_txn_init(ctrl->qmi.handle, &txn,
				slimbus_power_resp_msg_v01_ei, &resp);

	rc = qmi_send_request(ctrl->qmi.handle, NULL, &txn,
				SLIMBUS_QMI_POWER_REQ_V01,
				SLIMBUS_QMI_POWER_REQ_MAX_MSG_LEN,
				slimbus_power_req_msg_v01_ei, req);
	if (rc < 0) {
		dev_err(ctrl->dev, "QMI send req fail %d\n", rc);
		qmi_txn_cancel(&txn);
		return rc;
	}

	rc = qmi_txn_wait(&txn, SLIMBUS_QMI_RESP_TOUT);
	if (rc < 0) {
		dev_err(ctrl->dev, "QMI TXN wait fail: %d\n", rc);
		return rc;
	}

	/* Check the response */
	if (resp.resp.result != QMI_RESULT_SUCCESS_V01) {
		dev_err(ctrl->dev, "QMI request failed 0x%x\n",
			resp.resp.result);
		return -EREMOTEIO;
	}

	return 0;
}

static struct qmi_msg_handler qcom_slim_qmi_msg_handlers[] = {
	{
		.type = QMI_RESPONSE,
		.msg_id = SLIMBUS_QMI_POWER_RESP_V01,
		.ei = slimbus_power_resp_msg_v01_ei,
		.decoded_size = sizeof(struct slimbus_power_resp_msg_v01),
		.fn = qcom_slim_qmi_power_resp_cb,
	},
	{}
};

static int qcom_slim_qmi_init(struct qcom_slim_ngd_ctrl *ctrl,
			      bool apps_is_master)
{
	struct slimbus_select_inst_req_msg_v01 req;
	struct qmi_handle *handle;
	int rc;

	handle = devm_kzalloc(ctrl->dev, sizeof(*handle), GFP_KERNEL);
	if (!handle)
		return -ENOMEM;

	rc = qmi_handle_init(handle, SLIMBUS_QMI_POWER_REQ_MAX_MSG_LEN,
				NULL, qcom_slim_qmi_msg_handlers);
	if (rc < 0) {
		dev_err(ctrl->dev, "QMI client init failed: %d\n", rc);
		goto qmi_handle_init_failed;
	}

	rc = kernel_connect(handle->sock,
				(struct sockaddr *)&ctrl->qmi.svc_info,
				sizeof(ctrl->qmi.svc_info), 0);
	if (rc < 0) {
		dev_err(ctrl->dev, "Remote Service connect failed: %d\n", rc);
		goto qmi_connect_to_service_failed;
	}

	/* Instance is 0 based */
	req.instance = (ctrl->ngd->id >> 1);
	req.mode_valid = 1;

	/* Mode indicates the role of the ADSP */
	if (apps_is_master)
		req.mode = SLIMBUS_MODE_SATELLITE_V01;
	else
		req.mode = SLIMBUS_MODE_MASTER_V01;

	ctrl->qmi.handle = handle;

	rc = qcom_slim_qmi_send_select_inst_req(ctrl, &req);
	if (rc) {
		dev_err(ctrl->dev, "failed to select h/w instance\n");
		goto qmi_select_instance_failed;
	}

	return 0;

qmi_select_instance_failed:
	ctrl->qmi.handle = NULL;
qmi_connect_to_service_failed:
	qmi_handle_release(handle);
qmi_handle_init_failed:
	devm_kfree(ctrl->dev, handle);
	return rc;
}

static void qcom_slim_qmi_exit(struct qcom_slim_ngd_ctrl *ctrl)
{
	if (!ctrl->qmi.handle)
		return;

	qmi_handle_release(ctrl->qmi.handle);
	devm_kfree(ctrl->dev, ctrl->qmi.handle);
	ctrl->qmi.handle = NULL;
}

static int qcom_slim_qmi_power_request(struct qcom_slim_ngd_ctrl *ctrl,
				       bool active)
{
	struct slimbus_power_req_msg_v01 req;

	if (active)
		req.pm_req = SLIMBUS_PM_ACTIVE_V01;
	else
		req.pm_req = SLIMBUS_PM_INACTIVE_V01;

	req.resp_type_valid = 0;

	return qcom_slim_qmi_send_power_request(ctrl, &req);
}

static u32 *qcom_slim_ngd_tx_msg_get(struct qcom_slim_ngd_ctrl *ctrl, int len,
				     struct completion *comp)
{
	struct qcom_slim_ngd_dma_desc *desc;
	unsigned long flags;

	spin_lock_irqsave(&ctrl->tx_buf_lock, flags);

	if ((ctrl->tx_tail + 1) % QCOM_SLIM_NGD_DESC_NUM == ctrl->tx_head) {
		spin_unlock_irqrestore(&ctrl->tx_buf_lock, flags);
		return NULL;
	}
	desc  = &ctrl->txdesc[ctrl->tx_tail];
	desc->base = ctrl->tx_base + ctrl->tx_tail * SLIM_MSGQ_BUF_LEN;
	desc->comp = comp;
	ctrl->tx_tail = (ctrl->tx_tail + 1) % QCOM_SLIM_NGD_DESC_NUM;

	spin_unlock_irqrestore(&ctrl->tx_buf_lock, flags);

	return desc->base;
}

static void qcom_slim_ngd_tx_msg_dma_cb(void *args)
{
	struct qcom_slim_ngd_dma_desc *desc = args;
	struct qcom_slim_ngd_ctrl *ctrl = desc->ctrl;
	unsigned long flags;

	spin_lock_irqsave(&ctrl->tx_buf_lock, flags);

	if (desc->comp) {
		complete(desc->comp);
		desc->comp = NULL;
	}

	ctrl->tx_head = (ctrl->tx_head + 1) % QCOM_SLIM_NGD_DESC_NUM;
	spin_unlock_irqrestore(&ctrl->tx_buf_lock, flags);
}

static int qcom_slim_ngd_tx_msg_post(struct qcom_slim_ngd_ctrl *ctrl,
				     void *buf, int len)
{
	struct qcom_slim_ngd_dma_desc *desc;
	unsigned long flags;
	int index, offset;

	spin_lock_irqsave(&ctrl->tx_buf_lock, flags);
	offset = buf - ctrl->tx_base;
	index = offset/SLIM_MSGQ_BUF_LEN;

	desc = &ctrl->txdesc[index];
	desc->phys = ctrl->tx_phys_base + offset;
	desc->base = ctrl->tx_base + offset;
	desc->ctrl = ctrl;
	len = (len + 3) & 0xfc;

	desc->desc = dmaengine_prep_slave_single(ctrl->dma_tx_channel,
						desc->phys, len,
						DMA_MEM_TO_DEV,
						DMA_PREP_INTERRUPT);
	if (!desc->desc) {
		dev_err(ctrl->dev, "unable to prepare channel\n");
		spin_unlock_irqrestore(&ctrl->tx_buf_lock, flags);
		return -EINVAL;
	}

	desc->desc->callback = qcom_slim_ngd_tx_msg_dma_cb;
	desc->desc->callback_param = desc;
	desc->desc->cookie = dmaengine_submit(desc->desc);
	dma_async_issue_pending(ctrl->dma_tx_channel);
	spin_unlock_irqrestore(&ctrl->tx_buf_lock, flags);

	return 0;
}

static void qcom_slim_ngd_rx(struct qcom_slim_ngd_ctrl *ctrl, u8 *buf)
{
	u8 mc, mt, len;

	mt = SLIM_HEADER_GET_MT(buf[0]);
	len = SLIM_HEADER_GET_RL(buf[0]);
	mc = SLIM_HEADER_GET_MC(buf[1]);

	if (mc == SLIM_USR_MC_MASTER_CAPABILITY &&
		mt == SLIM_MSG_MT_SRC_REFERRED_USER)
		queue_work(ctrl->mwq, &ctrl->m_work);

	if (mc == SLIM_MSG_MC_REPLY_INFORMATION ||
	    mc == SLIM_MSG_MC_REPLY_VALUE || (mc == SLIM_USR_MC_ADDR_REPLY &&
	    mt == SLIM_MSG_MT_SRC_REFERRED_USER) ||
		(mc == SLIM_USR_MC_GENERIC_ACK &&
		 mt == SLIM_MSG_MT_SRC_REFERRED_USER)) {
		slim_msg_response(&ctrl->ctrl, &buf[4], buf[3], len - 4);
		pm_runtime_mark_last_busy(ctrl->ctrl.dev);
	}
}

static void qcom_slim_ngd_rx_msgq_cb(void *args)
{
	struct qcom_slim_ngd_dma_desc *desc = args;
	struct qcom_slim_ngd_ctrl *ctrl = desc->ctrl;

	qcom_slim_ngd_rx(ctrl, (u8 *)desc->base);
	/* Add descriptor back to the queue */
	desc->desc = dmaengine_prep_slave_single(ctrl->dma_rx_channel,
					desc->phys, SLIM_MSGQ_BUF_LEN,
					DMA_DEV_TO_MEM,
					DMA_PREP_INTERRUPT);
	if (!desc->desc) {
		dev_err(ctrl->dev, "Unable to prepare rx channel\n");
		return;
	}

	desc->desc->callback = qcom_slim_ngd_rx_msgq_cb;
	desc->desc->callback_param = desc;
	desc->desc->cookie = dmaengine_submit(desc->desc);
	dma_async_issue_pending(ctrl->dma_rx_channel);
}

static int qcom_slim_ngd_post_rx_msgq(struct qcom_slim_ngd_ctrl *ctrl)
{
	struct qcom_slim_ngd_dma_desc *desc;
	int i;

	for (i = 0; i < QCOM_SLIM_NGD_DESC_NUM; i++) {
		desc = &ctrl->rx_desc[i];
		desc->phys = ctrl->rx_phys_base + i * SLIM_MSGQ_BUF_LEN;
		desc->ctrl = ctrl;
		desc->base = ctrl->rx_base + i * SLIM_MSGQ_BUF_LEN;
		desc->desc = dmaengine_prep_slave_single(ctrl->dma_rx_channel,
						desc->phys, SLIM_MSGQ_BUF_LEN,
						DMA_DEV_TO_MEM,
						DMA_PREP_INTERRUPT);
		if (!desc->desc) {
			dev_err(ctrl->dev, "Unable to prepare rx channel\n");
			return -EINVAL;
		}

		desc->desc->callback = qcom_slim_ngd_rx_msgq_cb;
		desc->desc->callback_param = desc;
		desc->desc->cookie = dmaengine_submit(desc->desc);
	}
	dma_async_issue_pending(ctrl->dma_rx_channel);

	return 0;
}

static int qcom_slim_ngd_init_rx_msgq(struct qcom_slim_ngd_ctrl *ctrl)
{
	struct device *dev = ctrl->dev;
	int ret, size;

	ctrl->dma_rx_channel = dma_request_chan(dev, "rx");
	if (IS_ERR(ctrl->dma_rx_channel)) {
		dev_err(dev, "Failed to request RX dma channel");
		ret = PTR_ERR(ctrl->dma_rx_channel);
		ctrl->dma_rx_channel = NULL;
		return ret;
	}

	size = QCOM_SLIM_NGD_DESC_NUM * SLIM_MSGQ_BUF_LEN;
	ctrl->rx_base = dma_alloc_coherent(dev, size, &ctrl->rx_phys_base,
					   GFP_KERNEL);
	if (!ctrl->rx_base) {
		dev_err(dev, "dma_alloc_coherent failed\n");
		ret = -ENOMEM;
		goto rel_rx;
	}

	ret = qcom_slim_ngd_post_rx_msgq(ctrl);
	if (ret) {
		dev_err(dev, "post_rx_msgq() failed 0x%x\n", ret);
		goto rx_post_err;
	}

	return 0;

rx_post_err:
	dma_free_coherent(dev, size, ctrl->rx_base, ctrl->rx_phys_base);
rel_rx:
	dma_release_channel(ctrl->dma_rx_channel);
	return ret;
}

static int qcom_slim_ngd_init_tx_msgq(struct qcom_slim_ngd_ctrl *ctrl)
{
	struct device *dev = ctrl->dev;
	unsigned long flags;
	int ret = 0;
	int size;

	ctrl->dma_tx_channel = dma_request_chan(dev, "tx");
	if (IS_ERR(ctrl->dma_tx_channel)) {
		dev_err(dev, "Failed to request TX dma channel");
		ret = PTR_ERR(ctrl->dma_tx_channel);
		ctrl->dma_tx_channel = NULL;
		return ret;
	}

	size = ((QCOM_SLIM_NGD_DESC_NUM + 1) * SLIM_MSGQ_BUF_LEN);
	ctrl->tx_base = dma_alloc_coherent(dev, size, &ctrl->tx_phys_base,
					   GFP_KERNEL);
	if (!ctrl->tx_base) {
		dev_err(dev, "dma_alloc_coherent failed\n");
		ret = -EINVAL;
		goto rel_tx;
	}

	spin_lock_irqsave(&ctrl->tx_buf_lock, flags);
	ctrl->tx_tail = 0;
	ctrl->tx_head = 0;
	spin_unlock_irqrestore(&ctrl->tx_buf_lock, flags);

	return 0;
rel_tx:
	dma_release_channel(ctrl->dma_tx_channel);
	return ret;
}

static int qcom_slim_ngd_init_dma(struct qcom_slim_ngd_ctrl *ctrl)
{
	int ret = 0;

	ret = qcom_slim_ngd_init_rx_msgq(ctrl);
	if (ret) {
		dev_err(ctrl->dev, "rx dma init failed\n");
		return ret;
	}

	ret = qcom_slim_ngd_init_tx_msgq(ctrl);
	if (ret)
		dev_err(ctrl->dev, "tx dma init failed\n");

	return ret;
}

static irqreturn_t qcom_slim_ngd_interrupt(int irq, void *d)
{
	struct qcom_slim_ngd_ctrl *ctrl = d;
	void __iomem *base = ctrl->ngd->base;
	u32 stat = readl(base + NGD_INT_STAT);

	if ((stat & NGD_INT_MSG_BUF_CONTE) ||
		(stat & NGD_INT_MSG_TX_INVAL) || (stat & NGD_INT_DEV_ERR) ||
		(stat & NGD_INT_TX_NACKED_2)) {
		dev_err(ctrl->dev, "Error Interrupt received 0x%x\n", stat);
	}

	writel(stat, base + NGD_INT_CLR);

	return IRQ_HANDLED;
}

static int qcom_slim_ngd_xfer_msg(struct slim_controller *sctrl,
				  struct slim_msg_txn *txn)
{
	struct qcom_slim_ngd_ctrl *ctrl = dev_get_drvdata(sctrl->dev);
	DECLARE_COMPLETION_ONSTACK(tx_sent);
	DECLARE_COMPLETION_ONSTACK(done);
	int ret, timeout, i;
	u8 wbuf[SLIM_MSGQ_BUF_LEN];
	u8 rbuf[SLIM_MSGQ_BUF_LEN];
	u32 *pbuf;
	u8 *puc;
	u8 la = txn->la;
	bool usr_msg = false;

	if (txn->mt == SLIM_MSG_MT_CORE &&
		(txn->mc >= SLIM_MSG_MC_BEGIN_RECONFIGURATION &&
		 txn->mc <= SLIM_MSG_MC_RECONFIGURE_NOW))
		return 0;

	if (txn->dt == SLIM_MSG_DEST_ENUMADDR)
		return -EPROTONOSUPPORT;

	if (txn->msg->num_bytes > SLIM_MSGQ_BUF_LEN ||
			txn->rl > SLIM_MSGQ_BUF_LEN) {
		dev_err(ctrl->dev, "msg exceeds HW limit\n");
		return -EINVAL;
	}

	pbuf = qcom_slim_ngd_tx_msg_get(ctrl, txn->rl, &tx_sent);
	if (!pbuf) {
		dev_err(ctrl->dev, "Message buffer unavailable\n");
		return -ENOMEM;
	}

	if (txn->mt == SLIM_MSG_MT_CORE &&
		(txn->mc == SLIM_MSG_MC_CONNECT_SOURCE ||
		txn->mc == SLIM_MSG_MC_CONNECT_SINK ||
		txn->mc == SLIM_MSG_MC_DISCONNECT_PORT)) {
		txn->mt = SLIM_MSG_MT_DEST_REFERRED_USER;
		switch (txn->mc) {
		case SLIM_MSG_MC_CONNECT_SOURCE:
			txn->mc = SLIM_USR_MC_CONNECT_SRC;
			break;
		case SLIM_MSG_MC_CONNECT_SINK:
			txn->mc = SLIM_USR_MC_CONNECT_SINK;
			break;
		case SLIM_MSG_MC_DISCONNECT_PORT:
			txn->mc = SLIM_USR_MC_DISCONNECT_PORT;
			break;
		default:
			return -EINVAL;
		}

		usr_msg = true;
		i = 0;
		wbuf[i++] = txn->la;
		la = SLIM_LA_MGR;
		wbuf[i++] = txn->msg->wbuf[0];
		if (txn->mc != SLIM_USR_MC_DISCONNECT_PORT)
			wbuf[i++] = txn->msg->wbuf[1];

		txn->comp = &done;
		ret = slim_alloc_txn_tid(sctrl, txn);
		if (ret) {
			dev_err(ctrl->dev, "Unable to allocate TID\n");
			return ret;
		}

		wbuf[i++] = txn->tid;

		txn->msg->num_bytes = i;
		txn->msg->wbuf = wbuf;
		txn->msg->rbuf = rbuf;
		txn->rl = txn->msg->num_bytes + 4;
	}

	/* HW expects length field to be excluded */
	txn->rl--;
	puc = (u8 *)pbuf;
	*pbuf = 0;
	if (txn->dt == SLIM_MSG_DEST_LOGICALADDR) {
		*pbuf = SLIM_MSG_ASM_FIRST_WORD(txn->rl, txn->mt, txn->mc, 0,
				la);
		puc += 3;
	} else {
		*pbuf = SLIM_MSG_ASM_FIRST_WORD(txn->rl, txn->mt, txn->mc, 1,
				la);
		puc += 2;
	}

	if (slim_tid_txn(txn->mt, txn->mc))
		*(puc++) = txn->tid;

	if (slim_ec_txn(txn->mt, txn->mc)) {
		*(puc++) = (txn->ec & 0xFF);
		*(puc++) = (txn->ec >> 8) & 0xFF;
	}

	if (txn->msg && txn->msg->wbuf)
		memcpy(puc, txn->msg->wbuf, txn->msg->num_bytes);

	ret = qcom_slim_ngd_tx_msg_post(ctrl, pbuf, txn->rl);
	if (ret)
		return ret;

	timeout = wait_for_completion_timeout(&tx_sent, HZ);
	if (!timeout) {
		dev_err(sctrl->dev, "TX timed out:MC:0x%x,mt:0x%x", txn->mc,
					txn->mt);
		return -ETIMEDOUT;
	}

	if (usr_msg) {
		timeout = wait_for_completion_timeout(&done, HZ);
		if (!timeout) {
			dev_err(sctrl->dev, "TX timed out:MC:0x%x,mt:0x%x",
				txn->mc, txn->mt);
			return -ETIMEDOUT;
		}
	}

	return 0;
}

static int qcom_slim_ngd_xfer_msg_sync(struct slim_controller *ctrl,
				       struct slim_msg_txn *txn)
{
	DECLARE_COMPLETION_ONSTACK(done);
	int ret, timeout;

	pm_runtime_get_sync(ctrl->dev);

	txn->comp = &done;

	ret = qcom_slim_ngd_xfer_msg(ctrl, txn);
	if (ret)
		return ret;

	timeout = wait_for_completion_timeout(&done, HZ);
	if (!timeout) {
		dev_err(ctrl->dev, "TX timed out:MC:0x%x,mt:0x%x", txn->mc,
				txn->mt);
		return -ETIMEDOUT;
	}
	return 0;
}

static int qcom_slim_calc_coef(struct slim_stream_runtime *rt, int *exp)
{
	struct slim_controller *ctrl = rt->dev->ctrl;
	int coef;

	if (rt->ratem * ctrl->a_framer->superfreq < rt->rate)
		rt->ratem++;

	coef = rt->ratem;
	*exp = 0;

	/*
	 * CRM = Cx(2^E) is the formula we are using.
	 * Here C is the coffecient and E is the exponent.
	 * CRM is the Channel Rate Multiplier.
	 * Coefficeint should be either 1 or 3 and exponenet
	 * should be an integer between 0 to 9, inclusive.
	 */
	while (1) {
		while ((coef & 0x1) != 0x1) {
			coef >>= 1;
			*exp = *exp + 1;
		}

		if (coef <= 3)
			break;

		coef++;
	}

	/*
	 * we rely on the coef value (1 or 3) to set a bit
	 * in the slimbus message packet. This bit is
	 * BIT(5) which is the segment rate coefficient.
	 */
	if (coef == 1) {
		if (*exp > 9)
			return -EIO;
		coef = 0;
	} else {
		if (*exp > 8)
			return -EIO;
		coef = 1;
	}

	return coef;
}

static int qcom_slim_ngd_enable_stream(struct slim_stream_runtime *rt)
{
	struct slim_device *sdev = rt->dev;
	struct slim_controller *ctrl = sdev->ctrl;
	struct slim_val_inf msg =  {0};
	u8 wbuf[SLIM_MSGQ_BUF_LEN];
	u8 rbuf[SLIM_MSGQ_BUF_LEN];
	struct slim_msg_txn txn = {0,};
	int i, ret;

	txn.mt = SLIM_MSG_MT_DEST_REFERRED_USER;
	txn.dt = SLIM_MSG_DEST_LOGICALADDR;
	txn.la = SLIM_LA_MGR;
	txn.ec = 0;
	txn.msg = &msg;
	txn.msg->num_bytes = 0;
	txn.msg->wbuf = wbuf;
	txn.msg->rbuf = rbuf;

	for (i = 0; i < rt->num_ports; i++) {
		struct slim_port *port = &rt->ports[i];

		if (txn.msg->num_bytes == 0) {
			int exp = 0, coef = 0;

			wbuf[txn.msg->num_bytes++] = sdev->laddr;
			wbuf[txn.msg->num_bytes] = rt->bps >> 2 |
						   (port->ch.aux_fmt << 6);

			/* calculate coef dynamically */
			coef = qcom_slim_calc_coef(rt, &exp);
			if (coef < 0) {
				dev_err(&sdev->dev,
				"%s: error calculating coef %d\n", __func__,
									coef);
				return -EIO;
			}

			if (coef)
				wbuf[txn.msg->num_bytes] |= BIT(5);

			txn.msg->num_bytes++;
			wbuf[txn.msg->num_bytes++] = exp << 4 | rt->prot;

			if (rt->prot == SLIM_PROTO_ISO)
				wbuf[txn.msg->num_bytes++] =
						port->ch.prrate |
						SLIM_CHANNEL_CONTENT_FL;
			else
				wbuf[txn.msg->num_bytes++] =  port->ch.prrate;

			ret = slim_alloc_txn_tid(ctrl, &txn);
			if (ret) {
				dev_err(&sdev->dev, "Fail to allocate TID\n");
				return -ENXIO;
			}
			wbuf[txn.msg->num_bytes++] = txn.tid;
		}
		wbuf[txn.msg->num_bytes++] = port->ch.id;
	}

	txn.mc = SLIM_USR_MC_DEF_ACT_CHAN;
	txn.rl = txn.msg->num_bytes + 4;
	ret = qcom_slim_ngd_xfer_msg_sync(ctrl, &txn);
	if (ret) {
		slim_free_txn_tid(ctrl, &txn);
		dev_err(&sdev->dev, "TX timed out:MC:0x%x,mt:0x%x", txn.mc,
				txn.mt);
		return ret;
	}

	txn.mc = SLIM_USR_MC_RECONFIG_NOW;
	txn.msg->num_bytes = 2;
	wbuf[1] = sdev->laddr;
	txn.rl = txn.msg->num_bytes + 4;

	ret = slim_alloc_txn_tid(ctrl, &txn);
	if (ret) {
		dev_err(ctrl->dev, "Fail to allocate TID\n");
		return ret;
	}

	wbuf[0] = txn.tid;
	ret = qcom_slim_ngd_xfer_msg_sync(ctrl, &txn);
	if (ret) {
		slim_free_txn_tid(ctrl, &txn);
		dev_err(&sdev->dev, "TX timed out:MC:0x%x,mt:0x%x", txn.mc,
				txn.mt);
	}

	return ret;
}

static int qcom_slim_ngd_get_laddr(struct slim_controller *ctrl,
				   struct slim_eaddr *ea, u8 *laddr)
{
	struct slim_val_inf msg =  {0};
	u8 failed_ea[6] = {0, 0, 0, 0, 0, 0};
	struct slim_msg_txn txn;
	u8 wbuf[10] = {0};
	u8 rbuf[10] = {0};
	int ret;

	txn.mt = SLIM_MSG_MT_DEST_REFERRED_USER;
	txn.dt = SLIM_MSG_DEST_LOGICALADDR;
	txn.la = SLIM_LA_MGR;
	txn.ec = 0;

	txn.mc = SLIM_USR_MC_ADDR_QUERY;
	txn.rl = 11;
	txn.msg = &msg;
	txn.msg->num_bytes = 7;
	txn.msg->wbuf = wbuf;
	txn.msg->rbuf = rbuf;

	ret = slim_alloc_txn_tid(ctrl, &txn);
	if (ret < 0)
		return ret;

	wbuf[0] = (u8)txn.tid;
	memcpy(&wbuf[1], ea, sizeof(*ea));

	ret = qcom_slim_ngd_xfer_msg_sync(ctrl, &txn);
	if (ret) {
		slim_free_txn_tid(ctrl, &txn);
		return ret;
	}

	if (!memcmp(rbuf, failed_ea, 6))
		return -ENXIO;

	*laddr = rbuf[6];

	return ret;
}

static int qcom_slim_ngd_exit_dma(struct qcom_slim_ngd_ctrl *ctrl)
{
	if (ctrl->dma_rx_channel) {
		dmaengine_terminate_sync(ctrl->dma_rx_channel);
		dma_release_channel(ctrl->dma_rx_channel);
	}

	if (ctrl->dma_tx_channel) {
		dmaengine_terminate_sync(ctrl->dma_tx_channel);
		dma_release_channel(ctrl->dma_tx_channel);
	}

	ctrl->dma_tx_channel = ctrl->dma_rx_channel = NULL;

	return 0;
}

static void qcom_slim_ngd_setup(struct qcom_slim_ngd_ctrl *ctrl)
{
	u32 cfg = readl_relaxed(ctrl->ngd->base);

	if ((ctrl->state == QCOM_SLIM_NGD_CTRL_DOWN) ||
		(ctrl->state == QCOM_SLIM_NGD_CTRL_ASLEEP))
		qcom_slim_ngd_init_dma(ctrl);

	/* By default enable message queues */
	cfg |= NGD_CFG_RX_MSGQ_EN;
	cfg |= NGD_CFG_TX_MSGQ_EN;

	/* Enable NGD if it's not already enabled*/
	if (!(cfg & NGD_CFG_ENABLE))
		cfg |= NGD_CFG_ENABLE;

	writel_relaxed(cfg, ctrl->ngd->base);
}

static int qcom_slim_ngd_power_up(struct qcom_slim_ngd_ctrl *ctrl)
{
	enum qcom_slim_ngd_state cur_state = ctrl->state;
	struct qcom_slim_ngd *ngd = ctrl->ngd;
	u32 laddr, rx_msgq;
	int timeout, ret = 0;

	if (ctrl->state == QCOM_SLIM_NGD_CTRL_DOWN) {
		timeout = wait_for_completion_timeout(&ctrl->qmi.qmi_comp, HZ);
		if (!timeout)
			return -EREMOTEIO;
	}

	if (ctrl->state == QCOM_SLIM_NGD_CTRL_ASLEEP ||
		ctrl->state == QCOM_SLIM_NGD_CTRL_DOWN) {
		ret = qcom_slim_qmi_power_request(ctrl, true);
		if (ret) {
			dev_err(ctrl->dev, "SLIM QMI power request failed:%d\n",
					ret);
			return ret;
		}
	}

	ctrl->ver = readl_relaxed(ctrl->base);
	/* Version info in 16 MSbits */
	ctrl->ver >>= 16;

	laddr = readl_relaxed(ngd->base + NGD_STATUS);
	if (laddr & NGD_LADDR) {
		/*
		 * external MDM restart case where ADSP itself was active framer
		 * For example, modem restarted when playback was active
		 */
		if (cur_state == QCOM_SLIM_NGD_CTRL_AWAKE) {
			dev_info(ctrl->dev, "Subsys restart: ADSP active framer\n");
			return 0;
		}

		/* Re-initialize dma buffers */
		qcom_slim_ngd_setup(ctrl);
		return 0;
	}

	writel_relaxed(DEF_NGD_INT_MASK, ngd->base + NGD_INT_EN);
	rx_msgq = readl_relaxed(ngd->base + NGD_RX_MSGQ_CFG);

	writel_relaxed(rx_msgq|SLIM_RX_MSGQ_TIMEOUT_VAL,
				ngd->base + NGD_RX_MSGQ_CFG);
	qcom_slim_ngd_setup(ctrl);

	timeout = wait_for_completion_timeout(&ctrl->reconf, HZ);
	if (!timeout) {
		dev_err(ctrl->dev, "capability exchange timed-out\n");
		return -ETIMEDOUT;
	}

	return 0;
}

static void qcom_slim_ngd_notify_slaves(struct qcom_slim_ngd_ctrl *ctrl)
{
	struct slim_device *sbdev;
	struct device_node *node;

	for_each_child_of_node(ctrl->ngd->pdev->dev.of_node, node) {
		sbdev = of_slim_get_device(&ctrl->ctrl, node);
		if (!sbdev)
			continue;

		if (slim_get_logical_addr(sbdev))
			dev_err(ctrl->dev, "Failed to get logical address\n");
	}
}

static void qcom_slim_ngd_master_worker(struct work_struct *work)
{
	struct qcom_slim_ngd_ctrl *ctrl;
	struct slim_msg_txn txn;
	struct slim_val_inf msg = {0};
	int retries = 0;
	u8 wbuf[8];
	int ret = 0;

	ctrl = container_of(work, struct qcom_slim_ngd_ctrl, m_work);
	txn.dt = SLIM_MSG_DEST_LOGICALADDR;
	txn.ec = 0;
	txn.mc = SLIM_USR_MC_REPORT_SATELLITE;
	txn.mt = SLIM_MSG_MT_SRC_REFERRED_USER;
	txn.la = SLIM_LA_MGR;
	wbuf[0] = SAT_MAGIC_LSB;
	wbuf[1] = SAT_MAGIC_MSB;
	wbuf[2] = SAT_MSG_VER;
	wbuf[3] = SAT_MSG_PROT;
	txn.msg = &msg;
	txn.msg->wbuf = wbuf;
	txn.msg->num_bytes = 4;
	txn.rl = 8;

	dev_info(ctrl->dev, "SLIM SAT: Rcvd master capability\n");

capability_retry:
	ret = qcom_slim_ngd_xfer_msg(&ctrl->ctrl, &txn);
	if (!ret) {
		if (ctrl->state >= QCOM_SLIM_NGD_CTRL_ASLEEP)
			complete(&ctrl->reconf);
		else
			dev_err(ctrl->dev, "unexpected state:%d\n",
						ctrl->state);

		if (ctrl->state == QCOM_SLIM_NGD_CTRL_DOWN)
			qcom_slim_ngd_notify_slaves(ctrl);

	} else if (ret == -EIO) {
		dev_err(ctrl->dev, "capability message NACKed, retrying\n");
		if (retries < INIT_MX_RETRIES) {
			msleep(DEF_RETRY_MS);
			retries++;
			goto capability_retry;
		}
	} else {
		dev_err(ctrl->dev, "SLIM: capability TX failed:%d\n", ret);
	}
}

static int qcom_slim_ngd_runtime_resume(struct device *dev)
{
	struct qcom_slim_ngd_ctrl *ctrl = dev_get_drvdata(dev);
	int ret = 0;

	if (!ctrl->qmi.handle)
		return 0;

	if (ctrl->state >= QCOM_SLIM_NGD_CTRL_ASLEEP)
		ret = qcom_slim_ngd_power_up(ctrl);
	if (ret) {
		/* Did SSR cause this power up failure */
		if (ctrl->state != QCOM_SLIM_NGD_CTRL_DOWN)
			ctrl->state = QCOM_SLIM_NGD_CTRL_ASLEEP;
		else
			dev_err(ctrl->dev, "HW wakeup attempt during SSR\n");
	} else {
		ctrl->state = QCOM_SLIM_NGD_CTRL_AWAKE;
	}

	return 0;
}

static int qcom_slim_ngd_enable(struct qcom_slim_ngd_ctrl *ctrl, bool enable)
{
	if (enable) {
		int ret = qcom_slim_qmi_init(ctrl, false);

		if (ret) {
			dev_err(ctrl->dev, "qmi init fail, ret:%d, state:%d\n",
				ret, ctrl->state);
			return ret;
		}
		/* controller state should be in sync with framework state */
		complete(&ctrl->qmi.qmi_comp);
		if (!pm_runtime_enabled(ctrl->ctrl.dev) ||
				!pm_runtime_suspended(ctrl->ctrl.dev))
			qcom_slim_ngd_runtime_resume(ctrl->ctrl.dev);
		else
			pm_runtime_resume(ctrl->ctrl.dev);

		pm_runtime_mark_last_busy(ctrl->ctrl.dev);
		pm_runtime_put(ctrl->ctrl.dev);

		ret = slim_register_controller(&ctrl->ctrl);
		if (ret) {
			dev_err(ctrl->dev, "error adding slim controller\n");
			return ret;
		}

		dev_info(ctrl->dev, "SLIM controller Registered\n");
	} else {
		qcom_slim_qmi_exit(ctrl);
		slim_unregister_controller(&ctrl->ctrl);
	}

	return 0;
}

static int qcom_slim_ngd_qmi_new_server(struct qmi_handle *hdl,
					struct qmi_service *service)
{
	struct qcom_slim_ngd_qmi *qmi =
		container_of(hdl, struct qcom_slim_ngd_qmi, svc_event_hdl);
	struct qcom_slim_ngd_ctrl *ctrl =
		container_of(qmi, struct qcom_slim_ngd_ctrl, qmi);

	qmi->svc_info.sq_family = AF_QIPCRTR;
	qmi->svc_info.sq_node = service->node;
	qmi->svc_info.sq_port = service->port;

	qcom_slim_ngd_enable(ctrl, true);

	return 0;
}

static void qcom_slim_ngd_qmi_del_server(struct qmi_handle *hdl,
					 struct qmi_service *service)
{
	struct qcom_slim_ngd_qmi *qmi =
		container_of(hdl, struct qcom_slim_ngd_qmi, svc_event_hdl);
	struct qcom_slim_ngd_ctrl *ctrl =
		container_of(qmi, struct qcom_slim_ngd_ctrl, qmi);

	qmi->svc_info.sq_node = 0;
	qmi->svc_info.sq_port = 0;

	qcom_slim_ngd_enable(ctrl, false);
}

static struct qmi_ops qcom_slim_ngd_qmi_svc_event_ops = {
	.new_server = qcom_slim_ngd_qmi_new_server,
	.del_server = qcom_slim_ngd_qmi_del_server,
};

static int qcom_slim_ngd_qmi_svc_event_init(struct qcom_slim_ngd_ctrl *ctrl)
{
	struct qcom_slim_ngd_qmi *qmi = &ctrl->qmi;
	int ret;

	ret = qmi_handle_init(&qmi->svc_event_hdl, 0,
				&qcom_slim_ngd_qmi_svc_event_ops, NULL);
	if (ret < 0) {
		dev_err(ctrl->dev, "qmi_handle_init failed: %d\n", ret);
		return ret;
	}

	ret = qmi_add_lookup(&qmi->svc_event_hdl, SLIMBUS_QMI_SVC_ID,
			SLIMBUS_QMI_SVC_V1, SLIMBUS_QMI_INS_ID);
	if (ret < 0) {
		dev_err(ctrl->dev, "qmi_add_lookup failed: %d\n", ret);
		qmi_handle_release(&qmi->svc_event_hdl);
	}
	return ret;
}

static void qcom_slim_ngd_qmi_svc_event_deinit(struct qcom_slim_ngd_qmi *qmi)
{
	qmi_handle_release(&qmi->svc_event_hdl);
}

static struct platform_driver qcom_slim_ngd_driver;
#define QCOM_SLIM_NGD_DRV_NAME	"qcom,slim-ngd"

static const struct of_device_id qcom_slim_ngd_dt_match[] = {
	{
		.compatible = "qcom,slim-ngd-v1.5.0",
		.data = &ngd_v1_5_offset_info,
	},{
		.compatible = "qcom,slim-ngd-v2.1.0",
		.data = &ngd_v1_5_offset_info,
	},
	{}
};

MODULE_DEVICE_TABLE(of, qcom_slim_ngd_dt_match);

static int of_qcom_slim_ngd_register(struct device *parent,
				     struct qcom_slim_ngd_ctrl *ctrl)
{
	const struct ngd_reg_offset_data *data;
	struct qcom_slim_ngd *ngd;
	const struct of_device_id *match;
	struct device_node *node;
	u32 id;

	match = of_match_node(qcom_slim_ngd_dt_match, parent->of_node);
	data = match->data;
	for_each_available_child_of_node(parent->of_node, node) {
		if (of_property_read_u32(node, "reg", &id))
			continue;

		ngd = kzalloc(sizeof(*ngd), GFP_KERNEL);
		if (!ngd) {
			of_node_put(node);
			return -ENOMEM;
		}

		ngd->pdev = platform_device_alloc(QCOM_SLIM_NGD_DRV_NAME, id);
		if (!ngd->pdev) {
			kfree(ngd);
			of_node_put(node);
			return -ENOMEM;
		}
		ngd->id = id;
		ngd->pdev->dev.parent = parent;
		ngd->pdev->driver_override = QCOM_SLIM_NGD_DRV_NAME;
		ngd->pdev->dev.of_node = node;
		ctrl->ngd = ngd;

		platform_device_add(ngd->pdev);
		ngd->base = ctrl->base + ngd->id * data->offset +
					(ngd->id - 1) * data->size;

		return 0;
	}

	return -ENODEV;
}

static int qcom_slim_ngd_probe(struct platform_device *pdev)
{
	struct device *dev = &pdev->dev;
	struct qcom_slim_ngd_ctrl *ctrl = dev_get_drvdata(dev->parent);
	int ret;

	ctrl->ctrl.dev = dev;

	platform_set_drvdata(pdev, ctrl);
	pm_runtime_use_autosuspend(dev);
	pm_runtime_set_autosuspend_delay(dev, QCOM_SLIM_NGD_AUTOSUSPEND);
	pm_runtime_set_suspended(dev);
	pm_runtime_enable(dev);
	pm_runtime_get_noresume(dev);
	ret = qcom_slim_ngd_qmi_svc_event_init(ctrl);
	if (ret) {
		dev_err(&pdev->dev, "QMI service registration failed:%d", ret);
		return ret;
	}

	INIT_WORK(&ctrl->m_work, qcom_slim_ngd_master_worker);
	ctrl->mwq = create_singlethread_workqueue("ngd_master");
	if (!ctrl->mwq) {
		dev_err(&pdev->dev, "Failed to start master worker\n");
		ret = -ENOMEM;
		goto wq_err;
	}

	return 0;
wq_err:
	qcom_slim_ngd_qmi_svc_event_deinit(&ctrl->qmi);
	if (ctrl->mwq)
		destroy_workqueue(ctrl->mwq);

	return ret;
}

static int qcom_slim_ngd_ctrl_probe(struct platform_device *pdev)
{
	struct device *dev = &pdev->dev;
	struct qcom_slim_ngd_ctrl *ctrl;
	struct resource *res;
	int ret;

	ctrl = devm_kzalloc(dev, sizeof(*ctrl), GFP_KERNEL);
	if (!ctrl)
		return -ENOMEM;

	dev_set_drvdata(dev, ctrl);

	res = platform_get_resource(pdev, IORESOURCE_MEM, 0);
	ctrl->base = devm_ioremap_resource(dev, res);
	if (IS_ERR(ctrl->base))
		return PTR_ERR(ctrl->base);

	res = platform_get_resource(pdev, IORESOURCE_IRQ, 0);
	if (!res) {
		dev_err(&pdev->dev, "no slimbus IRQ resource\n");
		return -ENODEV;
	}

	ret = devm_request_irq(dev, res->start, qcom_slim_ngd_interrupt,
			       IRQF_TRIGGER_HIGH, "slim-ngd", ctrl);
	if (ret) {
		dev_err(&pdev->dev, "request IRQ failed\n");
		return ret;
	}

	ctrl->dev = dev;
	ctrl->framer.rootfreq = SLIM_ROOT_FREQ >> 3;
	ctrl->framer.superfreq =
		ctrl->framer.rootfreq / SLIM_CL_PER_SUPERFRAME_DIV8;

	ctrl->ctrl.a_framer = &ctrl->framer;
	ctrl->ctrl.clkgear = SLIM_MAX_CLK_GEAR;
	ctrl->ctrl.get_laddr = qcom_slim_ngd_get_laddr;
	ctrl->ctrl.enable_stream = qcom_slim_ngd_enable_stream;
	ctrl->ctrl.xfer_msg = qcom_slim_ngd_xfer_msg;
	ctrl->ctrl.wakeup = NULL;
	ctrl->state = QCOM_SLIM_NGD_CTRL_DOWN;

	spin_lock_init(&ctrl->tx_buf_lock);
	init_completion(&ctrl->reconf);
	init_completion(&ctrl->qmi.qmi_comp);

	platform_driver_register(&qcom_slim_ngd_driver);
	return of_qcom_slim_ngd_register(dev, ctrl);
}

static int qcom_slim_ngd_ctrl_remove(struct platform_device *pdev)
{
	platform_driver_unregister(&qcom_slim_ngd_driver);

	return 0;
}

static int qcom_slim_ngd_remove(struct platform_device *pdev)
{
	struct qcom_slim_ngd_ctrl *ctrl = platform_get_drvdata(pdev);

	pm_runtime_disable(&pdev->dev);
	qcom_slim_ngd_enable(ctrl, false);
	qcom_slim_ngd_exit_dma(ctrl);
	qcom_slim_ngd_qmi_svc_event_deinit(&ctrl->qmi);
	if (ctrl->mwq)
		destroy_workqueue(ctrl->mwq);

	kfree(ctrl->ngd);
	ctrl->ngd = NULL;
	return 0;
}

static int __maybe_unused qcom_slim_ngd_runtime_idle(struct device *dev)
{
	struct qcom_slim_ngd_ctrl *ctrl = dev_get_drvdata(dev);

	if (ctrl->state == QCOM_SLIM_NGD_CTRL_AWAKE)
		ctrl->state = QCOM_SLIM_NGD_CTRL_IDLE;
	pm_request_autosuspend(dev);
	return -EAGAIN;
}

static int __maybe_unused qcom_slim_ngd_runtime_suspend(struct device *dev)
{
	struct qcom_slim_ngd_ctrl *ctrl = dev_get_drvdata(dev);
	int ret = 0;

<<<<<<< HEAD
	/*
	 * Need reset dma for every suspend/resume to have a clean
	 * HW reset on remote slimbus side.
	 */
	qcom_slim_ngd_exit_dma(ctrl);
=======
	if (!ctrl->qmi.handle)
		return 0;

>>>>>>> 06b1465a
	ret = qcom_slim_qmi_power_request(ctrl, false);
	if (ret && ret != -EBUSY)
		dev_info(ctrl->dev, "slim resource not idle:%d\n", ret);
	if (!ret || ret == -ETIMEDOUT)
		ctrl->state = QCOM_SLIM_NGD_CTRL_ASLEEP;

	return ret;
}

static const struct dev_pm_ops qcom_slim_ngd_dev_pm_ops = {
	SET_SYSTEM_SLEEP_PM_OPS(pm_runtime_force_suspend,
				pm_runtime_force_resume)
	SET_RUNTIME_PM_OPS(
		qcom_slim_ngd_runtime_suspend,
		qcom_slim_ngd_runtime_resume,
		qcom_slim_ngd_runtime_idle
	)
};

static struct platform_driver qcom_slim_ngd_ctrl_driver = {
	.probe = qcom_slim_ngd_ctrl_probe,
	.remove = qcom_slim_ngd_ctrl_remove,
	.driver	= {
		.name = "qcom,slim-ngd-ctrl",
		.of_match_table = qcom_slim_ngd_dt_match,
	},
};

static struct platform_driver qcom_slim_ngd_driver = {
	.probe = qcom_slim_ngd_probe,
	.remove = qcom_slim_ngd_remove,
	.driver	= {
		.name = QCOM_SLIM_NGD_DRV_NAME,
		.pm = &qcom_slim_ngd_dev_pm_ops,
	},
};

module_platform_driver(qcom_slim_ngd_ctrl_driver);
MODULE_LICENSE("GPL v2");
MODULE_DESCRIPTION("Qualcomm SLIMBus NGD controller");<|MERGE_RESOLUTION|>--- conflicted
+++ resolved
@@ -1565,17 +1565,15 @@
 	struct qcom_slim_ngd_ctrl *ctrl = dev_get_drvdata(dev);
 	int ret = 0;
 
-<<<<<<< HEAD
 	/*
 	 * Need reset dma for every suspend/resume to have a clean
 	 * HW reset on remote slimbus side.
 	 */
 	qcom_slim_ngd_exit_dma(ctrl);
-=======
+
 	if (!ctrl->qmi.handle)
 		return 0;
 
->>>>>>> 06b1465a
 	ret = qcom_slim_qmi_power_request(ctrl, false);
 	if (ret && ret != -EBUSY)
 		dev_info(ctrl->dev, "slim resource not idle:%d\n", ret);
